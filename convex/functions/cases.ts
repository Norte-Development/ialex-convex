import { v } from "convex/values";
import { query, mutation } from "../_generated/server";
import {
  getCurrentUserFromAuth,
  requireCaseAccess,
  checkCaseAccess,
} from "./auth_utils";

// ========================================
// CASE MANAGEMENT
// ========================================

/**
 * Creates a new legal case in the system.
 *
 * @param {Object} args - The function arguments
 * @param {string} args.title - The case title or name
 * @param {string} [args.description] - Detailed description of the case
 * @param {string} [args.assignedLawyer] - User ID of the assigned lawyer (defaults to current user)
 * @param {"low" | "medium" | "high"} args.priority - The priority level of the case
 * @param {string} [args.category] - The legal category or type of case
 * @param {number} [args.estimatedHours] - Estimated hours to complete the case
 * @returns {Promise<string>} The created case's document ID
 * @throws {Error} When not authenticated
 *
 * @description This function creates a new case with the authenticated user as the creator.
 * If no lawyer is assigned, the case is automatically assigned to the current user.
 * The case starts with "pendiente" status and is not archived by default.
 *
 * @example
 * ```javascript
 * const caseId = await createCase({
 *   title: "Contract Dispute - ABC Corp",
 *   description: "Commercial contract dispute regarding payment terms",
 *   priority: "high",
 *   category: "Contract Law",
 *   estimatedHours: 40
 * });
 * ```
 */
export const createCase = mutation({
  args: {
    title: v.string(),
    description: v.optional(v.string()),
    assignedLawyer: v.optional(v.id("users")),
    priority: v.union(v.literal("low"), v.literal("medium"), v.literal("high")),
    category: v.optional(v.string()),
    estimatedHours: v.optional(v.number()),
  },
  handler: async (ctx, args) => {
    const currentUser = await getCurrentUserFromAuth(ctx);

    // Auto-assign to current user if no lawyer specified
    const assignedLawyer = args.assignedLawyer || currentUser._id;

    const caseId = await ctx.db.insert("cases", {
      title: args.title,
      description: args.description,
      assignedLawyer: assignedLawyer,
      createdBy: currentUser._id,
      status: "pendiente",
      priority: args.priority,
      category: args.category,
      estimatedHours: args.estimatedHours,
      startDate: Date.now(),
      isArchived: false,
    });

    console.log("Created case with id:", caseId);
    return caseId;
  },
});

/**
 * Retrieves cases accessible to the current user with optional filtering.
 *
 * @param {Object} args - The function arguments
 * @param {"pendiente" | "en progreso" | "completado" | "archivado" | "cancelado"} [args.status] - Filter by case status
 * @param {string} [args.assignedLawyer] - Filter by assigned lawyer user ID
 * @returns {Promise<Object[]>} Array of case documents accessible to the user
 * @throws {Error} When not authenticated
 *
 * @description This function implements comprehensive access control, returning only cases
 * the user can access through direct assignment (as assigned lawyer or creator) or team
 * membership. The function filters out archived cases and applies additional status or
 * lawyer filters if provided.
 *
 * Access is granted through:
 * - Direct access: User is the assigned lawyer or case creator
 * - Team access: User belongs to a team with granted access to the case
 *
 * @example
 * ```javascript
 * // Get all accessible cases
 * const allCases = await getCases({});
 *
 * // Get only pending cases
 * const pendingCases = await getCases({ status: "pendiente" });
 *
 * // Get cases assigned to specific lawyer
 * const lawyerCases = await getCases({ assignedLawyer: "user_id_123" });
 * ```
 */
export const getCases = query({
  args: {
    status: v.optional(
      v.union(
        v.literal("pendiente"),
        v.literal("en progreso"),
        v.literal("completado"),
        v.literal("archivado"),
        v.literal("cancelado"),
      ),
    ),
    assignedLawyer: v.optional(v.id("users")),
  },
  handler: async (ctx, args) => {
    const currentUser = await getCurrentUserFromAuth(ctx);

    // Get all cases, then filter based on access
    let cases;
    if (args.status) {
      cases = await ctx.db
        .query("cases")
        .withIndex("by_status", (q) => q.eq("status", args.status!))
        .filter((q) => q.eq(q.field("isArchived"), false))
        .collect();
    } else if (args.assignedLawyer) {
      cases = await ctx.db
        .query("cases")
        .withIndex("by_assigned_lawyer", (q) =>
          q.eq("assignedLawyer", args.assignedLawyer!),
        )
        .filter((q) => q.eq(q.field("isArchived"), false))
        .collect();
    } else {
      cases = await ctx.db
        .query("cases")
        .filter((q) => q.eq(q.field("isArchived"), false))
        .collect();
    }

    // Filter cases based on user access (direct or team-based)
    const accessibleCases = [];
    for (const caseData of cases) {
      // Check direct access
      if (
        caseData.assignedLawyer === currentUser._id ||
        caseData.createdBy === currentUser._id
      ) {
        accessibleCases.push(caseData);
        continue;
      }

      // Check team access
      const userMemberships = await ctx.db
        .query("teamMemberships")
        .withIndex("by_user", (q) => q.eq("userId", currentUser._id))
        .filter((q) => q.eq(q.field("isActive"), true))
        .collect();

      let hasTeamAccess = false;
      for (const membership of userMemberships) {
        const teamAccess = await ctx.db
          .query("teamCaseAccess")
          .withIndex("by_case_and_team", (q) =>
            q.eq("caseId", caseData._id).eq("teamId", membership.teamId),
          )
          .filter((q) => q.eq(q.field("isActive"), true))
          .first();

        if (teamAccess) {
          hasTeamAccess = true;
          break;
        }
      }

      if (hasTeamAccess) {
        accessibleCases.push(caseData);
      }
    }

    return accessibleCases;
  },
});

// ========================================
// CLIENT-CASE RELATIONSHIP MANAGEMENT
// ========================================

/**
 * Associates a client with a case, creating a client-case relationship.
 *
 * @param {Object} args - The function arguments
 * @param {string} args.clientId - The ID of the client to add to the case
 * @param {string} args.caseId - The ID of the case to add the client to
 * @param {string} [args.role] - The client's role in the case (e.g., "plaintiff", "defendant", "witness")
 * @returns {Promise<string>} The created relationship document ID
 * @throws {Error} When not authenticated, lacking case access, or relationship already exists
 *
 * @description This function creates a many-to-many relationship between clients and cases.
 * The user must have full access to the case to add clients. The function prevents
 * duplicate relationships by checking for existing active associations.
 *
 * @example
 * ```javascript
 * // Add a client as plaintiff
 * const relationshipId = await addClientToCase({
 *   clientId: "client_123",
 *   caseId: "case_456",
 *   role: "plaintiff"
 * });
 * ```
 */
export const addClientToCase = mutation({
  args: {
    clientId: v.id("clients"),
    caseId: v.id("cases"),
    role: v.optional(v.string()), // e.g., "plaintiff", "defendant", "witness"
  },
  handler: async (ctx, args) => {
    // Verify user has full access to the case
    const { currentUser } = await requireCaseAccess(ctx, args.caseId, "full");

    // Check if relationship already exists
    const existing = await ctx.db
      .query("clientCases")
      .withIndex("by_client_and_case", (q) =>
        q.eq("clientId", args.clientId).eq("caseId", args.caseId),
      )
      .filter((q) => q.eq(q.field("isActive"), true))
      .first();

    if (existing) {
      throw new Error("Client is already associated with this case");
    }

    const relationshipId = await ctx.db.insert("clientCases", {
      clientId: args.clientId,
      caseId: args.caseId,
      role: args.role,
      addedBy: currentUser._id,
      isActive: true,
    });

    console.log("Added client to case with relationship id:", relationshipId);
    return relationshipId;
  },
});

/**
 * Removes a client from a case by deactivating their relationship.
 *
 * @param {Object} args - The function arguments
 * @param {string} args.clientId - The ID of the client to remove from the case
 * @param {string} args.caseId - The ID of the case to remove the client from
 * @throws {Error} When not authenticated, lacking case access, or relationship doesn't exist
 *
 * @description This function performs a soft delete by setting the relationship as inactive
 * rather than permanently deleting it. The user must have full access to the case to
 * remove clients.
 *
 * @example
 * ```javascript
 * await removeClientFromCase({
 *   clientId: "client_123",
 *   caseId: "case_456"
 * });
 * ```
 */
export const removeClientFromCase = mutation({
  args: {
    clientId: v.id("clients"),
    caseId: v.id("cases"),
  },
  handler: async (ctx, args) => {
    // Verify user has full access to the case
    await requireCaseAccess(ctx, args.caseId, "full");

    const relationship = await ctx.db
      .query("clientCases")
      .withIndex("by_client_and_case", (q) =>
        q.eq("clientId", args.clientId).eq("caseId", args.caseId),
      )
      .filter((q) => q.eq(q.field("isActive"), true))
      .first();

    if (!relationship) {
      throw new Error("Client is not associated with this case");
    }

    await ctx.db.patch(relationship._id, { isActive: false });
    console.log("Removed client from case");
  },
});

/**
 * Retrieves all clients associated with a specific case.
 *
 * @param {Object} args - The function arguments
 * @param {string} args.caseId - The ID of the case to get clients for
 * @returns {Promise<Object[]>} Array of client documents with their roles in the case
 * @throws {Error} When not authenticated or lacking case access
 *
 * @description This function returns all active client-case relationships for a given case.
 * Each client object includes their role in the case. The user must have read access
 * to the case to view its clients.
 *
 * @example
 * ```javascript
 * const clients = await getClientsForCase({ caseId: "case_123" });
 * // Returns: [{ name: "John Doe", email: "...", role: "plaintiff" }, ...]
 * ```
 */
export const getClientsForCase = query({
  args: {
    caseId: v.id("cases"),
  },
  handler: async (ctx, args) => {
    // Verify user has access to the case
    await requireCaseAccess(ctx, args.caseId, "read");

    const relationships = await ctx.db
      .query("clientCases")
      .withIndex("by_case", (q) => q.eq("caseId", args.caseId))
      .filter((q) => q.eq(q.field("isActive"), true))
      .collect();

    const clients = await Promise.all(
      relationships.map(async (rel) => {
        const client = await ctx.db.get(rel.clientId);
        return { ...client, role: rel.role };
      }),
    );

    return clients;
  },
});

/**
 * Retrieves all cases associated with a specific client.
 *
 * @param {Object} args - The function arguments
 * @param {string} args.clientId - The ID of the client to get cases for
 * @returns {Promise<Object[]>} Array of case documents the user can access, with client roles
 * @throws {Error} When not authenticated
 *
 * @description This function returns cases associated with a client, but only those
 * the current user has access to view. Each case object includes the client's role
 * in that specific case. Access control is applied per case.
 *
 * @example
 * ```javascript
 * const cases = await getCasesForClient({ clientId: "client_123" });
 * // Returns: [{ title: "Contract Dispute", clientRole: "plaintiff" }, ...]
 * ```
 */
export const getCasesForClient = query({
  args: {
    clientId: v.id("clients"),
  },
  handler: async (ctx, args) => {
    const currentUser = await getCurrentUserFromAuth(ctx);

    const relationships = await ctx.db
      .query("clientCases")
      .withIndex("by_client", (q) => q.eq("clientId", args.clientId))
      .filter((q) => q.eq(q.field("isActive"), true))
      .collect();

    // Filter cases based on user access
    const accessibleCases = [];
    for (const rel of relationships) {
      const access = await checkCaseAccess(ctx, rel.caseId, currentUser._id);
      if (access.hasAccess) {
        const caseData = await ctx.db.get(rel.caseId);
        accessibleCases.push({ ...caseData, clientRole: rel.role });
      }
    }

    return accessibleCases;
  },
});

/**
 * Checks if a user has access to a specific case and returns access details.
 *
 * @param {Object} args - The function arguments
 * @param {string} [args.userId] - The user ID to check access for (defaults to current user)
 * @param {string} args.caseId - The ID of the case to check access for
 * @returns {Promise<Object>} Access information object with hasAccess, accessLevel, and source
 * @throws {Error} When not authenticated or unauthorized to check other users' access
 *
 * @description This function provides a way to programmatically check case access.
 * Users can only check their own access for privacy and security.
 * The returned object contains detailed access information including the source
 * of access (direct or team-based).
 *
 * @example
 * ```javascript
 * // Check current user's access
 * const access = await checkUserCaseAccess({ caseId: "case_123" });
<<<<<<< HEAD
 *
 * // Admin checking another user's access
 * const userAccess = await checkUserCaseAccess({
 *   userId: "user_456",
 *   caseId: "case_123"
 * });
=======
>>>>>>> 80b14fce
 * ```
 */
// Helper function to check if a user has access to a case through team membership
export const checkUserCaseAccess = query({
  args: {
    userId: v.optional(v.id("users")),
    caseId: v.id("cases"),
  },
  handler: async (ctx, args) => {
    const currentUser = await getCurrentUserFromAuth(ctx);

    // Use provided userId or current user's ID
    const userId = args.userId || currentUser._id;
<<<<<<< HEAD

    // Only allow checking your own access or admin can check others
    if (userId !== currentUser._id && currentUser.role !== "admin") {
=======
    
    // Only allow checking your own access
    if (userId !== currentUser._id) {
>>>>>>> 80b14fce
      throw new Error("Unauthorized: Cannot check other users' access");
    }

    // Use the centralized checkCaseAccess helper
    return await checkCaseAccess(ctx, args.caseId, userId);
  },
});<|MERGE_RESOLUTION|>--- conflicted
+++ resolved
@@ -400,15 +400,6 @@
  * ```javascript
  * // Check current user's access
  * const access = await checkUserCaseAccess({ caseId: "case_123" });
-<<<<<<< HEAD
- *
- * // Admin checking another user's access
- * const userAccess = await checkUserCaseAccess({
- *   userId: "user_456",
- *   caseId: "case_123"
- * });
-=======
->>>>>>> 80b14fce
  * ```
  */
 // Helper function to check if a user has access to a case through team membership
@@ -422,15 +413,9 @@
 
     // Use provided userId or current user's ID
     const userId = args.userId || currentUser._id;
-<<<<<<< HEAD
-
-    // Only allow checking your own access or admin can check others
-    if (userId !== currentUser._id && currentUser.role !== "admin") {
-=======
-    
+
     // Only allow checking your own access
     if (userId !== currentUser._id) {
->>>>>>> 80b14fce
       throw new Error("Unauthorized: Cannot check other users' access");
     }
 

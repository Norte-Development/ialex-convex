--- conflicted
+++ resolved
@@ -218,25 +218,21 @@
                       </ProtectedRoute>
                     }
                   />
-<<<<<<< HEAD
                   {/* AI Agent routes */}
                   <Route
                     path="/ai"
                     element={
                       <ProtectedRoute>
                         <HomeAgentPage />
-=======
                   <Route
                     path="/biblioteca"
                     element={
                       <ProtectedRoute>
                         <LibraryPage />
->>>>>>> db764cc1
-                      </ProtectedRoute>
-                    }
-                  />
-                  <Route
-<<<<<<< HEAD
+                      </ProtectedRoute>
+                    }
+                  />
+                  <Route
                     path="/ai/:threadId"
                     element={
                       <ProtectedRoute>
@@ -250,12 +246,10 @@
                     element={
                       <ProtectedRoute>
                         <TestRunner />
-=======
                     path="/biblioteca/documento/:documentId"
                     element={
                       <ProtectedRoute>
                         <LibraryDocumentPage />
->>>>>>> db764cc1
                       </ProtectedRoute>
                     }
                   />

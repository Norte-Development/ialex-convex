--- conflicted
+++ resolved
@@ -170,10 +170,12 @@
                 <AuthLoading>
                   <AuthLoadingSkeleton />
                 </AuthLoading>
-<<<<<<< HEAD
 
                 {/* Tutorial Overlay - shown when tutorial is active */}
                 <TutorialOverlay />
+
+                {/* Clarity tracking */}
+                <ClarityTracker />
 
                 {/* Main routing with Clerk's Protect component */}
                 <RouteSuspense>
@@ -192,32 +194,6 @@
                       element={<SignupInvitePage />}
                     />
 
-=======
-
-                {/* Tutorial Overlay - shown when tutorial is active */}
-                <TutorialOverlay />
-
-                {/* Clarity tracking */}
-                <ClarityTracker />
-
-                {/* Main routing with Clerk's Protect component */}
-                <RouteSuspense>
-                  <Routes>
-                    {/* Public authentication routes */}
-                    <Route path="/signin" element={<SignInPage />} />
-                    <Route path="/signup" element={<SignUpPage />} />
-
-                    {/* Public invitation routes */}
-                    <Route
-                      path="/invites/accept"
-                      element={<AcceptInvitePage />}
-                    />
-                    <Route
-                      path="/invites/signup"
-                      element={<SignupInvitePage />}
-                    />
-
->>>>>>> 2c1f5b65
                     {/* Protected routes using Clerk's Protect component */}
                     <Route
                       path="/"

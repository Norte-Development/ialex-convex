--- conflicted
+++ resolved
@@ -17,18 +17,13 @@
     paginationOpts: { numItems: 100, cursor: null }
   });
 
-<<<<<<< HEAD
   // Show skeleton while loading
   const isLoadingCases = casesResult === undefined;
   const isLoadingEvents = upcomingEvents === undefined;
   const isLoading = isLoadingCases || isLoadingEvents;
 
-  const cases = casesResult || [];
-  const events = upcomingEvents || [];
-=======
   const cases = casesResult?.page || [];
   const events = upcomingEvents?.page || [];
->>>>>>> eee4c28c
 
   const [open, setOpen] = useState(false);
 

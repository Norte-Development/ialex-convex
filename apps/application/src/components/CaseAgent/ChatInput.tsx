--- conflicted
+++ resolved
@@ -197,9 +197,6 @@
       )}
 
       <div className="relative">
-<<<<<<< HEAD
-        <PromptInput onSubmit={handleSubmit} className="flex justify-between items-center px-2">
-=======
         <PromptInput
           onSubmit={handleSubmit}
           className="flex justify-between items-center px-2 overflow-auto"
@@ -210,7 +207,6 @@
             - Auto-resizes based on content within min/max bounds
             - Scrollable when content exceeds max height
           */}
->>>>>>> 49f84549
           <PromptInputTextarea
             ref={textareaRef}
             value={prompt}
@@ -222,16 +218,11 @@
             minHeight={minHeight}
             maxHeight={maxHeight}
             disabled={isInputDisabled}
-<<<<<<< HEAD
-            style={{ minHeight: `${minHeight}px`, maxHeight: `${maxHeight}px`, height: `${minHeight}px` }}
-            className="resize-none min-h-0! bg-transparent placeholder:text-xs overflow-y-hidden"
-=======
             style={{
               minHeight: `${minHeight}px`,
               maxHeight: `${maxHeight}px`,
             }}
             className="resize-none min-h-0 bg-transparent placeholder:text-xs overflow-y-auto"
->>>>>>> 49f84549
           />
 
           <PromptInputSubmit

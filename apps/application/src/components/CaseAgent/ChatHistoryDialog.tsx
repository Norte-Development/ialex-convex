import { useState, useEffect, useMemo } from "react";
<<<<<<< HEAD
import { useQuery, useMutation } from "convex/react";
=======
import { useQuery } from "convex/react";
>>>>>>> 83de76a4
import { api } from "../../../convex/_generated/api";
import {
  Dialog,
  DialogContent,
  DialogHeader,
  DialogTitle,
} from "@/components/ui/dialog";
<<<<<<< HEAD
import {
  AlertDialog,
  AlertDialogTrigger,
  AlertDialogContent,
  AlertDialogHeader,
  AlertDialogTitle,
  AlertDialogDescription,
  AlertDialogFooter,
  AlertDialogCancel,
  AlertDialogAction,
} from "@/components/ui/alert-dialog";
import { Input } from "@/components/ui/input";
import { Search, MessageCircle, Clock, Trash2, Loader2 } from "lucide-react";
=======
import { Input } from "@/components/ui/input";
import { Search, MessageCircle, Clock } from "lucide-react";
>>>>>>> 83de76a4
import { formatDistanceToNow } from "date-fns";
import { es } from "date-fns/locale";
import { Button } from "@/components/ui/button";
import { ScrollArea } from "@/components/ui/scroll-area";
<<<<<<< HEAD
import { toast } from "sonner";
=======
>>>>>>> 83de76a4

interface ChatHistoryDialogProps {
  open: boolean;
  onOpenChange: (open: boolean) => void;
  caseId?: string;
  currentThreadId?: string;
  onThreadSelect: (threadId: string) => void;
}

export function ChatHistoryDialog({
  open,
  onOpenChange,
  caseId,
  currentThreadId,
  onThreadSelect,
}: ChatHistoryDialogProps) {
  const [searchQuery, setSearchQuery] = useState("");
  const [debouncedQuery, setDebouncedQuery] = useState("");
<<<<<<< HEAD
  const [deletingThreadId, setDeletingThreadId] = useState<string | null>(null);

  const deleteThreadMutation = useMutation(api.agents.threads.deleteThread);
=======
>>>>>>> 83de76a4

  // Debounce search query
  useEffect(() => {
    const timer = setTimeout(() => {
      setDebouncedQuery(searchQuery);
    }, 300);

    return () => clearTimeout(timer);
  }, [searchQuery]);

  // Use search query if provided, otherwise list all threads
  const searchResults = useQuery(
    api.agents.threads.searchThreads,
    debouncedQuery.trim().length > 0
      ? { searchTerm: debouncedQuery, caseId }
      : "skip",
  );

  const allThreads = useQuery(
    api.agents.threads.listThreads,
    debouncedQuery.trim().length === 0
      ? { paginationOpts: { numItems: 50, cursor: null }, caseId }
      : "skip",
  );

  const threads = useMemo(() => {
    if (debouncedQuery.trim().length > 0) {
      return searchResults?.page ?? [];
    }
    return allThreads?.page ?? [];
  }, [debouncedQuery, searchResults, allThreads]);

  const handleThreadClick = (threadId: string) => {
    onThreadSelect(threadId);
    onOpenChange(false);
    setSearchQuery(""); // Clear search on selection
  };

  const formatTimestamp = (timestamp: number) => {
    return formatDistanceToNow(new Date(timestamp), {
      addSuffix: true,
      locale: es,
    });
  };
<<<<<<< HEAD

  const handleDeleteThread = async (threadId: string) => {
    try {
      setDeletingThreadId(threadId);
      await deleteThreadMutation({ threadId });
      toast.success("Conversación eliminada");
      if (currentThreadId === threadId) {
        onThreadSelect(""); // Clear current thread if deleted
      }
    } catch (error) {
      console.error("Error deleting thread", error);
      toast.error("No se pudo eliminar la conversación");
    } finally {
      setDeletingThreadId(null);
    }
  };
=======
>>>>>>> 83de76a4

  return (
    <Dialog open={open} onOpenChange={onOpenChange}>
      <DialogContent className="max-w-[85vw] md:max-w-2xl max-h-[80vh] overflow-hidden flex flex-col">
        <DialogHeader>
          <DialogTitle className="flex items-center gap-2">
            <MessageCircle className="w-5 h-5" />
            Historial de Conversaciones
          </DialogTitle>
        </DialogHeader>

        <div className="space-y-4 flex-1 flex flex-col min-h-0">
          {/* Search Input */}
          <div className="relative">
            <Search
              className="absolute left-3 top-1/2 transform -translate-y-1/2 text-gray-400"
              size={16}
            />
            <Input
              placeholder="Buscar conversaciones..."
              value={searchQuery}
              onChange={(e) => setSearchQuery(e.target.value)}
              className="pl-10"
            />
          </div>

          {/* Threads List */}
          <ScrollArea className="flex-1 -mx-6 px-6">
            {threads.length === 0 ? (
              <div className="flex flex-col items-center justify-center py-12 text-center text-gray-500">
                <MessageCircle className="w-12 h-12 mb-3 text-gray-300" />
                <p className="text-sm">
                  {searchQuery.trim().length > 0
                    ? "No se encontraron conversaciones"
                    : "No hay conversaciones previas"}
                </p>
              </div>
            ) : (
              <div className="space-y-2">
                {threads.map((thread: any) => {
                  const isActive = thread._id === currentThreadId;
                  const matchType = thread.matchType;
                  const snippet = thread.searchSnippet;
<<<<<<< HEAD
                  const isDeleting = deletingThreadId === thread._id;
=======
>>>>>>> 83de76a4

                  return (
                    <div
                      key={thread._id}
                      className="group flex items-start gap-1 w-full"
                    >
                      <Button
                        variant={isActive ? "secondary" : "ghost"}
                        className="flex-1 justify-start h-auto py-3 px-3 text-left hover:bg-gray-50 min-w-0"
                        onClick={() => handleThreadClick(thread._id)}
                        style={{ width: 0 }}
                      >
                        <div className="flex items-start gap-3 w-full">
                          <MessageCircle
                            className={`w-4 h-4 mt-0.5 shrink-0 ${
                              isActive ? "text-blue-600" : "text-gray-400"
                            }`}
                          />
                          <div className="flex-1 min-w-0">
                            <div className="flex items-center gap-2 mb-1">
                              <p
                                className={`text-sm font-medium truncate ${
                                  isActive ? "text-blue-600" : "text-gray-900"
                                }`}
                              >
                                {thread.title || "Conversación sin título"}
                              </p>
                              {isActive && (
                                <span className="text-xs bg-blue-100 text-blue-700 px-2 py-0.5 rounded-full shrink-0">
                                  Actual
                                </span>
                              )}
                            </div>
                            {snippet && matchType === "content" && (
                              <p className="text-xs text-gray-500 line-clamp-2 mb-1">
                                {snippet}
                              </p>
                            )}
                            <div className="flex items-center gap-1 text-xs text-gray-400">
                              <Clock className="w-3 h-3" />
                              <span>
                                {formatTimestamp(thread._creationTime)}
                              </span>
                            </div>
                          </div>
                        </div>
<<<<<<< HEAD
                      </Button>

                      <AlertDialog>
                        <AlertDialogTrigger asChild>
                          <Button
                            variant="ghost"
                            size="icon"
                            className="h-8 w-8 shrink-0 mt-2 text-muted-foreground hover:text-destructive opacity-0 group-hover:opacity-100 transition-opacity"
                            disabled={isDeleting}
                            onClick={(e) => e.stopPropagation()}
                          >
                            {isDeleting ? (
                              <Loader2 className="h-4 w-4 animate-spin" />
                            ) : (
                              <Trash2 className="h-4 w-4" />
                            )}
                          </Button>
                        </AlertDialogTrigger>
                        <AlertDialogContent>
                          <AlertDialogHeader>
                            <AlertDialogTitle>
                              ¿Eliminar esta conversación?
                            </AlertDialogTitle>
                            <AlertDialogDescription>
                              Esta acción borrará "
                              {thread.title || "Conversación sin título"}" y no
                              se puede deshacer.
                            </AlertDialogDescription>
                          </AlertDialogHeader>
                          <AlertDialogFooter>
                            <AlertDialogCancel>Cancelar</AlertDialogCancel>
                            <AlertDialogAction
                              className="bg-destructive text-destructive-foreground hover:bg-destructive/90"
                              onClick={() => handleDeleteThread(thread._id)}
                              disabled={isDeleting}
                            >
                              {isDeleting ? "Eliminando..." : "Eliminar"}
                            </AlertDialogAction>
                          </AlertDialogFooter>
                        </AlertDialogContent>
                      </AlertDialog>
                    </div>
=======
                      </div>
                    </Button>
>>>>>>> 83de76a4
                  );
                })}
              </div>
            )}
          </ScrollArea>
        </div>
      </DialogContent>
    </Dialog>
  );
}<|MERGE_RESOLUTION|>--- conflicted
+++ resolved
@@ -1,9 +1,5 @@
 import { useState, useEffect, useMemo } from "react";
-<<<<<<< HEAD
 import { useQuery, useMutation } from "convex/react";
-=======
-import { useQuery } from "convex/react";
->>>>>>> 83de76a4
 import { api } from "../../../convex/_generated/api";
 import {
   Dialog,
@@ -11,32 +7,13 @@
   DialogHeader,
   DialogTitle,
 } from "@/components/ui/dialog";
-<<<<<<< HEAD
-import {
-  AlertDialog,
-  AlertDialogTrigger,
-  AlertDialogContent,
-  AlertDialogHeader,
-  AlertDialogTitle,
-  AlertDialogDescription,
-  AlertDialogFooter,
-  AlertDialogCancel,
-  AlertDialogAction,
-} from "@/components/ui/alert-dialog";
-import { Input } from "@/components/ui/input";
-import { Search, MessageCircle, Clock, Trash2, Loader2 } from "lucide-react";
-=======
 import { Input } from "@/components/ui/input";
 import { Search, MessageCircle, Clock } from "lucide-react";
->>>>>>> 83de76a4
 import { formatDistanceToNow } from "date-fns";
 import { es } from "date-fns/locale";
 import { Button } from "@/components/ui/button";
 import { ScrollArea } from "@/components/ui/scroll-area";
-<<<<<<< HEAD
 import { toast } from "sonner";
-=======
->>>>>>> 83de76a4
 
 interface ChatHistoryDialogProps {
   open: boolean;
@@ -55,12 +32,9 @@
 }: ChatHistoryDialogProps) {
   const [searchQuery, setSearchQuery] = useState("");
   const [debouncedQuery, setDebouncedQuery] = useState("");
-<<<<<<< HEAD
   const [deletingThreadId, setDeletingThreadId] = useState<string | null>(null);
 
   const deleteThreadMutation = useMutation(api.agents.threads.deleteThread);
-=======
->>>>>>> 83de76a4
 
   // Debounce search query
   useEffect(() => {
@@ -105,7 +79,6 @@
       locale: es,
     });
   };
-<<<<<<< HEAD
 
   const handleDeleteThread = async (threadId: string) => {
     try {
@@ -122,8 +95,6 @@
       setDeletingThreadId(null);
     }
   };
-=======
->>>>>>> 83de76a4
 
   return (
     <Dialog open={open} onOpenChange={onOpenChange}>
@@ -167,10 +138,7 @@
                   const isActive = thread._id === currentThreadId;
                   const matchType = thread.matchType;
                   const snippet = thread.searchSnippet;
-<<<<<<< HEAD
                   const isDeleting = deletingThreadId === thread._id;
-=======
->>>>>>> 83de76a4
 
                   return (
                     <div
@@ -217,7 +185,6 @@
                             </div>
                           </div>
                         </div>
-<<<<<<< HEAD
                       </Button>
 
                       <AlertDialog>
@@ -260,10 +227,6 @@
                         </AlertDialogContent>
                       </AlertDialog>
                     </div>
-=======
-                      </div>
-                    </Button>
->>>>>>> 83de76a4
                   );
                 })}
               </div>

--- conflicted
+++ resolved
@@ -1,10 +1,7 @@
 import {
   FileSearch2,
   FolderX,
-<<<<<<< HEAD
   Folder,
-=======
->>>>>>> eee4c28c
   ArrowLeft,
   ArrowRight,
   FileType2,

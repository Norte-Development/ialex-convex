import {
  FileSearch2,
  FolderX,
  Folder,
  ArrowLeft,
  ArrowRight,
  FileType2,
  Trash,
  MessageCircle,
  BookCheck,
  ListChecks,
  Archive,
  RotateCcw,
  ChevronDown,
  CirclePlus,
  FilePen,
  FileDown,
  Calendar,
} from "lucide-react";
import {
  Collapsible,
  CollapsibleContent,
  CollapsibleTrigger,
} from "@/components/ui/collapsible";
import {
  DropdownMenu,
  DropdownMenuContent,
  DropdownMenuItem,
  DropdownMenuTrigger,
} from "@/components/ui/dropdown-menu";
import {
  Popover,
  PopoverContent,
  PopoverTrigger,
} from "@/components/ui/popover";
import { useLayout } from "@/context/LayoutContext";
import { useLocation, useParams, useNavigate } from "react-router-dom";
import { Link } from "react-router-dom";
import { CaseDocuments } from "./CaseDocuments";
import { useCase } from "@/context/CaseContext";
import { useQuery, useMutation } from "convex/react";
import { api } from "../../../convex/_generated/api";
import { CreateEscritoDialog } from "../CreateEscritoDialog";
import NewDocumentInput, { NewDocumentInputHandle } from "./NewDocumentInput";
import { useEffect, useRef, useState } from "react";
import { toast } from "sonner";
import { Badge } from "../ui/badge";
import { Button } from "../ui/button";
import { Input } from "../ui/input";
import {
  Tooltip,
  TooltipContent,
  TooltipProvider,
  TooltipTrigger,
} from "../ui/tooltip";
import { Id } from "../../../convex/_generated/dataModel";
import { usePermissionAwareNavigation } from "@/hooks/usePermissionAwareNavigation";
import { usePermissions } from "@/context/CasePermissionsContext";
import { useHighlight } from "@/context/HighlightContext";
import { UpgradeModal, useBillingData } from "@/components/Billing";
import { Message } from "../ai-elements/message";

export default function CaseSidebar() {
  const {
    isCaseSidebarOpen,
    toggleCaseSidebar,
    isEscritosOpen,
    toggleEscritos,
    isDocumentosOpen,
    toggleDocumentos,
    setIsInCaseContext,
  } = useLayout();

  const location = useLocation();
  const navigate = useNavigate();
  const { id } = useParams();
  const { currentCase } = useCase();
  const { setHighlightedFolder } = useHighlight();
  const { navigationItems } = usePermissionAwareNavigation(
    currentCase?._id || null,
  );
  const [isCreateEscritoOpen, setIsCreateEscritoOpen] = useState(false);
  const [isArchivadosOpen, setIsArchivadosOpen] = useState(() => {
    try {
      const stored = localStorage.getItem("archivados-open");
      return stored !== null ? JSON.parse(stored) : false;
    } catch {
      return false;
    }
  });
  const [isCreatingRootFolder, setIsCreatingRootFolder] = useState(false);
  const [newRootFolderName, setNewRootFolderName] = useState("");
  const [isDocumentPopoverOpen, setIsDocumentPopoverOpen] = useState(false);
  const [showUpgradeModal, setShowUpgradeModal] = useState(false);
  const rootInputRef = useRef<HTMLInputElement | null>(null);
  const documentInputRef = useRef<NewDocumentInputHandle>(null);

  const documents = useQuery(
    api.functions.documents.getDocuments,
    currentCase ? { caseId: currentCase._id } : "skip",
  );

  // Permisos usando el nuevo sistema
  const { can, accessLevel, hasAccess, source, isLoading } = usePermissions();

  // Comprehensive debugging for permissions
  console.group("🔐 User Permissions Debug");
  console.log("Access Level:", accessLevel);
  console.log("Has Access:", hasAccess);
  console.log("Access Source:", source);
  console.log("Is Loading:", isLoading);
  console.log("Capabilities:", {
    viewCase: can.viewCase,
    editCase: can.editCase,
    deleteCase: can.deleteCase,
    docs: can.docs,
    escritos: can.escritos,
    clients: can.clients,
  });
  console.groupEnd();

  // Get current user plan for upgrade modal
  const { plan: userPlan } = useBillingData();

  const basePath = `/caso/${id}`;

  // Determinar la sección actual basada en la ruta
  const getCurrentSection = () => {
    const path = location.pathname;
    if (path.includes("/base-de-datos"))
      return { name: "Legales", icon: FileSearch2 };

    if (path.includes("/configuracion/reglas"))
      return { name: "Reglas del Agente", icon: ListChecks };
    if (path.includes("/modelos")) return { name: "Modelos", icon: BookCheck };
<<<<<<< HEAD
    if (path.includes("/prompts"))
      return { name: "Prompts", icon: MessageCircle };
=======
    if (path.includes("/eventos")) return { name: "Eventos", icon: Calendar };
>>>>>>> 777cc63f

    // Buscar en navigationItems
    for (const item of navigationItems) {
      const itemPath = item.path.split("/").pop() || "";
      if (path.includes(itemPath)) {
        return { name: item.path.split("/").pop() || "", icon: item.icon };
      }
    }

    return { name: "Navegación", icon: FileSearch2 };
  };

  const currentSection = getCurrentSection();

  // Search state for escritos
  const [escritosSearchQuery, setEscritosSearchQuery] = useState("");

  // 1. If searching, use search query
  const searchResults = useQuery(
    api.functions.documents.searchEscritos,
    currentCase && escritosSearchQuery.length >= 2
      ? { caseId: currentCase._id, query: escritosSearchQuery }
      : "skip",
  );

  // 2. Otherwise, show recent escritos only (limit 10)
  const recentEscritos = useQuery(
    api.functions.documents.getRecentEscritos,
    currentCase && !escritosSearchQuery
      ? { caseId: currentCase._id, limit: 5 }
      : "skip",
  );

  // Determine which escritos to display
  const displayedEscritos = escritosSearchQuery
    ? searchResults
    : recentEscritos;

  const totalEscritos = displayedEscritos?.length || 0;

  const totalDocumentos = documents?.length || 0;

  // Fetch archived escritos for the current case
  const archivedEscritos = useQuery(
    api.functions.documents.getArchivedEscritos,
    currentCase ? { caseId: currentCase._id } : "skip",
  );

  // Archive mutation
  const archiveEscrito = useMutation(api.functions.documents.archiveEscrito);
  // Create root folder mutation
  const createFolder = useMutation(api.functions.folders.createFolder);

  const handleNavigationFromCase = () => {
    setIsInCaseContext(true);
  };

  const handleEscritoCreated = (escritoId: Id<"escritos">) => {
    // Navigate to the newly created escrito
    navigate(`${basePath}/escritos/${escritoId}`);
  };

  const handleArchiveEscrito = async (
    escritoId: string,
    isArchived: boolean,
  ) => {
    try {
      await archiveEscrito({
        escritoId: escritoId as any,
        isArchived: isArchived,
      });
    } catch (error) {
      console.error("Error archiving/unarchiving escrito:", error);
      alert(
        "Error al archivar/desarchivar el escrito. Por favor intenta de nuevo.",
      );
    }
  };

  const getStatusColor = (status: string) => {
    return status === "terminado"
      ? "bg-green-100 text-green-800"
      : "bg-yellow-100 text-yellow-800";
  };

  const getStatusText = (status: string) => {
    return status === "terminado" ? "Terminado" : "Borrador";
  };

  const formatDate = (timestamp: number) => {
    return new Date(timestamp).toLocaleDateString("es-ES", {
      month: "short",
      day: "numeric",
    });
  };

  useEffect(() => {
    if (isCreatingRootFolder && rootInputRef.current) {
      const t = setTimeout(() => {
        rootInputRef.current?.focus();
        rootInputRef.current?.scrollIntoView({
          behavior: "smooth",
          block: "center",
        });
      }, 0);
      return () => clearTimeout(t);
    }
  }, [isCreatingRootFolder]);

  const submitCreateRootFolder = async () => {
    if (!currentCase?._id) return;
    const name = (newRootFolderName || "").trim() || "Nueva Carpeta";
    try {
      const newFolderId = await createFolder({
        name,
        caseId: currentCase._id,
      } as any);
      setHighlightedFolder(newFolderId);
      setNewRootFolderName("");
      setIsCreatingRootFolder(false);
    } catch (err) {
      console.error("Error creating root folder:", err);
      alert(err instanceof Error ? err.message : "No se pudo crear la carpeta");
    }
  };

  const handleCreateDocument = () => {
    documentInputRef.current?.open();
  };

  const handleDocumentSuccess = () => {
    toast.success("Documento subido exitosamente");
  };

  const handleDocumentError = (error: unknown) => {
    console.error("Error uploading document:", error);
    toast.error("Error al subir el documento");
  };

  const handleUpgradeRequired = () => {
    setShowUpgradeModal(true);
  };

  return (
    <>
      {/* Open sidebar button - positioned outside the sidebar container */}
      {!isCaseSidebarOpen && (
        <button
          onClick={toggleCaseSidebar}
          className="fixed top-1/2 left-0 z-40 bg-white border border-border rounded-r-lg shadow-lg hover:shadow-xl transition-all duration-200 p-2 hover:bg-gray-50"
          style={{ transform: "translateY(-50%)" }}
        >
          <ArrowRight size={16} className="text-gray-600" />
        </button>
      )}

      <aside
        data-tutorial="case-sidebar"
        className={`fixed top-0 left-0 z-30 w-64 h-screen pt-1 bg-white border-r border-border flex flex-col text-sm transform transition-transform duration-300 ease-in-out  ${
          isCaseSidebarOpen ? "translate-x-0" : "-translate-x-full"
        }`}
      >
        <button
          className="absolute top-16 right-2 cursor-pointer z-10"
          onClick={toggleCaseSidebar}
        >
          <ArrowLeft size={15} />
        </button>

        {/* Dropdown de navegación - Fixed */}
        <div className="pl-1 py-2 border-b border-gray-200 flex-shrink-0">
          <DropdownMenu>
            <DropdownMenuTrigger
              data-tutorial="case-tabs"
              className="w-full cursor-pointer justify-start flex items-center gap-2  px-3 py-2 rounded-lg  transition-colors group"
            >
              <div className="flex items-center justify-center gap-1">
                <currentSection.icon size={18} className="text-black" />
                <span className="text-sm font-medium text-gray-900">
                  {currentSection.name}
                </span>
              </div>
              <ChevronDown
                size={16}
                className="text-gray-500 group-hover:text-gray-700"
              />
            </DropdownMenuTrigger>
            <DropdownMenuContent className="w-56" align="start">
              <DropdownMenuItem asChild>
                <Link
                  to={`${basePath}/base-de-datos`}
                  onClick={handleNavigationFromCase}
                  className="flex items-center gap-2 cursor-pointer"
                >
                  <FileSearch2 size={16} />
                  <span>Base de Datos</span>
                </Link>
              </DropdownMenuItem>

              {navigationItems.map((item) => (
                <DropdownMenuItem key={item.path} asChild>
                  <Link
                    to={item.path}
                    onClick={handleNavigationFromCase}
                    className="flex items-center gap-2 cursor-pointer"
                  >
                    <item.icon size={16} />
                    <span className="capitalize">
                      {item.path.split("/").pop()}
                    </span>
                  </Link>
                </DropdownMenuItem>
              ))}

              {can.viewCase && (
                <DropdownMenuItem asChild>
                  <Link
                    to={`${basePath}/eventos`}
                    onClick={handleNavigationFromCase}
                    className="flex items-center gap-2 cursor-pointer"
                  >
                    <Calendar size={16} />
                    <span>Eventos</span>
                  </Link>
                </DropdownMenuItem>
              )}

              {can.viewCase && (
                <DropdownMenuItem asChild>
                  <Link
                    to={`${basePath}/configuracion/reglas`}
                    onClick={handleNavigationFromCase}
                    className="flex items-center gap-2 cursor-pointer"
                  >
                    <ListChecks size={16} />
                    <span>Reglas del Agente</span>
                  </Link>
                </DropdownMenuItem>
              )}

              {can.viewCase && (
                <DropdownMenuItem asChild>
                  <Link
                    to={`${basePath}/modelos`}
                    onClick={handleNavigationFromCase}
                    className="flex items-center gap-2 cursor-pointer"
                  >
                    <BookCheck size={16} />
                    <span>Modelos</span>
                  </Link>
                </DropdownMenuItem>
              )}
              {can.viewCase && (
                <DropdownMenuItem asChild>
                  <Link
                    to={`${basePath}/prompts`}
                    onClick={handleNavigationFromCase}
                    className="flex items-center gap-2 cursor-pointer"
                  >
                    <MessageCircle size={16} />
                    <span>Prompts</span>
                  </Link>
                </DropdownMenuItem>
              )}
            </DropdownMenuContent>
          </DropdownMenu>
        </div>

        {/* Contenido scrolleable */}
        <div
          className="flex-1 overflow-y-auto px-5 py-4 custom-scrollbar"
          style={{
            scrollbarWidth: "thin",
            scrollbarColor: "white transparent",
          }}
        >
          <div className="flex flex-col gap-4">
            {/* Escritos */}
            {can.escritos.read && (
              <Collapsible
                open={isEscritosOpen}
                onOpenChange={toggleEscritos}
                className="w-full"
              >
                <CollapsibleTrigger className="cursor-pointer flex justify-between items-center gap-1 w-full">
                  <span className="flex items-center gap-4">
                    <div className="w-1.5 h-5 rounded-r-2xl bg-[#3946D7]" />
                    {isEscritosOpen ? (
                      <FilePen size={18} className="text-[#3946D7]" />
                    ) : (
                      <FilePen size={18} className="text-[#3946D7]" />
                    )}
                    Escritos
                  </span>
                  {can.escritos.write && (
                    <div className="flex items-center justify-center gap-2">
                      <p className="text-xs text-gray-500">({totalEscritos})</p>
                      <CirclePlus
                        className="cursor-pointer transition-colors rounded-full p-0.5  text-tertiary  hover:bg-tertiary hover:text-white"
                        size={20}
                        onClick={(e) => {
                          e.stopPropagation();
                          setIsCreateEscritoOpen(true);
                        }}
                      />
                    </div>
                  )}
                </CollapsibleTrigger>
                <CollapsibleContent className="flex flex-col gap-1 pl-2 text-[12px] pt-1">
                  {/* Search Input */}
                  <div className="px-2 py-1 mb-1">
                    <Input
                      placeholder="Buscar escritos..."
                      value={escritosSearchQuery}
                      onChange={(e) => {
                        setEscritosSearchQuery(e.target.value);
                      }}
                      className="h-7 text-xs placeholder:text-xs"
                      onClick={(e) => e.stopPropagation()}
                    />
                  </div>

                  {/* View All Button */}
                  {displayedEscritos && displayedEscritos.length > 0 && (
                    <div className="px-2 pb-1">
                      <Button
                        variant="ghost"
                        size="sm"
                        onClick={(e) => {
                          e.stopPropagation();
                          navigate(`${basePath}/escritos`);
                        }}
                        className="w-full h-6 text-xs text-muted-foreground hover:text-foreground"
                      >
                        Ver todos los escritos
                      </Button>
                    </div>
                  )}

                  {/* Search Results Count */}
                  {escritosSearchQuery && searchResults && (
                    <div className="px-2 pb-1 text-xs text-muted-foreground">
                      {searchResults.length > 0
                        ? `${searchResults.length} resultado${searchResults.length !== 1 ? "s" : ""}`
                        : "Sin resultados"}
                    </div>
                  )}

                  {/* Escritos List */}
                  {displayedEscritos && displayedEscritos.length > 0 ? (
                    displayedEscritos.map((escrito) => (
                      <div
                        key={escrito._id}
                        className={`flex flex-col gap-1 p-2 rounded hover:bg-gray-50 ${
                          location.pathname.includes(`/escritos/${escrito._id}`)
                            ? "bg-blue-50 border-l-2 border-blue-500"
                            : ""
                        }`}
                      >
                        <div className="flex items-center justify-between gap-1 min-w-0">
                          <Link
                            to={`${basePath}/escritos/${escrito._id}`}
                            className="flex items-center gap-1 text-foreground hover:text-blue-600 flex-1 min-w-0"
                            onClick={handleNavigationFromCase}
                          >
                            <FileType2
                              className="cursor-pointer flex-shrink-0"
                              size={16}
                            />
                            <span className="truncate">{escrito.title}</span>
                          </Link>
                          {can.escritos.delete && (
                            <TooltipProvider>
                              <Tooltip>
                                <TooltipTrigger asChild>
                                  <Button
                                    variant="ghost"
                                    size="sm"
                                    className="h-6 w-6 p-0 hover:bg-gray-200 flex-shrink-0"
                                    onClick={() =>
                                      handleArchiveEscrito(escrito._id, true)
                                    }
                                  >
                                    <Archive
                                      size={12}
                                      className="text-gray-500"
                                    />
                                  </Button>
                                </TooltipTrigger>
                                <TooltipContent>
                                  <p>Archivar escrito</p>
                                </TooltipContent>
                              </Tooltip>
                            </TooltipProvider>
                          )}
                        </div>
                        <div className="flex items-center justify-between text-xs text-muted-foreground">
                          <Badge
                            variant="secondary"
                            className={`text-xs ${getStatusColor(escrito.status)}`}
                          >
                            {getStatusText(escrito.status)}
                          </Badge>
                          <span>{formatDate(escrito.lastEditedAt)}</span>
                        </div>
                      </div>
                    ))
                  ) : (
                    <div className="text-muted-foreground text-xs p-2">
                      {escritosSearchQuery
                        ? "No se encontraron escritos"
                        : "No hay escritos"}
                    </div>
                  )}
                </CollapsibleContent>
              </Collapsible>
            )}

            {/* Documentos */}
            {can.docs.read && (
              <Collapsible
                open={isDocumentosOpen}
                onOpenChange={toggleDocumentos}
                className="w-full"
              >
                <CollapsibleTrigger className="cursor-pointer flex justify-between items-center gap-1 w-full">
                  <span className="flex items-center gap-4">
                    <div className="w-1.5 h-5 rounded-r-2xl bg-[#3946D7]" />
                    <FileDown
                      className="cursor-pointer"
                      size={18}
                      color="#3946D7"
                    />
                    Documentos
                  </span>
                  {can.docs.write && (
                    <div className="flex items-center justify-center gap-2">
                      <p className="text-xs text-gray-500">
                        ({totalDocumentos})
                      </p>
                      <Popover
                        open={isDocumentPopoverOpen}
                        onOpenChange={setIsDocumentPopoverOpen}
                      >
                        <PopoverTrigger asChild>
                          <CirclePlus
                            className="cursor-pointer transition-colors rounded-full p-0.5 text-tertiary hover:bg-tertiary hover:text-white"
                            size={20}
                            onClick={(e) => {
                              e.stopPropagation();
                            }}
                          />
                        </PopoverTrigger>
                        <PopoverContent className="w-48 p-2" align="end">
                          <div className="flex flex-col gap-1">
                            <Button
                              variant="ghost"
                              className="w-full justify-start gap-2 text-tertiary h-8 px-2 text-sm"
                              onClick={() => {
                                setIsCreatingRootFolder(true);
                                setIsDocumentPopoverOpen(false);
                              }}
                            >
                              <Folder size={16} />
                              Crear carpeta
                            </Button>
                            <Button
                              variant="ghost"
                              className="w-full justify-start gap-2 text-tertiary h-8 px-2 text-sm"
                              onClick={() => {
                                handleCreateDocument();
                                setIsDocumentPopoverOpen(false);
                              }}
                            >
                              <FileDown size={16} />
                              Cargar archivo
                            </Button>
                          </div>
                        </PopoverContent>
                      </Popover>
                    </div>
                  )}
                </CollapsibleTrigger>
                <CollapsibleContent className="flex flex-col gap-1 pl-2 text-[12px] pt-1">
                  {/* View All Documents Button */}
                  {totalDocumentos > 0 && (
                    <div className="px-2 py-1">
                      <Button
                        variant="ghost"
                        size="sm"
                        onClick={(e) => {
                          e.stopPropagation();
                          navigate(`${basePath}/documentos`);
                        }}
                        className="w-full h-6 text-xs text-muted-foreground hover:text-foreground"
                      >
                        Ver todos los documentos
                      </Button>
                    </div>
                  )}

                  {isCreatingRootFolder && (
                    <div className="flex items-center gap-2 p-1 pr-3">
                      <Input
                        ref={rootInputRef}
                        placeholder="Nombre de la carpeta"
                        value={newRootFolderName}
                        onChange={(e) => setNewRootFolderName(e.target.value)}
                        onKeyDown={(e) => {
                          if (e.key === "Enter") submitCreateRootFolder();
                          else if (e.key === "Escape") {
                            setIsCreatingRootFolder(false);
                            setNewRootFolderName("");
                          }
                        }}
                        className="h-4 text-xs placeholder:text-xs border-2 border-blue-400 animate-highlight"
                      />
                    </div>
                  )}
                  <CaseDocuments basePath={basePath} />
                </CollapsibleContent>
              </Collapsible>
            )}
          </div>
        </div>

        {/* Sección inferior fija - Archivados y Eliminados */}
        <div className="border-t border-gray-200 px-5 py-4 flex-shrink-0">
          <div className="flex flex-col gap-4">
            {/* Archivados */}
            <Collapsible
              open={isArchivadosOpen}
              onOpenChange={(open) => {
                setIsArchivadosOpen(open);
                try {
                  localStorage.setItem("archivados-open", JSON.stringify(open));
                } catch {
                  // Ignore localStorage errors
                }
              }}
              className="w-full"
            >
              <CollapsibleTrigger className="cursor-pointer flex gap-4 items-center">
                <FolderX className="cursor-pointer" size={20} />
                <p>Archivados</p>
              </CollapsibleTrigger>
              <CollapsibleContent className="flex flex-col gap-1 pl-6 text-[12px] pt-1">
                {archivedEscritos && archivedEscritos.length > 0 ? (
                  archivedEscritos.map((escrito) => (
                    <div
                      key={escrito._id}
                      className="flex flex-col gap-1 p-2 rounded hover:bg-gray-50"
                    >
                      <div className="flex items-center justify-between gap-1 min-w-0">
                        <Link
                          to={`${basePath}/escritos/${escrito._id}`}
                          className="flex items-center gap-1 text-foreground hover:text-blue-600 flex-1 min-w-0"
                          onClick={handleNavigationFromCase}
                        >
                          <FileType2
                            className="cursor-pointer flex-shrink-0"
                            size={16}
                          />
                          <span className="truncate">{escrito.title}</span>
                        </Link>
                        <TooltipProvider>
                          <Tooltip>
                            <TooltipTrigger asChild>
                              <Button
                                variant="ghost"
                                size="sm"
                                className="h-6 w-6 p-0 hover:bg-gray-200 flex-shrink-0"
                                onClick={() =>
                                  handleArchiveEscrito(escrito._id, false)
                                }
                              >
                                <RotateCcw
                                  size={12}
                                  className="text-gray-500"
                                />
                              </Button>
                            </TooltipTrigger>
                            <TooltipContent>
                              <p>Restaurar escrito</p>
                            </TooltipContent>
                          </Tooltip>
                        </TooltipProvider>
                      </div>
                      <div className="flex items-center justify-between text-xs text-muted-foreground">
                        <Badge
                          variant="secondary"
                          className={`text-xs ${getStatusColor(escrito.status)}`}
                        >
                          {getStatusText(escrito.status)}
                        </Badge>
                        <span>{formatDate(escrito.lastEditedAt)}</span>
                      </div>
                    </div>
                  ))
                ) : (
                  <div className="text-muted-foreground text-xs p-2">
                    No hay escritos archivados
                  </div>
                )}
              </CollapsibleContent>
            </Collapsible>
          </div>
        </div>

        {/* Create Escrito Dialog */}
        <CreateEscritoDialog
          open={isCreateEscritoOpen}
          setOpen={setIsCreateEscritoOpen}
          onEscritoCreated={handleEscritoCreated}
        />

        {/* Upload Document Input */}
        {currentCase && (
          <NewDocumentInput
            ref={documentInputRef}
            caseId={currentCase._id}
            folderId={undefined}
            onSuccess={handleDocumentSuccess}
            onError={handleDocumentError}
            onUpgradeRequired={handleUpgradeRequired}
          />
        )}

        {/* Upgrade Modal */}
        <UpgradeModal
          open={showUpgradeModal}
          onOpenChange={setShowUpgradeModal}
          reason="Límite de 10 documentos por caso alcanzado."
          currentPlan={userPlan || "free"}
          recommendedPlan="premium_individual"
        />
      </aside>
    </>
  );
}<|MERGE_RESOLUTION|>--- conflicted
+++ resolved
@@ -133,12 +133,9 @@
     if (path.includes("/configuracion/reglas"))
       return { name: "Reglas del Agente", icon: ListChecks };
     if (path.includes("/modelos")) return { name: "Modelos", icon: BookCheck };
-<<<<<<< HEAD
     if (path.includes("/prompts"))
       return { name: "Prompts", icon: MessageCircle };
-=======
     if (path.includes("/eventos")) return { name: "Eventos", icon: Calendar };
->>>>>>> 777cc63f
 
     // Buscar en navigationItems
     for (const item of navigationItems) {

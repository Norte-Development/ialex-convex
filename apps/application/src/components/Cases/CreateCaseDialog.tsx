--- conflicted
+++ resolved
@@ -25,11 +25,8 @@
 import { Checkbox } from "../ui/checkbox";
 import { Plus, Users, X, Calendar } from "lucide-react";
 import { Badge } from "../ui/badge";
-<<<<<<< HEAD
 import { useBillingLimit, UpgradeModal, LimitWarningBanner } from "@/components/Billing";
-=======
 import { Separator } from "../ui/separator";
->>>>>>> b8cb627b
 import { toast } from "sonner";
 
 export default function CreateCaseDialog() {

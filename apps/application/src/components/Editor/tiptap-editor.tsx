--- conflicted
+++ resolved
@@ -24,19 +24,11 @@
   Quote,
   Code,
   Strikethrough,
-<<<<<<< HEAD
 } from "lucide-react";
 import { Button } from "@/components/ui/button";
 import { Separator } from "@/components/ui/separator";
 import { api } from "../../../convex/_generated/api";
 import { useEscrito } from "@/context/EscritoContext";
-=======
-} from "lucide-react"
-import { Button } from "@/components/ui/button"
-import { Separator } from "@/components/ui/separator"
-import { api } from "../../../convex/_generated/api"
-import { useEscrito } from "@/context/EscritoContext"
->>>>>>> 48782819
 
 interface TiptapProps {
   documentId?: string;
@@ -81,7 +73,6 @@
     },
   });
 
-
   return (
     <div className="border-b border-gray-200 bg-gray-50/50 px-4 py-3 ">
       <div className="flex items-center gap-1 flex-wrap">
@@ -276,7 +267,18 @@
   );
 }
 
-<<<<<<< HEAD
+// Define empty document structure outside component to avoid recreating object
+const EMPTY_DOC = {
+  type: "doc",
+  content: [
+    {
+      type: "paragraph",
+      attrs: { textAlign: null },
+      content: [],
+    },
+  ],
+};
+
 export function Tiptap({
   documentId = "default-document",
   onReady,
@@ -285,23 +287,6 @@
 }: TiptapProps) {
   const sync = useTiptapSync(api.prosemirror, documentId);
   const { setCursorPosition, setTextAroundCursor, setEscritoId } = useEscrito();
-=======
-// Define empty document structure outside component to avoid recreating object
-const EMPTY_DOC = {
-  type: "doc",
-  content: [
-    {
-      type: "paragraph",
-      attrs: { textAlign: null },
-      content: []
-    }
-  ]
-}
-
-export function Tiptap({ documentId = "default-document", onReady, onDestroy }: TiptapProps) {
-  const sync = useTiptapSync(api.prosemirror, documentId)
-  const { setCursorPosition, setTextAroundCursor, setEscritoId } = useEscrito()
->>>>>>> 48782819
 
   // Always call useEditor hook - don't make it conditional
   const editor = useEditor(
@@ -340,10 +325,8 @@
         updateCursorContext(editor);
       },
     },
-    [sync.initialContent, sync.extension, readOnly], // Add readOnly to dependencies
+    [sync.initialContent, sync.extension],
   );
-
-  console.log("editor", editor?.getJSON())
 
   const updateCursorContext = (editor: Editor) => {
     const { from, to } = editor.state.selection;
@@ -403,39 +386,34 @@
     };
   }, [onDestroy]);
 
-  // Update editor editability when readOnly changes
+  if (sync.isLoading) {
+    return (
+      <div className="flex items-center justify-center h-96 bg-white rounded-lg shadow-sm border border-gray-200">
+        <div className="text-gray-500">Cargando documento...</div>
+      </div>
+    );
+  }
+
+  useEffect(() => {
+    if (sync.initialContent === null && !sync.isLoading && "create" in sync) {
+      console.log("Auto-creating document with ID:", documentId);
+      sync.create(EMPTY_DOC);
+    }
+  }, [sync, documentId]);
+
   useEffect(() => {
     if (editor) {
       editor.setEditable(!readOnly);
     }
   }, [editor, readOnly]);
 
-<<<<<<< HEAD
-  // Handle different states after all hooks have been called
-  if (sync.isLoading) {
-    return (
-      <div className="flex items-center justify-center h-96 bg-white rounded-lg shadow-sm border border-gray-200">
-        <div className="text-gray-500">Cargando documento...</div>
-      </div>
-    );
-  }
-=======
-  // Auto-create document if it doesn't exist
-  useEffect(() => {
-    if (sync.initialContent === null && !sync.isLoading && 'create' in sync) {
-      console.log("Auto-creating document with ID:", documentId)
-      sync.create(EMPTY_DOC)
-    }
-  }, [sync, documentId])
->>>>>>> 48782819
-
-  // Handle different states after all hooks have been called
-  // Loading state or document being created
-  if (sync.isLoading || (sync.initialContent === null && 'create' in sync)) {
+  if (sync.initialContent === null) {
     return (
       <div className="legal-editor-content prose prose-lg px-12 py-8 min-h-screen flex items-center justify-center">
         <p className="text-gray-500">
-          {sync.initialContent === null ? "Creating document..." : "Loading document..."}
+          {sync.initialContent === null
+            ? "Creating document..."
+            : "Loading document..."}
         </p>
       </div>
     );

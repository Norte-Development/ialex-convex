import CreateCaseDialog from "../components/Cases/CreateCaseDialog";
import { useCase } from "@/context/CaseContext";
import { CaseProvider } from "@/context/CaseContext";
import CasesTableContainer from "@/components/Cases/CasesTableContainer";
import { useBillingData, UsageMeter } from "@/components/Billing";
<<<<<<< HEAD
import { CasesPageSkeleton } from "@/components/Cases/Skeletons";
=======
import { useState, useCallback, useMemo } from "react";
import { Input } from "@/components/ui/input";
import { Button } from "@/components/ui/button";
import { Search, Filter, X } from "lucide-react";
import {
  Select,
  SelectContent,
  SelectItem,
  SelectTrigger,
  SelectValue,
} from "@/components/ui/select";
>>>>>>> eee4c28c

function CasesContent() {
  const { currentCase } = useCase();
  
  // Search and filter state
  const [searchQuery, setSearchQuery] = useState("");
  const [statusFilter, setStatusFilter] = useState<"pendiente" | "en progreso" | "completado" | "archivado" | "cancelado" | undefined>();
  const [sortBy, setSortBy] = useState("createdAt");
  const [sortOrder, setSortOrder] = useState<"asc" | "desc">("desc");
  const [showFilters, setShowFilters] = useState(false);

  const { usage, limits } = useBillingData({});

<<<<<<< HEAD
  // Mostrar skeleton mientras carga
  if (cases === undefined) {
    return <CasesPageSkeleton />;
  }
=======
  // Memoized handlers to prevent unnecessary re-renders
  const handleSearchChange = useCallback((value: string) => {
    setSearchQuery(value);
  }, []);

  const handleStatusFilterChange = useCallback((value: string) => {
    setStatusFilter(value === "all" ? undefined : value as "pendiente" | "en progreso" | "completado" | "archivado" | "cancelado");
  }, []);

  const handleSortByChange = useCallback((value: string) => {
    setSortBy(value);
  }, []);

  const handleSortOrderChange = useCallback((value: "asc" | "desc") => {
    setSortOrder(value);
  }, []);

  const clearFilters = useCallback(() => {
    setSearchQuery("");
    setStatusFilter(undefined);
  }, []);

  const hasActiveFilters = useMemo(() => 
    searchQuery.trim() || statusFilter, 
    [searchQuery, statusFilter]
  );
>>>>>>> eee4c28c

  return (
    <div
      className={`flex flex-col gap-4 w-full  min-h-screen px-5 ${currentCase ? "pt-5" : "pt-20"}`}
    >
      <div className="w-full flex justify-between items-center">
        <h1 className="text-2xl font-bold">Casos</h1>
        <div className="flex items-center gap-4">
          {usage && limits && (
            <div className="w-64">
              <UsageMeter
                used={usage.casesCount}
                limit={limits.cases}
                label="Casos"
                showPercentage={false}
              />
            </div>
          )}
          <CreateCaseDialog />
        </div>
      </div>

      {/* Search and Filter Controls */}
      <div className="w-full flex flex-col gap-4">
        <div className="flex items-center gap-4">
          <div className="relative flex-1 max-w-md">
            <Search className="absolute left-3 top-1/2 transform -translate-y-1/2 text-gray-400 h-4 w-4" />
            <Input
              placeholder="Buscar casos..."
              value={searchQuery}
              onChange={(e) => handleSearchChange(e.target.value)}
              className="pl-10"
            />
          </div>
          <Button
            variant="outline"
            onClick={() => setShowFilters(!showFilters)}
            className="gap-2"
          >
            <Filter className="h-4 w-4" />
            Filtros
            {hasActiveFilters && (
              <span className="bg-blue-500 text-white rounded-full w-5 h-5 text-xs flex items-center justify-center">
                !
              </span>
            )}
          </Button>
          {hasActiveFilters && (
            <Button variant="ghost" onClick={clearFilters} className="gap-2">
              <X className="h-4 w-4" />
              Limpiar
            </Button>
          )}
        </div>

        {showFilters && (
          <div className="flex items-center gap-4 p-4 bg-gray-50 rounded-lg">
            <div className="flex items-center gap-2">
              <label className="text-sm font-medium">Estado:</label>
              <Select value={statusFilter || "all"} onValueChange={handleStatusFilterChange}>
                <SelectTrigger className="w-40">
                  <SelectValue />
                </SelectTrigger>
                <SelectContent>
                  <SelectItem value="all">Todos</SelectItem>
                  <SelectItem value="pendiente">Pendiente</SelectItem>
                  <SelectItem value="en progreso">En progreso</SelectItem>
                  <SelectItem value="completado">Completado</SelectItem>
                  <SelectItem value="archivado">Archivado</SelectItem>
                  <SelectItem value="cancelado">Cancelado</SelectItem>
                </SelectContent>
              </Select>
            </div>
            <div className="flex items-center gap-2">
              <label className="text-sm font-medium">Ordenar por:</label>
              <Select value={sortBy} onValueChange={handleSortByChange}>
                <SelectTrigger className="w-40">
                  <SelectValue />
                </SelectTrigger>
                <SelectContent>
                  <SelectItem value="createdAt">Fecha creación</SelectItem>
                  <SelectItem value="title">Título</SelectItem>
                  <SelectItem value="status">Estado</SelectItem>
                  <SelectItem value="priority">Prioridad</SelectItem>
                </SelectContent>
              </Select>
            </div>
            <div className="flex items-center gap-2">
              <label className="text-sm font-medium">Orden:</label>
              <Select value={sortOrder} onValueChange={handleSortOrderChange}>
                <SelectTrigger className="w-32">
                  <SelectValue />
                </SelectTrigger>
                <SelectContent>
                  <SelectItem value="desc">Descendente</SelectItem>
                  <SelectItem value="asc">Ascendente</SelectItem>
                </SelectContent>
              </Select>
            </div>
          </div>
        )}
      </div>

      <div className="w-full flex justify-start">
        <CasesTableContainer
          searchQuery={searchQuery}
          statusFilter={statusFilter}
          sortBy={sortBy}
          sortOrder={sortOrder}
          pageSize={20}
        />
      </div>
    </div>
  );
}

export default function CasesPage() {
  return (
    <CaseProvider>
      <CasesContent />
    </CaseProvider>
  );
}<|MERGE_RESOLUTION|>--- conflicted
+++ resolved
@@ -1,14 +1,12 @@
 import CreateCaseDialog from "../components/Cases/CreateCaseDialog";
 import { useCase } from "@/context/CaseContext";
 import { CaseProvider } from "@/context/CaseContext";
-import CasesTableContainer from "@/components/Cases/CasesTableContainer";
-import { useBillingData, UsageMeter } from "@/components/Billing";
-<<<<<<< HEAD
-import { CasesPageSkeleton } from "@/components/Cases/Skeletons";
-=======
+import CasesTableContainer from "../components/Cases/CasesTableContainer";
+import { useBillingData, UsageMeter } from "../components/Billing";
+import { CasesPageSkeleton } from "../components/Cases/Skeletons";
 import { useState, useCallback, useMemo } from "react";
-import { Input } from "@/components/ui/input";
-import { Button } from "@/components/ui/button";
+import { Input } from "../components/ui/input";
+import { Button } from "../components/ui/button";
 import { Search, Filter, X } from "lucide-react";
 import {
   Select,
@@ -16,8 +14,7 @@
   SelectItem,
   SelectTrigger,
   SelectValue,
-} from "@/components/ui/select";
->>>>>>> eee4c28c
+} from "../components/ui/select";
 
 function CasesContent() {
   const { currentCase } = useCase();
@@ -31,12 +28,6 @@
 
   const { usage, limits } = useBillingData({});
 
-<<<<<<< HEAD
-  // Mostrar skeleton mientras carga
-  if (cases === undefined) {
-    return <CasesPageSkeleton />;
-  }
-=======
   // Memoized handlers to prevent unnecessary re-renders
   const handleSearchChange = useCallback((value: string) => {
     setSearchQuery(value);
@@ -63,7 +54,6 @@
     searchQuery.trim() || statusFilter, 
     [searchQuery, statusFilter]
   );
->>>>>>> eee4c28c
 
   return (
     <div

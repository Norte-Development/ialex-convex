// ========================================
// CONVEX FUNCTIONS INDEX
// This file re-exports all functions from modularized files
// for backward compatibility and centralized access
// ========================================

// User Management
export {
  // Clerk integration functions
  getOrCreateUser,
  getCurrentUser,
  updateOnboardingInfo,
} from "./users";

// Client Management
export { createClient, getClients } from "./clients";

// Case Management
export {
  createCase,
  getCases,
  getCaseById,
  addClientToCase,
  removeClientFromCase,
  getClientsForCase,
  getCasesForClient,
  checkUserCaseAccess,
} from "./cases";

// Permission Management
export {
  grantUserCaseAccess,
  revokeUserCaseAccess,
  getUsersWithCaseAccess,
  getUserCasePermissions,
  hasPermission,
  getNewUsersWithCaseAccess,
  grantNewUserCaseAccess,
} from "./permissions";

// Document Management
export {
  createDocument,
  getDocuments,
  createEscrito,
  updateEscrito,
  getEscritos,
  getEscrito,
  archiveEscrito,
  getArchivedEscritos,
  deleteDocument,
} from "./documents";

// Escrito Transforms
export { applyTextBasedOperations } from "./escritosTransforms";

// Test Read Escrito Helpers
export {
  testReadEscritoHelpers,
} from "./testReadEscritoHelpers";

// Template Management (Modelos)
export { 
  createModelo, 
  getModelos, 
  getModelo,
  searchModelos,
  incrementModeloUsage,
  internalGetModelo,
  internalSearchModelos,
  internalGetModelos,
} from "./templates";

// Team Management
export {
  createTeam,
  getTeams,
  addUserToTeam,
  removeUserFromTeam,
  leaveTeam,
  getTeamMembers,
  getUserTeams,
  grantNewTeamCaseAccess,
  revokeNewTeamCaseAccess,
  getCasesAccessibleByTeam,
  getTeamMembersWithCaseAccess,
  getTeamsWithCaseAccess,
  grantTeamMemberCaseAccess,
} from "./teams";

// Todo Planning & Tracking (Phase 1)
export {
  createTodoList,
  addTodoItem,
  updateTodoItem,
  listTodoListsByThread,
  listTodoItemsByList,
  getOrCreateThreadTodoList,
} from "./todos";

// Library Document Management
export {
  generateUploadUrl as generateLibraryUploadUrl,
  createLibraryDocument,
  getLibraryDocuments,
  getAllAccessibleLibraryDocuments,
  getLibraryDocument,
  getLibraryDocumentUrl,
  deleteLibraryDocument,
  moveLibraryDocument,
  updateLibraryDocument,
} from "./libraryDocument";

// Library Folder Management
export {
  createLibraryFolder,
  getLibraryFolders,
  getLibraryFolder,
  updateLibraryFolder,
  archiveLibraryFolder,
  restoreLibraryFolder,
  moveLibraryFolder,
  getLibraryFolderPath,
  deleteLibraryFolder,
} from "./libraryFolders";

<<<<<<< HEAD
// Agent Rules Management
export {
  createRule as createAgentRule,
  updateRule as updateAgentRule,
  deleteRule as deleteAgentRule,
  toggleRuleActive as toggleAgentRuleActive,
  getUserRules,
  getCaseRules,
} from "./agentRules";
=======
// Global Search
export { globalSearch } from "./search";
>>>>>>> 137fb5ce
<|MERGE_RESOLUTION|>--- conflicted
+++ resolved
@@ -124,7 +124,6 @@
   deleteLibraryFolder,
 } from "./libraryFolders";
 
-<<<<<<< HEAD
 // Agent Rules Management
 export {
   createRule as createAgentRule,
@@ -134,7 +133,6 @@
   getUserRules,
   getCaseRules,
 } from "./agentRules";
-=======
+
 // Global Search
-export { globalSearch } from "./search";
->>>>>>> 137fb5ce
+export { globalSearch } from "./search";
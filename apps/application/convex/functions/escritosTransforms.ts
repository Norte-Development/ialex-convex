import { mutation } from "../_generated/server";
import { v } from "convex/values";
import { prosemirrorSync } from "../prosemirror";
import { buildServerSchema } from "../../../../packages/shared/src/tiptap/schema";
import {
  createJsonDiff,
  buildContentWithJsonChanges,
} from "../../../../packages/shared/src/diff/jsonDiff";
import { EditorState } from "@tiptap/pm/state";
import {
  extractTextWithMapping,
  processEditWithMapping,
} from "../agent/escritosHelper";
import { api } from "../_generated/api";

/**
 * Apply text-based operations to an Escrito.
 * This mutation handles the conversion from text-based operations to position-based operations.
 */
export const applyTextBasedOperations = mutation({
  args: {
    escritoId: v.id("escritos"),
<<<<<<< HEAD
    edits: v.array(
      v.union(
        v.object({
          type: v.literal("replace"),
          findText: v.string(),
          replaceText: v.string(),
          contextBefore: v.optional(v.string()),
          contextAfter: v.optional(v.string()),
          replaceAll: v.optional(v.boolean()),
        }),
        v.object({
          type: v.literal("insert"),
          insertText: v.string(),
          afterText: v.optional(v.string()),
          beforeText: v.optional(v.string()),
        }),
        v.object({
          type: v.literal("delete"),
          deleteText: v.string(),
          contextBefore: v.optional(v.string()),
          contextAfter: v.optional(v.string()),
        }),
        v.object({
          type: v.literal("add_mark"),
          text: v.string(),
          markType: v.union(
            v.literal("bold"),
            v.literal("italic"),
            v.literal("code"),
            v.literal("strike"),
            v.literal("underline"),
          ),
          contextBefore: v.optional(v.string()),
          contextAfter: v.optional(v.string()),
        }),
        v.object({
          type: v.literal("remove_mark"),
          text: v.string(),
          markType: v.union(
            v.literal("bold"),
            v.literal("italic"),
            v.literal("code"),
            v.literal("strike"),
            v.literal("underline"),
          ),
          contextBefore: v.optional(v.string()),
          contextAfter: v.optional(v.string()),
        }),
        v.object({
          type: v.literal("replace_mark"),
          text: v.string(),
          oldMarkType: v.union(
            v.literal("bold"),
            v.literal("italic"),
            v.literal("code"),
            v.literal("strike"),
            v.literal("underline"),
          ),
          newMarkType: v.union(
            v.literal("bold"),
            v.literal("italic"),
            v.literal("code"),
            v.literal("strike"),
            v.literal("underline"),
          ),
          contextBefore: v.optional(v.string()),
          contextAfter: v.optional(v.string()),
        }),
        v.object({
          type: v.literal("add_paragraph"),
          content: v.string(),
          paragraphType: v.union(
            v.literal("paragraph"),
            v.literal("heading"),
            v.literal("blockquote"),
            v.literal("bulletList"),
            v.literal("orderedList"),
            v.literal("codeBlock"),
          ),
          headingLevel: v.optional(v.number()),
          afterText: v.optional(v.string()),
          beforeText: v.optional(v.string()),
        }),
      ),
    ),
=======
    edits: v.array(v.union(
      v.object({
        type: v.literal("replace"),
        findText: v.string(),
        replaceText: v.string(),
        contextBefore: v.optional(v.string()),
        contextAfter: v.optional(v.string()),
        replaceAll: v.optional(v.boolean()),
        occurrenceIndex: v.optional(v.number()),
        maxOccurrences: v.optional(v.number()),
      }),
      v.object({
        type: v.literal("insert"),
        insertText: v.string(),
        afterText: v.optional(v.string()),
        beforeText: v.optional(v.string()),
      }),
      v.object({
        type: v.literal("delete"),
        deleteText: v.string(),
        contextBefore: v.optional(v.string()),
        contextAfter: v.optional(v.string()),
        occurrenceIndex: v.optional(v.number()),
        maxOccurrences: v.optional(v.number()),
      }),
      v.object({
        type: v.literal("add_mark"),
        text: v.string(),
        markType: v.union(
          v.literal("bold"),
          v.literal("italic"), 
          v.literal("code"),
          v.literal("strike"),
          v.literal("underline")
        ),
        contextBefore: v.optional(v.string()),
        contextAfter: v.optional(v.string()),
        occurrenceIndex: v.optional(v.number()),
        maxOccurrences: v.optional(v.number()),
      }),
      v.object({
        type: v.literal("remove_mark"),
        text: v.string(),
        markType: v.union(
          v.literal("bold"),
          v.literal("italic"),
          v.literal("code"), 
          v.literal("strike"),
          v.literal("underline")
        ),
        contextBefore: v.optional(v.string()),
        contextAfter: v.optional(v.string()),
        occurrenceIndex: v.optional(v.number()),
        maxOccurrences: v.optional(v.number()),
      }),
      v.object({
        type: v.literal("replace_mark"),
        text: v.string(),
        oldMarkType: v.union(
          v.literal("bold"),
          v.literal("italic"),
          v.literal("code"),
          v.literal("strike"), 
          v.literal("underline")
        ),
        newMarkType: v.union(
          v.literal("bold"),
          v.literal("italic"),
          v.literal("code"),
          v.literal("strike"),
          v.literal("underline")
        ),
        contextBefore: v.optional(v.string()),
        contextAfter: v.optional(v.string()),
        occurrenceIndex: v.optional(v.number()),
        maxOccurrences: v.optional(v.number()),
      }),
      v.object({
        type: v.literal("add_paragraph"),
        content: v.string(),
        paragraphType: v.union(
          v.literal("paragraph"),
          v.literal("heading"),
          v.literal("blockquote"),
          v.literal("bulletList"),
          v.literal("orderedList"),
          v.literal("codeBlock")
        ),
        headingLevel: v.optional(v.number()),
        afterText: v.optional(v.string()),
        beforeText: v.optional(v.string()),
      })
    )),
>>>>>>> 48782819
  },
  handler: async (ctx, { escritoId, edits }) => {
    // Verify user has escrito write permission
    const escrito = await ctx.db.get(escritoId);
    if (!escrito) throw new Error("Escrito not found");

    // Get the current document content
    const documentContent = await ctx.runQuery(api.prosemirror.getSnapshot, {
      id: escrito.prosemirrorId,
    });
    if (!documentContent?.content) {
      throw new Error("Document content not found");
    }

    // Build schema for the transform function
    const schema = buildServerSchema();

    const operations: any[] = [];

    // Helper function to escape regex special characters
    const escapeRegex = (text: string): string => {
      return text.replace(/[.*+?^${}()|[\]\\]/g, '\\$&');
    };

    // Helper function to determine the best matching strategy
    const getMatchingStrategy = (searchText: string): 'literal' | 'word_boundary' => {
      // Template placeholders: use literal matching
      if (searchText.startsWith('[') && searchText.endsWith(']')) {
        return 'literal';
      }
      
      // Multi-word phrases with significant length: use literal matching  
      if (searchText.includes(' ') && searchText.length > 20) {
        return 'literal';
      }
      
      // Phrases with complex punctuation: use literal matching
      if (searchText.includes(',') || searchText.includes(';') || searchText.includes(':')) {
        return 'literal';
      }
      
      // Single words or simple phrases: use word boundary
      return 'word_boundary';
    };

    // Helper function to find all text matches with literal string matching
    const findAllTextLiteral = (text: string, searchText: string): Array<{ index: number; length: number }> => {
      const matches: Array<{ index: number; length: number }> = [];
      let startIndex = 0;
      
      while (true) {
        const foundIndex = text.indexOf(searchText, startIndex);
        if (foundIndex === -1) break;
        
        matches.push({ index: foundIndex, length: searchText.length });
        startIndex = foundIndex + 1;
      }
      
      return matches;
    };

    // Helper function to find text with smart matching strategy (case-sensitive by default)
    const findTextWithSmartMatching = (text: string, searchText: string, startIndex: number = 0): number => {
      const strategy = getMatchingStrategy(searchText);
      
      if (strategy === 'literal') {
        // Use indexOf for literal matching
        return text.indexOf(searchText, startIndex);
      } else {
        // Create regex with word boundaries - \b ensures we match whole words only
        const escapedSearch = escapeRegex(searchText);
        const regex = new RegExp(`\\b${escapedSearch}\\b`, 'g'); // Removed 'i' flag for case-sensitive matching
        
        // Set lastIndex to start from the specified position
        regex.lastIndex = startIndex;
        const match = regex.exec(text);
        
        return match ? match.index : -1;
      }
    };

    // Backward compatibility alias
    const findTextWithWordBoundary = findTextWithSmartMatching;

    // Helper function to find all text matches using smart strategy detection (case-sensitive by default)
    const findAllTextWithSmartMatching = (text: string, searchText: string): Array<{ index: number; length: number }> => {
      const strategy = getMatchingStrategy(searchText);
      
      if (strategy === 'literal') {
        return findAllTextLiteral(text, searchText);
      } else {
        // Word boundary matching
        const matches: Array<{ index: number; length: number }> = [];
        const escapedSearch = escapeRegex(searchText);
        const regex = new RegExp(`\\b${escapedSearch}\\b`, 'g'); // Removed 'i' flag for case-sensitive matching
        
        let match;
        while ((match = regex.exec(text)) !== null) {
          matches.push({ index: match.index, length: match[0].length });
          // Prevent infinite loop on zero-width matches
          if (match.index === regex.lastIndex) {
            regex.lastIndex++;
          }
        }
        
        return matches;
      }
    };

    // Backward compatibility alias
    const findAllTextWithWordBoundary = findAllTextWithSmartMatching;

    // Process each edit using the existing ProseMirror sync system
    for (const edit of edits) {
<<<<<<< HEAD
      console.log("Processing edit:", edit);

=======
      
>>>>>>> 48782819
      if (edit.type === "replace") {
        // For now, create simple position-based operations
        // The actual text finding will be done within the transform function
        operations.push({
          type: "replace_range",
          from: 0, // Will be calculated in the transform
          to: 0, // Will be calculated in the transform
          text: edit.replaceText,
          findText: edit.findText, // Pass the find text for processing
          contextBefore: edit.contextBefore,
          contextAfter: edit.contextAfter,
          replaceAll: edit.replaceAll,
          occurrenceIndex: edit.occurrenceIndex,
          maxOccurrences: edit.maxOccurrences,
        });
      } else if (edit.type === "insert") {
        operations.push({
          type: "insert_text",
          pos: 0, // Will be calculated in the transform
          text: edit.insertText,
          afterText: edit.afterText,
          beforeText: edit.beforeText,
        });
      } else if (edit.type === "delete") {
        operations.push({
          type: "delete_text",
          from: 0, // Will be calculated in the transform
          to: 0, // Will be calculated in the transform
          text: "",
          deleteText: edit.deleteText, // Pass the delete text for processing
          contextBefore: edit.contextBefore,
          contextAfter: edit.contextAfter,
          occurrenceIndex: edit.occurrenceIndex,
          maxOccurrences: edit.maxOccurrences,
        });
      } else if (edit.type === "add_mark") {
        operations.push({
          type: "add_mark",
          text: edit.text,
          markType: edit.markType,
          contextBefore: edit.contextBefore,
          contextAfter: edit.contextAfter,
          occurrenceIndex: edit.occurrenceIndex,
          maxOccurrences: edit.maxOccurrences,
        });
      } else if (edit.type === "remove_mark") {
        operations.push({
          type: "remove_mark",
          text: edit.text,
          markType: edit.markType,
          contextBefore: edit.contextBefore,
          contextAfter: edit.contextAfter,
          occurrenceIndex: edit.occurrenceIndex,
          maxOccurrences: edit.maxOccurrences,
        });
      } else if (edit.type === "replace_mark") {
        operations.push({
          type: "replace_mark",
          text: edit.text,
          oldMarkType: edit.oldMarkType,
          newMarkType: edit.newMarkType,
          contextBefore: edit.contextBefore,
          contextAfter: edit.contextAfter,
          occurrenceIndex: edit.occurrenceIndex,
          maxOccurrences: edit.maxOccurrences,
        });
      } else if (edit.type === "add_paragraph") {
        operations.push({
          type: "add_paragraph",
          content: edit.content,
          paragraphType: edit.paragraphType,
          headingLevel: edit.headingLevel,
          afterText: edit.afterText,
          beforeText: edit.beforeText,
        });
      }
    }

    if (operations.length === 0) {
      return { message: "No changes to apply" };
    }

    // Helper function to find text with specific marks
    const findTextWithMark = (doc: any, text: string, markType?: string) => {
      const matches: Array<{ start: number; end: number; marks: any[] }> = [];

      doc.descendants((node: any, pos: number) => {
        if (node.isText) {
          const textContent = node.text || "";
<<<<<<< HEAD
          let index = 0;

          while (true) {
            const foundIndex = textContent.indexOf(text, index);
            if (foundIndex === -1) break;

            const start = pos + foundIndex;
            const end = pos + foundIndex + text.length;

=======
          const wordMatches = findAllTextWithWordBoundary(textContent, text);
          
          for (const wordMatch of wordMatches) {
            const start = pos + wordMatch.index;
            const end = pos + wordMatch.index + wordMatch.length;
            
>>>>>>> 48782819
            // Get marks for this text node
            const marks = node.marks || [];

            // If markType is specified, check if text has the specified mark
            if (markType) {
              const hasMark = marks.some(
                (mark: any) => mark.type.name === markType,
              );
              if (hasMark) {
                matches.push({ start, end, marks });
              }
            } else {
              // If no markType specified, include all matches
              matches.push({ start, end, marks });
            }
<<<<<<< HEAD

            index = foundIndex + 1;
=======
>>>>>>> 48782819
          }
        }
      });

      return matches;
    };

    // Helper function to find text without specific marks (for add_mark operation)
    const findTextWithoutMark = (doc: any, text: string, markType: string) => {
      const matches: Array<{ start: number; end: number; marks: any[] }> = [];

      doc.descendants((node: any, pos: number) => {
        if (node.isText) {
          const textContent = node.text || "";
<<<<<<< HEAD
          let index = 0;

          while (true) {
            const foundIndex = textContent.indexOf(text, index);
            if (foundIndex === -1) break;

            const start = pos + foundIndex;
            const end = pos + foundIndex + text.length;

=======
          const wordMatches = findAllTextWithWordBoundary(textContent, text);
          
          for (const wordMatch of wordMatches) {
            const start = pos + wordMatch.index;
            const end = pos + wordMatch.index + wordMatch.length;
            
>>>>>>> 48782819
            // Get marks for this text node
            const marks = node.marks || [];

            // Check if text does NOT have the specified mark
            const hasMark = marks.some(
              (mark: any) => mark.type.name === markType,
            );
            if (!hasMark) {
              matches.push({ start, end, marks });
            }
<<<<<<< HEAD

            index = foundIndex + 1;
=======
>>>>>>> 48782819
          }
        }
      });

      return matches;
    };

    // Helper function to find blocks (paragraphs, headings, etc.) containing specific text
    const findBlockWithText = (doc: any, text: string) => {
      const matches: Array<{
        node: any;
        pos: number;
        start: number;
        end: number;
      }> = [];

      doc.descendants((node: any, pos: number) => {
        if (node.isBlock && !node.isText) {
          const blockText = node.textContent || "";
          // For block-level text search, we can use includes() since we're looking for the text anywhere in the block
          // Word boundaries are less relevant at the block level
          if (blockText.includes(text)) {
            matches.push({
              node,
              pos,
              start: pos,
              end: pos + node.nodeSize,
            });
          }
        }
      });

      return matches;
    };

    // Helper function to find insertion position based on text anchors
    const findInsertPosition = (
      doc: any,
      afterText?: string,
      beforeText?: string,
    ) => {
      if (afterText) {
        // Find position after the specified text
        let insertPos = 0;
        let found = false;
        doc.descendants((node: any, pos: number) => {
          if (node.isText && !found) {
            const text = node.text || "";
            const wordMatches = findAllTextWithWordBoundary(text, afterText);
            if (wordMatches.length > 0) {
              // Find the end of the containing block
              let blockEnd = pos + node.nodeSize;
              let parent = node;
              while (parent && !parent.isBlock) {
                parent = parent.parent;
                if (parent) {
                  blockEnd = pos + parent.nodeSize;
                }
              }
              insertPos = blockEnd;
              found = true;
            }
          }
        });
        return found ? insertPos : doc.content.size;
      } else if (beforeText) {
        // Find position before the specified text
        let insertPos = 0;
        let found = false;
        doc.descendants((node: any, pos: number) => {
          if (node.isText && !found) {
            const text = node.text || "";
            const wordMatches = findAllTextWithWordBoundary(text, beforeText);
            if (wordMatches.length > 0) {
              // Find the start of the containing block
              let blockStart = pos;
              let parent = node;
              while (parent && !parent.isBlock) {
                parent = parent.parent;
                if (parent) {
                  blockStart = pos;
                }
              }
              insertPos = blockStart;
              found = true;
            }
          }
        });
        return found ? insertPos : 0;
      }
      // Default to end of document
      return doc.content.size;
    };

    // Helper function to create text content that properly handles newlines
    const createTextContent = (schema: any, content: string) => {
      // If content doesn't contain newlines, create simple text node
      if (!content.includes('\n')) {
        return schema.text(content);
      }
      
      // Split content by newlines and create text nodes with hard breaks
      const parts = content.split('\n');
      const nodes = [];
      
      for (let i = 0; i < parts.length; i++) {
        if (parts[i]) {
          nodes.push(schema.text(parts[i]));
        }
        // Add hard break between text parts (except after the last part)
        if (i < parts.length - 1) {
          // Check if hardBreak node exists in schema
          if (schema.nodes.hardBreak) {
            nodes.push(schema.nodes.hardBreak.create());
          } else {
            // Fallback: create a space if hardBreak is not available
            nodes.push(schema.text(' '));
          }
        }
      }
      
      return nodes;
    };

    // Helper function to create nodes of different types
    const createNodeOfType = (
      schema: any,
      type: string,
      content: any,
      headingLevel?: number,
    ) => {
      try {
        switch (type) {
          case "paragraph":
<<<<<<< HEAD
            if (typeof content === "string") {
              return schema.nodes.paragraph.createAndFill(
                {},
                schema.text(content),
              );
=======
            if (typeof content === 'string') {
              const textContent = createTextContent(schema, content);
              return schema.nodes.paragraph.createAndFill({}, textContent);
>>>>>>> 48782819
            }
            return schema.nodes.paragraph.createAndFill({}, content);

          case "heading":
<<<<<<< HEAD
            const level =
              headingLevel && headingLevel >= 1 && headingLevel <= 6
                ? headingLevel
                : 1;
            if (typeof content === "string") {
              return schema.nodes.heading.createAndFill(
                { level },
                schema.text(content),
              );
=======
            const level = headingLevel && headingLevel >= 1 && headingLevel <= 6 ? headingLevel : 1;
            if (typeof content === 'string') {
              const textContent = createTextContent(schema, content);
              return schema.nodes.heading.createAndFill({ level }, textContent);
>>>>>>> 48782819
            }
            return schema.nodes.heading.createAndFill({ level }, content);

          case "blockquote":
<<<<<<< HEAD
            if (typeof content === "string") {
              const paragraph = schema.nodes.paragraph.createAndFill(
                {},
                schema.text(content),
              );
=======
            if (typeof content === 'string') {
              const textContent = createTextContent(schema, content);
              const paragraph = schema.nodes.paragraph.createAndFill({}, textContent);
>>>>>>> 48782819
              return schema.nodes.blockquote.createAndFill({}, paragraph);
            }
            return schema.nodes.blockquote.createAndFill({}, content);

          case "codeBlock":
<<<<<<< HEAD
            if (typeof content === "string") {
              return schema.nodes.codeBlock.createAndFill(
                {},
                schema.text(content),
              );
=======
            if (typeof content === 'string') {
              const textContent = createTextContent(schema, content);
              return schema.nodes.codeBlock.createAndFill({}, textContent);
>>>>>>> 48782819
            }
            return schema.nodes.codeBlock.createAndFill({}, content);

          case "bulletList":
<<<<<<< HEAD
            if (typeof content === "string") {
              const paragraph = schema.nodes.paragraph.createAndFill(
                {},
                schema.text(content),
              );
              const listItem = schema.nodes.listItem.createAndFill(
                {},
                paragraph,
              );
=======
            if (typeof content === 'string') {
              const textContent = createTextContent(schema, content);
              const paragraph = schema.nodes.paragraph.createAndFill({}, textContent);
              const listItem = schema.nodes.listItem.createAndFill({}, paragraph);
>>>>>>> 48782819
              return schema.nodes.bulletList.createAndFill({}, listItem);
            }
            return schema.nodes.bulletList.createAndFill({}, content);

          case "orderedList":
<<<<<<< HEAD
            if (typeof content === "string") {
              const paragraph = schema.nodes.paragraph.createAndFill(
                {},
                schema.text(content),
              );
              const listItem = schema.nodes.listItem.createAndFill(
                {},
                paragraph,
              );
=======
            if (typeof content === 'string') {
              const textContent = createTextContent(schema, content);
              const paragraph = schema.nodes.paragraph.createAndFill({}, textContent);
              const listItem = schema.nodes.listItem.createAndFill({}, paragraph);
>>>>>>> 48782819
              return schema.nodes.orderedList.createAndFill({}, listItem);
            }
            return schema.nodes.orderedList.createAndFill({}, content);

          default:
            // Fallback to paragraph
<<<<<<< HEAD
            if (typeof content === "string") {
              return schema.nodes.paragraph.createAndFill(
                {},
                schema.text(content),
              );
=======
            if (typeof content === 'string') {
              const textContent = createTextContent(schema, content);
              return schema.nodes.paragraph.createAndFill({}, textContent);
>>>>>>> 48782819
            }
            return schema.nodes.paragraph.createAndFill({}, content);
        }
      } catch (error) {
        console.error(`Error creating node of type ${type}:`, error);
        // Fallback to simple paragraph
<<<<<<< HEAD
        if (typeof content === "string") {
          return schema.nodes.paragraph.createAndFill({}, schema.text(content));
=======
        if (typeof content === 'string') {
          const textContent = createTextContent(schema, content);
          return schema.nodes.paragraph.createAndFill({}, textContent);
>>>>>>> 48782819
        }
        return schema.nodes.paragraph.createAndFill({}, content);
      }
    };


    // Helper function to select matches based on occurrence control parameters
    const selectMatchesByOccurrence = (
      allMatches: Array<{ start: number; end: number }>,
      occurrenceIndex?: number,
      maxOccurrences?: number,
      replaceAll?: boolean
    ): Array<{ start: number; end: number }> => {
      // Priority: occurrenceIndex > maxOccurrences > replaceAll > first match only
      
      if (occurrenceIndex !== undefined) {
        // Target specific occurrence (1-based)
        const index = occurrenceIndex - 1; // Convert to 0-based
        if (index >= 0 && index < allMatches.length) {
          console.log(`Targeting occurrence ${occurrenceIndex} (found at index ${index})`);
          return [allMatches[index]];
        } else {
          console.log(`Occurrence ${occurrenceIndex} not found (only ${allMatches.length} matches available)`);
          return [];
        }
      }
      
      if (maxOccurrences !== undefined) {
        // Limit number of occurrences
        const limited = allMatches.slice(0, maxOccurrences);
        console.log(`Limiting to first ${maxOccurrences} occurrences (found ${limited.length})`);
        return limited;
      }
      
      if (replaceAll) {
        // All occurrences (existing behavior)
        console.log(`Processing all ${allMatches.length} occurrences`);
        return allMatches;
      }
      
      // Default: first occurrence only
      if (allMatches.length > 0) {
        console.log(`Processing first occurrence only (${allMatches.length} total found)`);
        return [allMatches[0]];
      }
      
      return [];
    };

    // Apply the position-based operations using the existing mutation
<<<<<<< HEAD

    await prosemirrorSync.transform(
      ctx,
      escrito.prosemirrorId,
      schema,
      (doc) => {
        // Store original for diff
        const originalDocJson = doc.toJSON();

        // Create a fresh state for applying operations
        let currentDoc = doc;

        // Apply operations one by one
        for (const op of operations) {
          const state = EditorState.create({ doc: currentDoc });
          let tr = state.tr;

          // Ensure document has content for operations
          if (currentDoc.childCount === 0) {
            const paragraph = schema.nodes.paragraph.createAndFill()!;
            tr = tr.insert(0, paragraph);
          }

          // Handle text-based operations with position finding
          if (op.type === "replace_range" && op.findText) {
            // Find the text to replace in the current document
            const doc = tr.doc;
            const findText = op.findText;
            const matches: Array<{ start: number; end: number }> = [];

            // Traverse the document to find all occurrences
            doc.descendants((node, pos) => {
              if (node.isText) {
                const text = node.text || "";
                let index = 0;
                while (true) {
                  const foundIndex = text.indexOf(findText, index);
                  if (foundIndex === -1) break;

                  const start = pos + foundIndex;
                  const end = pos + foundIndex + findText.length;

                  // Check context if provided
                  let matchesContext = true;
                  if (op.contextBefore || op.contextAfter) {
                    const beforeText = doc.textBetween(
                      Math.max(0, start - 50),
                      start,
                    );
                    const afterText = doc.textBetween(
                      end,
                      Math.min(doc.content.size, end + 50),
                    );

                    if (
                      op.contextBefore &&
                      !beforeText.includes(op.contextBefore)
                    ) {
                      matchesContext = false;
                    }
                    if (
                      op.contextAfter &&
                      !afterText.includes(op.contextAfter)
                    ) {
                      matchesContext = false;
                    }
=======
  
    await prosemirrorSync.transform(ctx, escrito.prosemirrorId, schema, (doc) => {
      // Store original for diff
      let originalDocJson;
      try {
        originalDocJson = doc.toJSON();
      } catch (error) {
        throw error;
      }
      
      // Create a fresh state for applying operations
      let currentDoc = doc;
      
      // Apply operations one by one
      for (let i = 0; i < operations.length; i++) {
        const op = operations[i];
        
        let state;
        try {
          state = EditorState.create({ doc: currentDoc });
        } catch (error) {
          throw error;
        }
        
        let tr = state.tr;

        // Ensure document has content for operations
        if (currentDoc.childCount === 0) {
          try {
            const paragraph = schema.nodes.paragraph.createAndFill()!;
            tr = tr.insert(0, paragraph);
          } catch (error) {
            throw error;
          }
        }

        // Handle text-based operations with position finding
        if (op.type === "replace_range" && op.findText) {
          // Find the text to replace in the current document
          const doc = tr.doc;
          const findText = op.findText;
          const matches: Array<{ start: number; end: number }> = [];
          
          // Traverse the document to find all occurrences with word boundaries
          doc.descendants((node, pos) => {
            if (node.isText) {
              const text = node.text || "";
              const wordMatches = findAllTextWithWordBoundary(text, findText);
              
              for (const wordMatch of wordMatches) {
                const start = pos + wordMatch.index;
                const end = pos + wordMatch.index + wordMatch.length;
                
                // Check context if provided
                let matchesContext = true;
                if (op.contextBefore || op.contextAfter) {
                  const beforeText = doc.textBetween(Math.max(0, start - 50), start);
                  const afterText = doc.textBetween(end, Math.min(doc.content.size, end + 50));
                  
                  if (op.contextBefore && !beforeText.includes(op.contextBefore)) {
                    matchesContext = false;
>>>>>>> 48782819
                  }

                  if (matchesContext) {
                    matches.push({ start, end });
                  }

                  index = foundIndex + 1;
                }
              }
            });

            if (matches.length === 0) {
              console.log(`Text "${findText}" not found in document`);
              continue;
            }

            // Apply replacements (reverse order to maintain position accuracy)
            const matchesToProcess = op.replaceAll ? matches : [matches[0]];
            matchesToProcess.reverse().forEach((match) => {
              console.log(
                `Replacing text at positions ${match.start}-${match.end} with "${op.text}"`,
              );
              tr = tr.replaceWith(match.start, match.end, schema.text(op.text));
            });
          } else if (
            op.type === "insert_text" &&
            (op.afterText || op.beforeText)
          ) {
            let insertPos = 0;

            if (op.afterText) {
              // Find position after the specified text
              const doc = tr.doc;
              let found = false;
              doc.descendants((node, pos) => {
                if (node.isText && !found) {
                  const text = node.text || "";
                  const index = text.indexOf(op.afterText);
                  if (index !== -1) {
                    insertPos = pos + index + op.afterText.length;
                    found = true;
                  }
                }
              });

              if (!found) {
                console.log(`Text "${op.afterText}" not found for insertion`);
                continue;
              }
            } else if (op.beforeText) {
              // Find position before the specified text
              const doc = tr.doc;
              let found = false;
              doc.descendants((node, pos) => {
                if (node.isText && !found) {
                  const text = node.text || "";
                  const index = text.indexOf(op.beforeText);
                  if (index !== -1) {
                    insertPos = pos + index;
                    found = true;
                  }
                }
<<<<<<< HEAD
              });

              if (!found) {
                console.log(`Text "${op.beforeText}" not found for insertion`);
                continue;
              }
            }

            console.log(`Inserting text "${op.text}" at position ${insertPos}`);
            tr = tr.insertText(op.text, insertPos);
          } else if (op.type === "delete_text" && op.deleteText) {
            // Find the text to delete in the current document
=======
              }
            }
          });
          
          if (matches.length === 0) {
            continue;
          }
          
          // Apply occurrence selection logic
          const matchesToProcess = selectMatchesByOccurrence(
            matches,
            op.occurrenceIndex,
            op.maxOccurrences,
            op.replaceAll
          );
          
          if (matchesToProcess.length === 0) {
            continue;
          }
          
          // Apply replacements (reverse order to maintain position accuracy)
          matchesToProcess.reverse().forEach(match => {
            tr = tr.replaceWith(match.start, match.end, schema.text(op.text));
          });
          
        } else if (op.type === "insert_text" && (op.afterText || op.beforeText)) {
          let insertPos = 0;
          
          if (op.afterText) {
            // Find position after the specified text
>>>>>>> 48782819
            const doc = tr.doc;
            const deleteText = op.deleteText;
            const matches: Array<{ start: number; end: number }> = [];

            // Traverse the document to find all occurrences
            doc.descendants((node, pos) => {
              if (node.isText) {
                const text = node.text || "";
<<<<<<< HEAD
                let index = 0;
                while (true) {
                  const foundIndex = text.indexOf(deleteText, index);
                  if (foundIndex === -1) break;

                  const start = pos + foundIndex;
                  const end = pos + foundIndex + deleteText.length;

                  // Check context if provided
                  let matchesContext = true;
                  if (op.contextBefore || op.contextAfter) {
                    const beforeText = doc.textBetween(
                      Math.max(0, start - 50),
                      start,
                    );
                    const afterText = doc.textBetween(
                      end,
                      Math.min(doc.content.size, end + 50),
                    );

                    if (
                      op.contextBefore &&
                      !beforeText.includes(op.contextBefore)
                    ) {
                      matchesContext = false;
                    }
                    if (
                      op.contextAfter &&
                      !afterText.includes(op.contextAfter)
                    ) {
                      matchesContext = false;
                    }
                  }

                  if (matchesContext) {
                    matches.push({ start, end });
                  }

                  index = foundIndex + 1;
                }
              }
            });

            if (matches.length === 0) {
              console.log(`Text "${deleteText}" not found in document`);
              continue;
            }

            // Apply deletions (reverse order to maintain position accuracy)
            matches.reverse().forEach((match) => {
              console.log(
                `Deleting text at positions ${match.start}-${match.end}`,
              );
              tr = tr.delete(match.start, match.end);
            });
          } else if (op.type === "add_mark") {
            // Validate mark type exists in schema
            if (!schema.marks[op.markType]) {
              console.error(`Mark type "${op.markType}" not found in schema`);
              continue;
            }

            // Add mark to text that doesn't already have it
            const matches = findTextWithoutMark(tr.doc, op.text, op.markType);

            // Apply context filtering if provided
            const filteredMatches = matches.filter((match) => {
              if (op.contextBefore || op.contextAfter) {
                const beforeText = tr.doc.textBetween(
                  Math.max(0, match.start - 50),
                  match.start,
                );
                const afterText = tr.doc.textBetween(
                  match.end,
                  Math.min(tr.doc.content.size, match.end + 50),
                );

                if (
                  op.contextBefore &&
                  !beforeText.includes(op.contextBefore)
                ) {
                  return false;
                }
                if (op.contextAfter && !afterText.includes(op.contextAfter)) {
                  return false;
=======
                const wordMatches = findAllTextWithWordBoundary(text, op.afterText);
                if (wordMatches.length > 0) {
                  const firstMatch = wordMatches[0];
                  insertPos = pos + firstMatch.index + firstMatch.length;
                  found = true;
                }
              }
            });
            
            if (!found) {
              continue;
            }
          } else if (op.beforeText) {
            // Find position before the specified text
            const doc = tr.doc;
            let found = false;
            doc.descendants((node, pos) => {
              if (node.isText && !found) {
                const text = node.text || "";
                const wordMatches = findAllTextWithWordBoundary(text, op.beforeText);
                if (wordMatches.length > 0) {
                  const firstMatch = wordMatches[0];
                  insertPos = pos + firstMatch.index;
                  found = true;
>>>>>>> 48782819
                }
              }
              return true;
            });
<<<<<<< HEAD

            if (filteredMatches.length === 0) {
              console.log(
                `Text "${op.text}" not found or already has mark "${op.markType}"`,
              );
              continue;
            }

            // Apply marks (reverse order to maintain position accuracy)
            filteredMatches.reverse().forEach((match) => {
              console.log(
                `Adding ${op.markType} mark to text at positions ${match.start}-${match.end}`,
              );
              const mark = schema.marks[op.markType].create();
              tr = tr.addMark(match.start, match.end, mark);
            });
          } else if (op.type === "remove_mark") {
            // Validate mark type exists in schema
            if (!schema.marks[op.markType]) {
              console.error(`Mark type "${op.markType}" not found in schema`);
              continue;
            }

            // Remove mark from text that has it
            const matches = findTextWithMark(tr.doc, op.text, op.markType);

            // Apply context filtering if provided
            const filteredMatches = matches.filter((match) => {
              if (op.contextBefore || op.contextAfter) {
                const beforeText = tr.doc.textBetween(
                  Math.max(0, match.start - 50),
                  match.start,
                );
                const afterText = tr.doc.textBetween(
                  match.end,
                  Math.min(tr.doc.content.size, match.end + 50),
                );

                if (
                  op.contextBefore &&
                  !beforeText.includes(op.contextBefore)
                ) {
                  return false;
=======
            
            if (!found) {
              continue;
            }
          }
          
          tr = tr.insertText(op.text, insertPos);
          
        } else if (op.type === "delete_text" && op.deleteText) {
          // Find the text to delete in the current document
          const doc = tr.doc;
          const deleteText = op.deleteText;
          const matches: Array<{ start: number; end: number }> = [];
          
          // Traverse the document to find all occurrences with word boundaries
          doc.descendants((node, pos) => {
            if (node.isText) {
              const text = node.text || "";
              const wordMatches = findAllTextWithWordBoundary(text, deleteText);
              
              for (const wordMatch of wordMatches) {
                const start = pos + wordMatch.index;
                const end = pos + wordMatch.index + wordMatch.length;
                
                // Check context if provided
                let matchesContext = true;
                if (op.contextBefore || op.contextAfter) {
                  const beforeText = doc.textBetween(Math.max(0, start - 50), start);
                  const afterText = doc.textBetween(end, Math.min(doc.content.size, end + 50));
                  
                  if (op.contextBefore && !beforeText.includes(op.contextBefore)) {
                    matchesContext = false;
                  }
                  if (op.contextAfter && !afterText.includes(op.contextAfter)) {
                    matchesContext = false;
                  }
>>>>>>> 48782819
                }
                if (op.contextAfter && !afterText.includes(op.contextAfter)) {
                  return false;
                }
              }
              return true;
            });

            if (filteredMatches.length === 0) {
              console.log(
                `Text "${op.text}" not found with mark "${op.markType}"`,
              );
              continue;
            }
<<<<<<< HEAD

            // Remove marks (reverse order to maintain position accuracy)
            filteredMatches.reverse().forEach((match) => {
              console.log(
                `Removing ${op.markType} mark from text at positions ${match.start}-${match.end}`,
              );
              const mark = schema.marks[op.markType].create();
              tr = tr.removeMark(match.start, match.end, mark);
            });
          } else if (op.type === "replace_mark") {
            // Validate mark types exist in schema
            if (!schema.marks[op.oldMarkType]) {
              console.error(
                `Old mark type "${op.oldMarkType}" not found in schema`,
              );
              continue;
            }
            if (!schema.marks[op.newMarkType]) {
              console.error(
                `New mark type "${op.newMarkType}" not found in schema`,
              );
              continue;
            }

            // Replace one mark type with another
            const matches = findTextWithMark(tr.doc, op.text, op.oldMarkType);

            // Apply context filtering if provided
            const filteredMatches = matches.filter((match) => {
              if (op.contextBefore || op.contextAfter) {
                const beforeText = tr.doc.textBetween(
                  Math.max(0, match.start - 50),
                  match.start,
                );
                const afterText = tr.doc.textBetween(
                  match.end,
                  Math.min(tr.doc.content.size, match.end + 50),
                );

                if (
                  op.contextBefore &&
                  !beforeText.includes(op.contextBefore)
                ) {
                  return false;
                }
                if (op.contextAfter && !afterText.includes(op.contextAfter)) {
                  return false;
                }
=======
          });
          
          if (matches.length === 0) {
            continue;
          }
          
          // Apply occurrence selection logic
          const matchesToProcess = selectMatchesByOccurrence(
            matches,
            op.occurrenceIndex,
            op.maxOccurrences,
            false // delete doesn't have replaceAll option
          );
          
          if (matchesToProcess.length === 0) {
            continue;
          }
          
          // Apply deletions (reverse order to maintain position accuracy)
          matchesToProcess.reverse().forEach(match => {
            tr = tr.delete(match.start, match.end);
          });
          
        } else if (op.type === "add_mark") {
          // Validate mark type exists in schema
          if (!schema.marks[op.markType]) {
            continue;
          }
          
          // Add mark to text that doesn't already have it
          const matches = findTextWithoutMark(tr.doc, op.text, op.markType);
          
          // Apply context filtering if provided
          const filteredMatches = matches.filter(match => {
            if (op.contextBefore || op.contextAfter) {
              const beforeText = tr.doc.textBetween(Math.max(0, match.start - 50), match.start);
              const afterText = tr.doc.textBetween(match.end, Math.min(tr.doc.content.size, match.end + 50));
              
              if (op.contextBefore && !beforeText.includes(op.contextBefore)) {
                return false;
              }
              if (op.contextAfter && !afterText.includes(op.contextAfter)) {
                return false;
              }
            }
            return true;
          });
          
          if (filteredMatches.length === 0) {
            continue;
          }
          
          // Apply occurrence selection logic
          const matchesToProcess = selectMatchesByOccurrence(
            filteredMatches,
            op.occurrenceIndex,
            op.maxOccurrences,
            false // marks don't use replaceAll
          );
          
          if (matchesToProcess.length === 0) {
            continue;
          }
          
          // Apply marks (reverse order to maintain position accuracy)
          matchesToProcess.reverse().forEach(match => {
            const mark = schema.marks[op.markType].create();
            tr = tr.addMark(match.start, match.end, mark);
          });
          
        } else if (op.type === "remove_mark") {
          // Validate mark type exists in schema
          if (!schema.marks[op.markType]) {
            continue;
          }
          
          // Remove mark from text that has it
          const matches = findTextWithMark(tr.doc, op.text, op.markType);
          
          // Apply context filtering if provided
          const filteredMatches = matches.filter(match => {
            if (op.contextBefore || op.contextAfter) {
              const beforeText = tr.doc.textBetween(Math.max(0, match.start - 50), match.start);
              const afterText = tr.doc.textBetween(match.end, Math.min(tr.doc.content.size, match.end + 50));
              
              if (op.contextBefore && !beforeText.includes(op.contextBefore)) {
                return false;
              }
              if (op.contextAfter && !afterText.includes(op.contextAfter)) {
                return false;
              }
            }
            return true;
          });
          
          if (filteredMatches.length === 0) {
            continue;
          }
          
          // Apply occurrence selection logic
          const matchesToProcess = selectMatchesByOccurrence(
            filteredMatches,
            op.occurrenceIndex,
            op.maxOccurrences,
            false // marks don't use replaceAll
          );
          
          if (matchesToProcess.length === 0) {
            continue;
          }
          
          // Remove marks (reverse order to maintain position accuracy)
          matchesToProcess.reverse().forEach(match => {
            const mark = schema.marks[op.markType].create();
            tr = tr.removeMark(match.start, match.end, mark);
          });
          
        } else if (op.type === "replace_mark") {
          // Validate mark types exist in schema
          if (!schema.marks[op.oldMarkType]) {
            continue;
          }
          if (!schema.marks[op.newMarkType]) {
            continue;
          }
          
          // Replace one mark type with another
          const matches = findTextWithMark(tr.doc, op.text, op.oldMarkType);
          
          // Apply context filtering if provided
          const filteredMatches = matches.filter(match => {
            if (op.contextBefore || op.contextAfter) {
              const beforeText = tr.doc.textBetween(Math.max(0, match.start - 50), match.start);
              const afterText = tr.doc.textBetween(match.end, Math.min(tr.doc.content.size, match.end + 50));
              
              if (op.contextBefore && !beforeText.includes(op.contextBefore)) {
                return false;
              }
              if (op.contextAfter && !afterText.includes(op.contextAfter)) {
                return false;
>>>>>>> 48782819
              }
              return true;
            });

            if (filteredMatches.length === 0) {
              console.log(
                `Text "${op.text}" not found with mark "${op.oldMarkType}"`,
              );
              continue;
            }
<<<<<<< HEAD

            // Replace marks (reverse order to maintain position accuracy)
            filteredMatches.reverse().forEach((match) => {
              console.log(
                `Replacing ${op.oldMarkType} mark with ${op.newMarkType} at positions ${match.start}-${match.end}`,
              );
              const oldMark = schema.marks[op.oldMarkType].create();
              const newMark = schema.marks[op.newMarkType].create();
              tr = tr
                .removeMark(match.start, match.end, oldMark)
                .addMark(match.start, match.end, newMark);
            });
          } else if (op.type === "add_paragraph") {
            // Validate node type exists in schema
            if (!schema.nodes[op.paragraphType]) {
              console.error(
                `Node type "${op.paragraphType}" not found in schema`,
              );
              continue;
            }

            // Validate heading level if adding heading
            if (
              op.paragraphType === "heading" &&
              op.headingLevel &&
              (op.headingLevel < 1 || op.headingLevel > 6)
            ) {
              console.error(
                `Invalid heading level: ${op.headingLevel}. Must be between 1 and 6.`,
              );
              continue;
            }

            // Find insertion position
            const insertPos = findInsertPosition(
              tr.doc,
              op.afterText,
              op.beforeText,
            );
            console.log(`Adding ${op.paragraphType} at position ${insertPos}`);

            // Create the new node
            const newNode = createNodeOfType(
              schema,
              op.paragraphType,
              op.content,
              op.headingLevel,
            );
            tr = tr.insert(insertPos, newNode);
          } else {
            // Fallback to original position-based logic for regular operations
            const docSize = tr.doc.content.size;

            if (op.type === "insert_text" && typeof op.pos === "number") {
              if (op.pos >= 0 && op.pos <= docSize) {
                tr = tr.insertText(op.text, op.pos);
              } else {
                console.warn(
                  `Invalid insert position ${op.pos}, document size: ${docSize}`,
                );
              }
            } else if (
              op.type === "replace_range" &&
              typeof op.from === "number" &&
              typeof op.to === "number"
            ) {
              if (op.from >= 0 && op.to <= docSize && op.from <= op.to) {
                tr = tr.replaceRangeWith(op.from, op.to, schema.text(op.text));
              } else {
                console.warn(
                  `Invalid replace range ${op.from}-${op.to}, document size: ${docSize}`,
                );
              }
            } else if (
              op.type === "delete_text" &&
              typeof op.from === "number" &&
              typeof op.to === "number"
            ) {
              if (op.from >= 0 && op.to <= docSize && op.from <= op.to) {
                tr = tr.delete(op.from, op.to);
              } else {
                console.warn(
                  `Invalid delete range ${op.from}-${op.to}, document size: ${docSize}`,
                );
              }
=======
            return true;
          });
          
          if (filteredMatches.length === 0) {
            continue;
          }
          
          // Apply occurrence selection logic
          const matchesToProcess = selectMatchesByOccurrence(
            filteredMatches,
            op.occurrenceIndex,
            op.maxOccurrences,
            false // marks don't use replaceAll
          );
          
          if (matchesToProcess.length === 0) {
            continue;
          }
          
          // Replace marks (reverse order to maintain position accuracy)
          matchesToProcess.reverse().forEach(match => {
            const oldMark = schema.marks[op.oldMarkType].create();
            const newMark = schema.marks[op.newMarkType].create();
            tr = tr.removeMark(match.start, match.end, oldMark)
                   .addMark(match.start, match.end, newMark);
          });
          
        } else if (op.type === "add_paragraph") {
          // Validate node type exists in schema
          if (!schema.nodes[op.paragraphType]) {
            continue;
          }
          
          // Validate heading level if adding heading
          if (op.paragraphType === "heading" && op.headingLevel && (op.headingLevel < 1 || op.headingLevel > 6)) {
            continue;
          }
          
          // Find insertion position
          const insertPos = findInsertPosition(tr.doc, op.afterText, op.beforeText);
          
          // Create the new node
          const newNode = createNodeOfType(schema, op.paragraphType, op.content, op.headingLevel);
          tr = tr.insert(insertPos, newNode);
          
        } else {
          // Fallback to original position-based logic for regular operations
          const docSize = tr.doc.content.size;
          
          if (op.type === "insert_text" && typeof op.pos === "number") {
            if (op.pos >= 0 && op.pos <= docSize) {
              tr = tr.insertText(op.text, op.pos);
            }
            
          } else if (op.type === "replace_range" && typeof op.from === "number" && typeof op.to === "number") {
            if (op.from >= 0 && op.to <= docSize && op.from <= op.to) {
              tr = tr.replaceRangeWith(op.from, op.to, schema.text(op.text));
            }
            
          } else if (op.type === "delete_text" && typeof op.from === "number" && typeof op.to === "number") {
            if (op.from >= 0 && op.to <= docSize && op.from <= op.to) {
              tr = tr.delete(op.from, op.to);
>>>>>>> 48782819
            }
          }

          // Update current document for next iteration
          currentDoc = tr.doc;
        }

        // Now run diff engine
        const newDocJson = currentDoc.toJSON();
        console.log("newDocJson", newDocJson);
        const delta = createJsonDiff(originalDocJson, newDocJson);
        const merged = buildContentWithJsonChanges(
          originalDocJson,
          newDocJson,
          delta,
        );

<<<<<<< HEAD
        // Create final document and return transaction
        try {
          const mergedNode = schema.nodeFromJSON(merged);
          const finalState = EditorState.create({ doc });
          console.log("finalState", finalState);

          // Replace with the merged content
          return finalState.tr.replaceWith(
            0,
            finalState.doc.content.size,
            mergedNode.content,
          );
        } catch (error) {
          console.error("Error creating merged document:", error);

          // Fallback: use the new document directly if merge fails
          const finalState = EditorState.create({ doc });
          return finalState.tr.replaceWith(
            0,
            finalState.doc.content.size,
            currentDoc.content,
          );
        }
      },
    );
=======
      // Now run diff engine
      const newDocJson = currentDoc.toJSON();
      
      const delta = createJsonDiff(originalDocJson, newDocJson);
      
      const merged = buildContentWithJsonChanges(originalDocJson, newDocJson, delta);
      
      // Create final document and return transaction
      try {
        const mergedNode = schema.nodeFromJSON(merged);
        
        const finalState = EditorState.create({ doc });
        
        // Replace with the merged content
        const result = finalState.tr.replaceWith(0, finalState.doc.content.size, mergedNode.content);
        return result;
      } catch (error) {
        // Fallback: use the new document directly if merge fails
        const finalState = EditorState.create({ doc });
        const fallbackResult = finalState.tr.replaceWith(0, finalState.doc.content.size, currentDoc.content);
        return fallbackResult;
      }
    });
>>>>>>> 48782819

    return {
      ok: true,
      message: `Applied ${operations.length} operations successfully`,
      operationsApplied: operations.length,
    };
  },
});<|MERGE_RESOLUTION|>--- conflicted
+++ resolved
@@ -20,7 +20,6 @@
 export const applyTextBasedOperations = mutation({
   args: {
     escritoId: v.id("escritos"),
-<<<<<<< HEAD
     edits: v.array(
       v.union(
         v.object({
@@ -30,6 +29,8 @@
           contextBefore: v.optional(v.string()),
           contextAfter: v.optional(v.string()),
           replaceAll: v.optional(v.boolean()),
+          occurrenceIndex: v.optional(v.number()),
+          maxOccurrences: v.optional(v.number()),
         }),
         v.object({
           type: v.literal("insert"),
@@ -42,6 +43,8 @@
           deleteText: v.string(),
           contextBefore: v.optional(v.string()),
           contextAfter: v.optional(v.string()),
+          occurrenceIndex: v.optional(v.number()),
+          maxOccurrences: v.optional(v.number()),
         }),
         v.object({
           type: v.literal("add_mark"),
@@ -55,6 +58,8 @@
           ),
           contextBefore: v.optional(v.string()),
           contextAfter: v.optional(v.string()),
+          occurrenceIndex: v.optional(v.number()),
+          maxOccurrences: v.optional(v.number()),
         }),
         v.object({
           type: v.literal("remove_mark"),
@@ -68,6 +73,8 @@
           ),
           contextBefore: v.optional(v.string()),
           contextAfter: v.optional(v.string()),
+          occurrenceIndex: v.optional(v.number()),
+          maxOccurrences: v.optional(v.number()),
         }),
         v.object({
           type: v.literal("replace_mark"),
@@ -88,6 +95,8 @@
           ),
           contextBefore: v.optional(v.string()),
           contextAfter: v.optional(v.string()),
+          occurrenceIndex: v.optional(v.number()),
+          maxOccurrences: v.optional(v.number()),
         }),
         v.object({
           type: v.literal("add_paragraph"),
@@ -106,101 +115,6 @@
         }),
       ),
     ),
-=======
-    edits: v.array(v.union(
-      v.object({
-        type: v.literal("replace"),
-        findText: v.string(),
-        replaceText: v.string(),
-        contextBefore: v.optional(v.string()),
-        contextAfter: v.optional(v.string()),
-        replaceAll: v.optional(v.boolean()),
-        occurrenceIndex: v.optional(v.number()),
-        maxOccurrences: v.optional(v.number()),
-      }),
-      v.object({
-        type: v.literal("insert"),
-        insertText: v.string(),
-        afterText: v.optional(v.string()),
-        beforeText: v.optional(v.string()),
-      }),
-      v.object({
-        type: v.literal("delete"),
-        deleteText: v.string(),
-        contextBefore: v.optional(v.string()),
-        contextAfter: v.optional(v.string()),
-        occurrenceIndex: v.optional(v.number()),
-        maxOccurrences: v.optional(v.number()),
-      }),
-      v.object({
-        type: v.literal("add_mark"),
-        text: v.string(),
-        markType: v.union(
-          v.literal("bold"),
-          v.literal("italic"), 
-          v.literal("code"),
-          v.literal("strike"),
-          v.literal("underline")
-        ),
-        contextBefore: v.optional(v.string()),
-        contextAfter: v.optional(v.string()),
-        occurrenceIndex: v.optional(v.number()),
-        maxOccurrences: v.optional(v.number()),
-      }),
-      v.object({
-        type: v.literal("remove_mark"),
-        text: v.string(),
-        markType: v.union(
-          v.literal("bold"),
-          v.literal("italic"),
-          v.literal("code"), 
-          v.literal("strike"),
-          v.literal("underline")
-        ),
-        contextBefore: v.optional(v.string()),
-        contextAfter: v.optional(v.string()),
-        occurrenceIndex: v.optional(v.number()),
-        maxOccurrences: v.optional(v.number()),
-      }),
-      v.object({
-        type: v.literal("replace_mark"),
-        text: v.string(),
-        oldMarkType: v.union(
-          v.literal("bold"),
-          v.literal("italic"),
-          v.literal("code"),
-          v.literal("strike"), 
-          v.literal("underline")
-        ),
-        newMarkType: v.union(
-          v.literal("bold"),
-          v.literal("italic"),
-          v.literal("code"),
-          v.literal("strike"),
-          v.literal("underline")
-        ),
-        contextBefore: v.optional(v.string()),
-        contextAfter: v.optional(v.string()),
-        occurrenceIndex: v.optional(v.number()),
-        maxOccurrences: v.optional(v.number()),
-      }),
-      v.object({
-        type: v.literal("add_paragraph"),
-        content: v.string(),
-        paragraphType: v.union(
-          v.literal("paragraph"),
-          v.literal("heading"),
-          v.literal("blockquote"),
-          v.literal("bulletList"),
-          v.literal("orderedList"),
-          v.literal("codeBlock")
-        ),
-        headingLevel: v.optional(v.number()),
-        afterText: v.optional(v.string()),
-        beforeText: v.optional(v.string()),
-      })
-    )),
->>>>>>> 48782819
   },
   handler: async (ctx, { escritoId, edits }) => {
     // Verify user has escrito write permission
@@ -222,62 +136,75 @@
 
     // Helper function to escape regex special characters
     const escapeRegex = (text: string): string => {
-      return text.replace(/[.*+?^${}()|[\]\\]/g, '\\$&');
+      return text.replace(/[.*+?^${}()|[\]\\]/g, "\\$&");
     };
 
     // Helper function to determine the best matching strategy
-    const getMatchingStrategy = (searchText: string): 'literal' | 'word_boundary' => {
+    const getMatchingStrategy = (
+      searchText: string,
+    ): "literal" | "word_boundary" => {
       // Template placeholders: use literal matching
-      if (searchText.startsWith('[') && searchText.endsWith(']')) {
-        return 'literal';
-      }
-      
-      // Multi-word phrases with significant length: use literal matching  
-      if (searchText.includes(' ') && searchText.length > 20) {
-        return 'literal';
-      }
-      
+      if (searchText.startsWith("[") && searchText.endsWith("]")) {
+        return "literal";
+      }
+
+      // Multi-word phrases with significant length: use literal matching
+      if (searchText.includes(" ") && searchText.length > 20) {
+        return "literal";
+      }
+
       // Phrases with complex punctuation: use literal matching
-      if (searchText.includes(',') || searchText.includes(';') || searchText.includes(':')) {
-        return 'literal';
-      }
-      
+      if (
+        searchText.includes(",") ||
+        searchText.includes(";") ||
+        searchText.includes(":")
+      ) {
+        return "literal";
+      }
+
       // Single words or simple phrases: use word boundary
-      return 'word_boundary';
+      return "word_boundary";
     };
 
     // Helper function to find all text matches with literal string matching
-    const findAllTextLiteral = (text: string, searchText: string): Array<{ index: number; length: number }> => {
+    const findAllTextLiteral = (
+      text: string,
+      searchText: string,
+    ): Array<{ index: number; length: number }> => {
       const matches: Array<{ index: number; length: number }> = [];
       let startIndex = 0;
-      
+
       while (true) {
         const foundIndex = text.indexOf(searchText, startIndex);
         if (foundIndex === -1) break;
-        
+
         matches.push({ index: foundIndex, length: searchText.length });
         startIndex = foundIndex + 1;
       }
-      
+
       return matches;
     };
 
     // Helper function to find text with smart matching strategy (case-sensitive by default)
-    const findTextWithSmartMatching = (text: string, searchText: string, startIndex: number = 0): number => {
+    const findTextWithSmartMatching = (
+      text: string,
+      searchText: string,
+      startIndex: number = 0,
+    ): number => {
       const strategy = getMatchingStrategy(searchText);
-      
-      if (strategy === 'literal') {
+
+      if (strategy === "literal") {
         // Use indexOf for literal matching
         return text.indexOf(searchText, startIndex);
       } else {
         // Create regex with word boundaries - \b ensures we match whole words only
         const escapedSearch = escapeRegex(searchText);
-        const regex = new RegExp(`\\b${escapedSearch}\\b`, 'g'); // Removed 'i' flag for case-sensitive matching
-        
+        const regex = new RegExp(`\\b${escapedSearch}\\b`, "g"); // Removed 'i' flag for case-sensitive matching
+
         // Set lastIndex to start from the specified position
         regex.lastIndex = startIndex;
         const match = regex.exec(text);
-        
+
         return match ? match.index : -1;
       }
     };
@@ -286,17 +213,20 @@
     const findTextWithWordBoundary = findTextWithSmartMatching;
 
     // Helper function to find all text matches using smart strategy detection (case-sensitive by default)
-    const findAllTextWithSmartMatching = (text: string, searchText: string): Array<{ index: number; length: number }> => {
+    const findAllTextWithSmartMatching = (
+      text: string,
+      searchText: string,
+    ): Array<{ index: number; length: number }> => {
       const strategy = getMatchingStrategy(searchText);
-      
-      if (strategy === 'literal') {
+
+      if (strategy === "literal") {
         return findAllTextLiteral(text, searchText);
       } else {
         // Word boundary matching
         const matches: Array<{ index: number; length: number }> = [];
         const escapedSearch = escapeRegex(searchText);
-        const regex = new RegExp(`\\b${escapedSearch}\\b`, 'g'); // Removed 'i' flag for case-sensitive matching
-        
+        const regex = new RegExp(`\\b${escapedSearch}\\b`, "g"); // Removed 'i' flag for case-sensitive matching
+
         let match;
         while ((match = regex.exec(text)) !== null) {
           matches.push({ index: match.index, length: match[0].length });
@@ -305,7 +235,7 @@
             regex.lastIndex++;
           }
         }
-        
+
         return matches;
       }
     };
@@ -315,12 +245,6 @@
 
     // Process each edit using the existing ProseMirror sync system
     for (const edit of edits) {
-<<<<<<< HEAD
-      console.log("Processing edit:", edit);
-
-=======
-      
->>>>>>> 48782819
       if (edit.type === "replace") {
         // For now, create simple position-based operations
         // The actual text finding will be done within the transform function
@@ -410,24 +334,12 @@
       doc.descendants((node: any, pos: number) => {
         if (node.isText) {
           const textContent = node.text || "";
-<<<<<<< HEAD
-          let index = 0;
-
-          while (true) {
-            const foundIndex = textContent.indexOf(text, index);
-            if (foundIndex === -1) break;
-
-            const start = pos + foundIndex;
-            const end = pos + foundIndex + text.length;
-
-=======
           const wordMatches = findAllTextWithWordBoundary(textContent, text);
-          
+
           for (const wordMatch of wordMatches) {
             const start = pos + wordMatch.index;
             const end = pos + wordMatch.index + wordMatch.length;
-            
->>>>>>> 48782819
+
             // Get marks for this text node
             const marks = node.marks || [];
 
@@ -443,11 +355,6 @@
               // If no markType specified, include all matches
               matches.push({ start, end, marks });
             }
-<<<<<<< HEAD
-
-            index = foundIndex + 1;
-=======
->>>>>>> 48782819
           }
         }
       });
@@ -462,24 +369,12 @@
       doc.descendants((node: any, pos: number) => {
         if (node.isText) {
           const textContent = node.text || "";
-<<<<<<< HEAD
-          let index = 0;
-
-          while (true) {
-            const foundIndex = textContent.indexOf(text, index);
-            if (foundIndex === -1) break;
-
-            const start = pos + foundIndex;
-            const end = pos + foundIndex + text.length;
-
-=======
           const wordMatches = findAllTextWithWordBoundary(textContent, text);
-          
+
           for (const wordMatch of wordMatches) {
             const start = pos + wordMatch.index;
             const end = pos + wordMatch.index + wordMatch.length;
-            
->>>>>>> 48782819
+
             // Get marks for this text node
             const marks = node.marks || [];
 
@@ -490,11 +385,6 @@
             if (!hasMark) {
               matches.push({ start, end, marks });
             }
-<<<<<<< HEAD
-
-            index = foundIndex + 1;
-=======
->>>>>>> 48782819
           }
         }
       });
@@ -592,14 +482,14 @@
     // Helper function to create text content that properly handles newlines
     const createTextContent = (schema: any, content: string) => {
       // If content doesn't contain newlines, create simple text node
-      if (!content.includes('\n')) {
+      if (!content.includes("\n")) {
         return schema.text(content);
       }
-      
+
       // Split content by newlines and create text nodes with hard breaks
-      const parts = content.split('\n');
+      const parts = content.split("\n");
       const nodes = [];
-      
+
       for (let i = 0; i < parts.length; i++) {
         if (parts[i]) {
           nodes.push(schema.text(parts[i]));
@@ -611,11 +501,11 @@
             nodes.push(schema.nodes.hardBreak.create());
           } else {
             // Fallback: create a space if hardBreak is not available
-            nodes.push(schema.text(' '));
+            nodes.push(schema.text(" "));
           }
         }
       }
-      
+
       return nodes;
     };
 
@@ -629,191 +519,142 @@
       try {
         switch (type) {
           case "paragraph":
-<<<<<<< HEAD
             if (typeof content === "string") {
-              return schema.nodes.paragraph.createAndFill(
-                {},
-                schema.text(content),
-              );
-=======
-            if (typeof content === 'string') {
               const textContent = createTextContent(schema, content);
               return schema.nodes.paragraph.createAndFill({}, textContent);
->>>>>>> 48782819
             }
             return schema.nodes.paragraph.createAndFill({}, content);
 
           case "heading":
-<<<<<<< HEAD
             const level =
               headingLevel && headingLevel >= 1 && headingLevel <= 6
                 ? headingLevel
                 : 1;
             if (typeof content === "string") {
-              return schema.nodes.heading.createAndFill(
-                { level },
-                schema.text(content),
-              );
-=======
-            const level = headingLevel && headingLevel >= 1 && headingLevel <= 6 ? headingLevel : 1;
-            if (typeof content === 'string') {
               const textContent = createTextContent(schema, content);
               return schema.nodes.heading.createAndFill({ level }, textContent);
->>>>>>> 48782819
             }
             return schema.nodes.heading.createAndFill({ level }, content);
 
           case "blockquote":
-<<<<<<< HEAD
             if (typeof content === "string") {
+              const textContent = createTextContent(schema, content);
               const paragraph = schema.nodes.paragraph.createAndFill(
                 {},
-                schema.text(content),
+                textContent,
               );
-=======
-            if (typeof content === 'string') {
-              const textContent = createTextContent(schema, content);
-              const paragraph = schema.nodes.paragraph.createAndFill({}, textContent);
->>>>>>> 48782819
               return schema.nodes.blockquote.createAndFill({}, paragraph);
             }
             return schema.nodes.blockquote.createAndFill({}, content);
 
           case "codeBlock":
-<<<<<<< HEAD
             if (typeof content === "string") {
-              return schema.nodes.codeBlock.createAndFill(
-                {},
-                schema.text(content),
-              );
-=======
-            if (typeof content === 'string') {
               const textContent = createTextContent(schema, content);
               return schema.nodes.codeBlock.createAndFill({}, textContent);
->>>>>>> 48782819
             }
             return schema.nodes.codeBlock.createAndFill({}, content);
 
           case "bulletList":
-<<<<<<< HEAD
             if (typeof content === "string") {
+              const textContent = createTextContent(schema, content);
               const paragraph = schema.nodes.paragraph.createAndFill(
                 {},
-                schema.text(content),
+                textContent,
               );
               const listItem = schema.nodes.listItem.createAndFill(
                 {},
                 paragraph,
               );
-=======
-            if (typeof content === 'string') {
+              return schema.nodes.bulletList.createAndFill({}, listItem);
+            }
+            return schema.nodes.bulletList.createAndFill({}, content);
+
+          case "orderedList":
+            if (typeof content === "string") {
               const textContent = createTextContent(schema, content);
-              const paragraph = schema.nodes.paragraph.createAndFill({}, textContent);
-              const listItem = schema.nodes.listItem.createAndFill({}, paragraph);
->>>>>>> 48782819
-              return schema.nodes.bulletList.createAndFill({}, listItem);
-            }
-            return schema.nodes.bulletList.createAndFill({}, content);
-
-          case "orderedList":
-<<<<<<< HEAD
-            if (typeof content === "string") {
               const paragraph = schema.nodes.paragraph.createAndFill(
                 {},
-                schema.text(content),
+                textContent,
               );
               const listItem = schema.nodes.listItem.createAndFill(
                 {},
                 paragraph,
               );
-=======
-            if (typeof content === 'string') {
-              const textContent = createTextContent(schema, content);
-              const paragraph = schema.nodes.paragraph.createAndFill({}, textContent);
-              const listItem = schema.nodes.listItem.createAndFill({}, paragraph);
->>>>>>> 48782819
               return schema.nodes.orderedList.createAndFill({}, listItem);
             }
             return schema.nodes.orderedList.createAndFill({}, content);
 
           default:
             // Fallback to paragraph
-<<<<<<< HEAD
             if (typeof content === "string") {
-              return schema.nodes.paragraph.createAndFill(
-                {},
-                schema.text(content),
-              );
-=======
-            if (typeof content === 'string') {
               const textContent = createTextContent(schema, content);
               return schema.nodes.paragraph.createAndFill({}, textContent);
->>>>>>> 48782819
             }
             return schema.nodes.paragraph.createAndFill({}, content);
         }
       } catch (error) {
         console.error(`Error creating node of type ${type}:`, error);
         // Fallback to simple paragraph
-<<<<<<< HEAD
         if (typeof content === "string") {
-          return schema.nodes.paragraph.createAndFill({}, schema.text(content));
-=======
-        if (typeof content === 'string') {
           const textContent = createTextContent(schema, content);
           return schema.nodes.paragraph.createAndFill({}, textContent);
->>>>>>> 48782819
         }
         return schema.nodes.paragraph.createAndFill({}, content);
       }
     };
-
 
     // Helper function to select matches based on occurrence control parameters
     const selectMatchesByOccurrence = (
       allMatches: Array<{ start: number; end: number }>,
       occurrenceIndex?: number,
       maxOccurrences?: number,
-      replaceAll?: boolean
+      replaceAll?: boolean,
     ): Array<{ start: number; end: number }> => {
       // Priority: occurrenceIndex > maxOccurrences > replaceAll > first match only
-      
+
       if (occurrenceIndex !== undefined) {
         // Target specific occurrence (1-based)
         const index = occurrenceIndex - 1; // Convert to 0-based
         if (index >= 0 && index < allMatches.length) {
-          console.log(`Targeting occurrence ${occurrenceIndex} (found at index ${index})`);
+          console.log(
+            `Targeting occurrence ${occurrenceIndex} (found at index ${index})`,
+          );
           return [allMatches[index]];
         } else {
-          console.log(`Occurrence ${occurrenceIndex} not found (only ${allMatches.length} matches available)`);
+          console.log(
+            `Occurrence ${occurrenceIndex} not found (only ${allMatches.length} matches available)`,
+          );
           return [];
         }
       }
-      
+
       if (maxOccurrences !== undefined) {
         // Limit number of occurrences
         const limited = allMatches.slice(0, maxOccurrences);
-        console.log(`Limiting to first ${maxOccurrences} occurrences (found ${limited.length})`);
+        console.log(
+          `Limiting to first ${maxOccurrences} occurrences (found ${limited.length})`,
+        );
         return limited;
       }
-      
+
       if (replaceAll) {
         // All occurrences (existing behavior)
         console.log(`Processing all ${allMatches.length} occurrences`);
         return allMatches;
       }
-      
+
       // Default: first occurrence only
       if (allMatches.length > 0) {
-        console.log(`Processing first occurrence only (${allMatches.length} total found)`);
+        console.log(
+          `Processing first occurrence only (${allMatches.length} total found)`,
+        );
         return [allMatches[0]];
       }
-      
+
       return [];
     };
 
     // Apply the position-based operations using the existing mutation
-<<<<<<< HEAD
 
     await prosemirrorSync.transform(
       ctx,
@@ -821,20 +662,37 @@
       schema,
       (doc) => {
         // Store original for diff
-        const originalDocJson = doc.toJSON();
+        let originalDocJson;
+        try {
+          originalDocJson = doc.toJSON();
+        } catch (error) {
+          throw error;
+        }
 
         // Create a fresh state for applying operations
         let currentDoc = doc;
 
         // Apply operations one by one
-        for (const op of operations) {
-          const state = EditorState.create({ doc: currentDoc });
+        for (let i = 0; i < operations.length; i++) {
+          const op = operations[i];
+
+          let state;
+          try {
+            state = EditorState.create({ doc: currentDoc });
+          } catch (error) {
+            throw error;
+          }
+
           let tr = state.tr;
 
           // Ensure document has content for operations
           if (currentDoc.childCount === 0) {
-            const paragraph = schema.nodes.paragraph.createAndFill()!;
-            tr = tr.insert(0, paragraph);
+            try {
+              const paragraph = schema.nodes.paragraph.createAndFill()!;
+              tr = tr.insert(0, paragraph);
+            } catch (error) {
+              throw error;
+            }
           }
 
           // Handle text-based operations with position finding
@@ -844,228 +702,15 @@
             const findText = op.findText;
             const matches: Array<{ start: number; end: number }> = [];
 
-            // Traverse the document to find all occurrences
+            // Traverse the document to find all occurrences with word boundaries
             doc.descendants((node, pos) => {
               if (node.isText) {
                 const text = node.text || "";
-                let index = 0;
-                while (true) {
-                  const foundIndex = text.indexOf(findText, index);
-                  if (foundIndex === -1) break;
-
-                  const start = pos + foundIndex;
-                  const end = pos + foundIndex + findText.length;
-
-                  // Check context if provided
-                  let matchesContext = true;
-                  if (op.contextBefore || op.contextAfter) {
-                    const beforeText = doc.textBetween(
-                      Math.max(0, start - 50),
-                      start,
-                    );
-                    const afterText = doc.textBetween(
-                      end,
-                      Math.min(doc.content.size, end + 50),
-                    );
-
-                    if (
-                      op.contextBefore &&
-                      !beforeText.includes(op.contextBefore)
-                    ) {
-                      matchesContext = false;
-                    }
-                    if (
-                      op.contextAfter &&
-                      !afterText.includes(op.contextAfter)
-                    ) {
-                      matchesContext = false;
-                    }
-=======
-  
-    await prosemirrorSync.transform(ctx, escrito.prosemirrorId, schema, (doc) => {
-      // Store original for diff
-      let originalDocJson;
-      try {
-        originalDocJson = doc.toJSON();
-      } catch (error) {
-        throw error;
-      }
-      
-      // Create a fresh state for applying operations
-      let currentDoc = doc;
-      
-      // Apply operations one by one
-      for (let i = 0; i < operations.length; i++) {
-        const op = operations[i];
-        
-        let state;
-        try {
-          state = EditorState.create({ doc: currentDoc });
-        } catch (error) {
-          throw error;
-        }
-        
-        let tr = state.tr;
-
-        // Ensure document has content for operations
-        if (currentDoc.childCount === 0) {
-          try {
-            const paragraph = schema.nodes.paragraph.createAndFill()!;
-            tr = tr.insert(0, paragraph);
-          } catch (error) {
-            throw error;
-          }
-        }
-
-        // Handle text-based operations with position finding
-        if (op.type === "replace_range" && op.findText) {
-          // Find the text to replace in the current document
-          const doc = tr.doc;
-          const findText = op.findText;
-          const matches: Array<{ start: number; end: number }> = [];
-          
-          // Traverse the document to find all occurrences with word boundaries
-          doc.descendants((node, pos) => {
-            if (node.isText) {
-              const text = node.text || "";
-              const wordMatches = findAllTextWithWordBoundary(text, findText);
-              
-              for (const wordMatch of wordMatches) {
-                const start = pos + wordMatch.index;
-                const end = pos + wordMatch.index + wordMatch.length;
-                
-                // Check context if provided
-                let matchesContext = true;
-                if (op.contextBefore || op.contextAfter) {
-                  const beforeText = doc.textBetween(Math.max(0, start - 50), start);
-                  const afterText = doc.textBetween(end, Math.min(doc.content.size, end + 50));
-                  
-                  if (op.contextBefore && !beforeText.includes(op.contextBefore)) {
-                    matchesContext = false;
->>>>>>> 48782819
-                  }
-
-                  if (matchesContext) {
-                    matches.push({ start, end });
-                  }
-
-                  index = foundIndex + 1;
-                }
-              }
-            });
-
-            if (matches.length === 0) {
-              console.log(`Text "${findText}" not found in document`);
-              continue;
-            }
-
-            // Apply replacements (reverse order to maintain position accuracy)
-            const matchesToProcess = op.replaceAll ? matches : [matches[0]];
-            matchesToProcess.reverse().forEach((match) => {
-              console.log(
-                `Replacing text at positions ${match.start}-${match.end} with "${op.text}"`,
-              );
-              tr = tr.replaceWith(match.start, match.end, schema.text(op.text));
-            });
-          } else if (
-            op.type === "insert_text" &&
-            (op.afterText || op.beforeText)
-          ) {
-            let insertPos = 0;
-
-            if (op.afterText) {
-              // Find position after the specified text
-              const doc = tr.doc;
-              let found = false;
-              doc.descendants((node, pos) => {
-                if (node.isText && !found) {
-                  const text = node.text || "";
-                  const index = text.indexOf(op.afterText);
-                  if (index !== -1) {
-                    insertPos = pos + index + op.afterText.length;
-                    found = true;
-                  }
-                }
-              });
-
-              if (!found) {
-                console.log(`Text "${op.afterText}" not found for insertion`);
-                continue;
-              }
-            } else if (op.beforeText) {
-              // Find position before the specified text
-              const doc = tr.doc;
-              let found = false;
-              doc.descendants((node, pos) => {
-                if (node.isText && !found) {
-                  const text = node.text || "";
-                  const index = text.indexOf(op.beforeText);
-                  if (index !== -1) {
-                    insertPos = pos + index;
-                    found = true;
-                  }
-                }
-<<<<<<< HEAD
-              });
-
-              if (!found) {
-                console.log(`Text "${op.beforeText}" not found for insertion`);
-                continue;
-              }
-            }
-
-            console.log(`Inserting text "${op.text}" at position ${insertPos}`);
-            tr = tr.insertText(op.text, insertPos);
-          } else if (op.type === "delete_text" && op.deleteText) {
-            // Find the text to delete in the current document
-=======
-              }
-            }
-          });
-          
-          if (matches.length === 0) {
-            continue;
-          }
-          
-          // Apply occurrence selection logic
-          const matchesToProcess = selectMatchesByOccurrence(
-            matches,
-            op.occurrenceIndex,
-            op.maxOccurrences,
-            op.replaceAll
-          );
-          
-          if (matchesToProcess.length === 0) {
-            continue;
-          }
-          
-          // Apply replacements (reverse order to maintain position accuracy)
-          matchesToProcess.reverse().forEach(match => {
-            tr = tr.replaceWith(match.start, match.end, schema.text(op.text));
-          });
-          
-        } else if (op.type === "insert_text" && (op.afterText || op.beforeText)) {
-          let insertPos = 0;
-          
-          if (op.afterText) {
-            // Find position after the specified text
->>>>>>> 48782819
-            const doc = tr.doc;
-            const deleteText = op.deleteText;
-            const matches: Array<{ start: number; end: number }> = [];
-
-            // Traverse the document to find all occurrences
-            doc.descendants((node, pos) => {
-              if (node.isText) {
-                const text = node.text || "";
-<<<<<<< HEAD
-                let index = 0;
-                while (true) {
-                  const foundIndex = text.indexOf(deleteText, index);
-                  if (foundIndex === -1) break;
-
-                  const start = pos + foundIndex;
-                  const end = pos + foundIndex + deleteText.length;
+                const wordMatches = findAllTextWithWordBoundary(text, findText);
+
+                for (const wordMatch of wordMatches) {
+                  const start = pos + wordMatch.index;
+                  const end = pos + wordMatch.index + wordMatch.length;
 
                   // Check context if provided
                   let matchesContext = true;
@@ -1096,28 +741,158 @@
                   if (matchesContext) {
                     matches.push({ start, end });
                   }
-
-                  index = foundIndex + 1;
                 }
               }
             });
 
             if (matches.length === 0) {
-              console.log(`Text "${deleteText}" not found in document`);
+              continue;
+            }
+
+            // Apply occurrence selection logic
+            const matchesToProcess = selectMatchesByOccurrence(
+              matches,
+              op.occurrenceIndex,
+              op.maxOccurrences,
+              op.replaceAll,
+            );
+
+            if (matchesToProcess.length === 0) {
+              continue;
+            }
+
+            // Apply replacements (reverse order to maintain position accuracy)
+            matchesToProcess.reverse().forEach((match) => {
+              tr = tr.replaceWith(match.start, match.end, schema.text(op.text));
+            });
+          } else if (
+            op.type === "insert_text" &&
+            (op.afterText || op.beforeText)
+          ) {
+            let insertPos = 0;
+
+            if (op.afterText) {
+              // Find position after the specified text
+              const doc = tr.doc;
+              let found = false;
+              doc.descendants((node, pos) => {
+                if (node.isText && !found) {
+                  const text = node.text || "";
+                  const wordMatches = findAllTextWithWordBoundary(
+                    text,
+                    op.afterText,
+                  );
+                  if (wordMatches.length > 0) {
+                    const firstMatch = wordMatches[0];
+                    insertPos = pos + firstMatch.index + firstMatch.length;
+                    found = true;
+                  }
+                }
+              });
+
+              if (!found) {
+                continue;
+              }
+            } else if (op.beforeText) {
+              // Find position before the specified text
+              const doc = tr.doc;
+              let found = false;
+              doc.descendants((node, pos) => {
+                if (node.isText && !found) {
+                  const text = node.text || "";
+                  const wordMatches = findAllTextWithWordBoundary(
+                    text,
+                    op.beforeText,
+                  );
+                  if (wordMatches.length > 0) {
+                    const firstMatch = wordMatches[0];
+                    insertPos = pos + firstMatch.index;
+                    found = true;
+                  }
+                }
+              });
+
+              if (!found) {
+                continue;
+              }
+            }
+
+            tr = tr.insertText(op.text, insertPos);
+          } else if (op.type === "delete_text" && op.deleteText) {
+            // Find the text to delete in the current document
+            const doc = tr.doc;
+            const deleteText = op.deleteText;
+            const matches: Array<{ start: number; end: number }> = [];
+
+            // Traverse the document to find all occurrences with word boundaries
+            doc.descendants((node, pos) => {
+              if (node.isText) {
+                const text = node.text || "";
+                const wordMatches = findAllTextWithWordBoundary(
+                  text,
+                  deleteText,
+                );
+
+                for (const wordMatch of wordMatches) {
+                  const start = pos + wordMatch.index;
+                  const end = pos + wordMatch.index + wordMatch.length;
+
+                  // Check context if provided
+                  let matchesContext = true;
+                  if (op.contextBefore || op.contextAfter) {
+                    const beforeText = doc.textBetween(
+                      Math.max(0, start - 50),
+                      start,
+                    );
+                    const afterText = doc.textBetween(
+                      end,
+                      Math.min(doc.content.size, end + 50),
+                    );
+
+                    if (
+                      op.contextBefore &&
+                      !beforeText.includes(op.contextBefore)
+                    ) {
+                      matchesContext = false;
+                    }
+                    if (
+                      op.contextAfter &&
+                      !afterText.includes(op.contextAfter)
+                    ) {
+                      matchesContext = false;
+                    }
+                  }
+
+                  if (matchesContext) {
+                    matches.push({ start, end });
+                  }
+                }
+              }
+            });
+
+            if (matches.length === 0) {
+              continue;
+            }
+
+            // Apply occurrence selection logic
+            const matchesToProcess = selectMatchesByOccurrence(
+              matches,
+              op.occurrenceIndex,
+              op.maxOccurrences,
+              false, // delete doesn't have replaceAll option
+            );
+
+            if (matchesToProcess.length === 0) {
               continue;
             }
 
             // Apply deletions (reverse order to maintain position accuracy)
-            matches.reverse().forEach((match) => {
-              console.log(
-                `Deleting text at positions ${match.start}-${match.end}`,
-              );
+            matchesToProcess.reverse().forEach((match) => {
               tr = tr.delete(match.start, match.end);
             });
           } else if (op.type === "add_mark") {
             // Validate mark type exists in schema
             if (!schema.marks[op.markType]) {
-              console.error(`Mark type "${op.markType}" not found in schema`);
               continue;
             }
 
@@ -1144,57 +919,35 @@
                 }
                 if (op.contextAfter && !afterText.includes(op.contextAfter)) {
                   return false;
-=======
-                const wordMatches = findAllTextWithWordBoundary(text, op.afterText);
-                if (wordMatches.length > 0) {
-                  const firstMatch = wordMatches[0];
-                  insertPos = pos + firstMatch.index + firstMatch.length;
-                  found = true;
-                }
-              }
-            });
-            
-            if (!found) {
-              continue;
-            }
-          } else if (op.beforeText) {
-            // Find position before the specified text
-            const doc = tr.doc;
-            let found = false;
-            doc.descendants((node, pos) => {
-              if (node.isText && !found) {
-                const text = node.text || "";
-                const wordMatches = findAllTextWithWordBoundary(text, op.beforeText);
-                if (wordMatches.length > 0) {
-                  const firstMatch = wordMatches[0];
-                  insertPos = pos + firstMatch.index;
-                  found = true;
->>>>>>> 48782819
                 }
               }
               return true;
             });
-<<<<<<< HEAD
 
             if (filteredMatches.length === 0) {
-              console.log(
-                `Text "${op.text}" not found or already has mark "${op.markType}"`,
-              );
+              continue;
+            }
+
+            // Apply occurrence selection logic
+            const matchesToProcess = selectMatchesByOccurrence(
+              filteredMatches,
+              op.occurrenceIndex,
+              op.maxOccurrences,
+              false, // marks don't use replaceAll
+            );
+
+            if (matchesToProcess.length === 0) {
               continue;
             }
 
             // Apply marks (reverse order to maintain position accuracy)
-            filteredMatches.reverse().forEach((match) => {
-              console.log(
-                `Adding ${op.markType} mark to text at positions ${match.start}-${match.end}`,
-              );
+            matchesToProcess.reverse().forEach((match) => {
               const mark = schema.marks[op.markType].create();
               tr = tr.addMark(match.start, match.end, mark);
             });
           } else if (op.type === "remove_mark") {
             // Validate mark type exists in schema
             if (!schema.marks[op.markType]) {
-              console.error(`Mark type "${op.markType}" not found in schema`);
               continue;
             }
 
@@ -1218,44 +971,6 @@
                   !beforeText.includes(op.contextBefore)
                 ) {
                   return false;
-=======
-            
-            if (!found) {
-              continue;
-            }
-          }
-          
-          tr = tr.insertText(op.text, insertPos);
-          
-        } else if (op.type === "delete_text" && op.deleteText) {
-          // Find the text to delete in the current document
-          const doc = tr.doc;
-          const deleteText = op.deleteText;
-          const matches: Array<{ start: number; end: number }> = [];
-          
-          // Traverse the document to find all occurrences with word boundaries
-          doc.descendants((node, pos) => {
-            if (node.isText) {
-              const text = node.text || "";
-              const wordMatches = findAllTextWithWordBoundary(text, deleteText);
-              
-              for (const wordMatch of wordMatches) {
-                const start = pos + wordMatch.index;
-                const end = pos + wordMatch.index + wordMatch.length;
-                
-                // Check context if provided
-                let matchesContext = true;
-                if (op.contextBefore || op.contextAfter) {
-                  const beforeText = doc.textBetween(Math.max(0, start - 50), start);
-                  const afterText = doc.textBetween(end, Math.min(doc.content.size, end + 50));
-                  
-                  if (op.contextBefore && !beforeText.includes(op.contextBefore)) {
-                    matchesContext = false;
-                  }
-                  if (op.contextAfter && !afterText.includes(op.contextAfter)) {
-                    matchesContext = false;
-                  }
->>>>>>> 48782819
                 }
                 if (op.contextAfter && !afterText.includes(op.contextAfter)) {
                   return false;
@@ -1265,33 +980,32 @@
             });
 
             if (filteredMatches.length === 0) {
-              console.log(
-                `Text "${op.text}" not found with mark "${op.markType}"`,
-              );
-              continue;
-            }
-<<<<<<< HEAD
+              continue;
+            }
+
+            // Apply occurrence selection logic
+            const matchesToProcess = selectMatchesByOccurrence(
+              filteredMatches,
+              op.occurrenceIndex,
+              op.maxOccurrences,
+              false, // marks don't use replaceAll
+            );
+
+            if (matchesToProcess.length === 0) {
+              continue;
+            }
 
             // Remove marks (reverse order to maintain position accuracy)
-            filteredMatches.reverse().forEach((match) => {
-              console.log(
-                `Removing ${op.markType} mark from text at positions ${match.start}-${match.end}`,
-              );
+            matchesToProcess.reverse().forEach((match) => {
               const mark = schema.marks[op.markType].create();
               tr = tr.removeMark(match.start, match.end, mark);
             });
           } else if (op.type === "replace_mark") {
             // Validate mark types exist in schema
             if (!schema.marks[op.oldMarkType]) {
-              console.error(
-                `Old mark type "${op.oldMarkType}" not found in schema`,
-              );
               continue;
             }
             if (!schema.marks[op.newMarkType]) {
-              console.error(
-                `New mark type "${op.newMarkType}" not found in schema`,
-              );
               continue;
             }
 
@@ -1319,165 +1033,28 @@
                 if (op.contextAfter && !afterText.includes(op.contextAfter)) {
                   return false;
                 }
-=======
-          });
-          
-          if (matches.length === 0) {
-            continue;
-          }
-          
-          // Apply occurrence selection logic
-          const matchesToProcess = selectMatchesByOccurrence(
-            matches,
-            op.occurrenceIndex,
-            op.maxOccurrences,
-            false // delete doesn't have replaceAll option
-          );
-          
-          if (matchesToProcess.length === 0) {
-            continue;
-          }
-          
-          // Apply deletions (reverse order to maintain position accuracy)
-          matchesToProcess.reverse().forEach(match => {
-            tr = tr.delete(match.start, match.end);
-          });
-          
-        } else if (op.type === "add_mark") {
-          // Validate mark type exists in schema
-          if (!schema.marks[op.markType]) {
-            continue;
-          }
-          
-          // Add mark to text that doesn't already have it
-          const matches = findTextWithoutMark(tr.doc, op.text, op.markType);
-          
-          // Apply context filtering if provided
-          const filteredMatches = matches.filter(match => {
-            if (op.contextBefore || op.contextAfter) {
-              const beforeText = tr.doc.textBetween(Math.max(0, match.start - 50), match.start);
-              const afterText = tr.doc.textBetween(match.end, Math.min(tr.doc.content.size, match.end + 50));
-              
-              if (op.contextBefore && !beforeText.includes(op.contextBefore)) {
-                return false;
-              }
-              if (op.contextAfter && !afterText.includes(op.contextAfter)) {
-                return false;
-              }
-            }
-            return true;
-          });
-          
-          if (filteredMatches.length === 0) {
-            continue;
-          }
-          
-          // Apply occurrence selection logic
-          const matchesToProcess = selectMatchesByOccurrence(
-            filteredMatches,
-            op.occurrenceIndex,
-            op.maxOccurrences,
-            false // marks don't use replaceAll
-          );
-          
-          if (matchesToProcess.length === 0) {
-            continue;
-          }
-          
-          // Apply marks (reverse order to maintain position accuracy)
-          matchesToProcess.reverse().forEach(match => {
-            const mark = schema.marks[op.markType].create();
-            tr = tr.addMark(match.start, match.end, mark);
-          });
-          
-        } else if (op.type === "remove_mark") {
-          // Validate mark type exists in schema
-          if (!schema.marks[op.markType]) {
-            continue;
-          }
-          
-          // Remove mark from text that has it
-          const matches = findTextWithMark(tr.doc, op.text, op.markType);
-          
-          // Apply context filtering if provided
-          const filteredMatches = matches.filter(match => {
-            if (op.contextBefore || op.contextAfter) {
-              const beforeText = tr.doc.textBetween(Math.max(0, match.start - 50), match.start);
-              const afterText = tr.doc.textBetween(match.end, Math.min(tr.doc.content.size, match.end + 50));
-              
-              if (op.contextBefore && !beforeText.includes(op.contextBefore)) {
-                return false;
-              }
-              if (op.contextAfter && !afterText.includes(op.contextAfter)) {
-                return false;
-              }
-            }
-            return true;
-          });
-          
-          if (filteredMatches.length === 0) {
-            continue;
-          }
-          
-          // Apply occurrence selection logic
-          const matchesToProcess = selectMatchesByOccurrence(
-            filteredMatches,
-            op.occurrenceIndex,
-            op.maxOccurrences,
-            false // marks don't use replaceAll
-          );
-          
-          if (matchesToProcess.length === 0) {
-            continue;
-          }
-          
-          // Remove marks (reverse order to maintain position accuracy)
-          matchesToProcess.reverse().forEach(match => {
-            const mark = schema.marks[op.markType].create();
-            tr = tr.removeMark(match.start, match.end, mark);
-          });
-          
-        } else if (op.type === "replace_mark") {
-          // Validate mark types exist in schema
-          if (!schema.marks[op.oldMarkType]) {
-            continue;
-          }
-          if (!schema.marks[op.newMarkType]) {
-            continue;
-          }
-          
-          // Replace one mark type with another
-          const matches = findTextWithMark(tr.doc, op.text, op.oldMarkType);
-          
-          // Apply context filtering if provided
-          const filteredMatches = matches.filter(match => {
-            if (op.contextBefore || op.contextAfter) {
-              const beforeText = tr.doc.textBetween(Math.max(0, match.start - 50), match.start);
-              const afterText = tr.doc.textBetween(match.end, Math.min(tr.doc.content.size, match.end + 50));
-              
-              if (op.contextBefore && !beforeText.includes(op.contextBefore)) {
-                return false;
-              }
-              if (op.contextAfter && !afterText.includes(op.contextAfter)) {
-                return false;
->>>>>>> 48782819
               }
               return true;
             });
 
             if (filteredMatches.length === 0) {
-              console.log(
-                `Text "${op.text}" not found with mark "${op.oldMarkType}"`,
-              );
-              continue;
-            }
-<<<<<<< HEAD
+              continue;
+            }
+
+            // Apply occurrence selection logic
+            const matchesToProcess = selectMatchesByOccurrence(
+              filteredMatches,
+              op.occurrenceIndex,
+              op.maxOccurrences,
+              false, // marks don't use replaceAll
+            );
+
+            if (matchesToProcess.length === 0) {
+              continue;
+            }
 
             // Replace marks (reverse order to maintain position accuracy)
-            filteredMatches.reverse().forEach((match) => {
-              console.log(
-                `Replacing ${op.oldMarkType} mark with ${op.newMarkType} at positions ${match.start}-${match.end}`,
-              );
+            matchesToProcess.reverse().forEach((match) => {
               const oldMark = schema.marks[op.oldMarkType].create();
               const newMark = schema.marks[op.newMarkType].create();
               tr = tr
@@ -1487,9 +1064,6 @@
           } else if (op.type === "add_paragraph") {
             // Validate node type exists in schema
             if (!schema.nodes[op.paragraphType]) {
-              console.error(
-                `Node type "${op.paragraphType}" not found in schema`,
-              );
               continue;
             }
 
@@ -1499,9 +1073,6 @@
               op.headingLevel &&
               (op.headingLevel < 1 || op.headingLevel > 6)
             ) {
-              console.error(
-                `Invalid heading level: ${op.headingLevel}. Must be between 1 and 6.`,
-              );
               continue;
             }
 
@@ -1511,7 +1082,6 @@
               op.afterText,
               op.beforeText,
             );
-            console.log(`Adding ${op.paragraphType} at position ${insertPos}`);
 
             // Create the new node
             const newNode = createNodeOfType(
@@ -1528,10 +1098,6 @@
             if (op.type === "insert_text" && typeof op.pos === "number") {
               if (op.pos >= 0 && op.pos <= docSize) {
                 tr = tr.insertText(op.text, op.pos);
-              } else {
-                console.warn(
-                  `Invalid insert position ${op.pos}, document size: ${docSize}`,
-                );
               }
             } else if (
               op.type === "replace_range" &&
@@ -1540,10 +1106,6 @@
             ) {
               if (op.from >= 0 && op.to <= docSize && op.from <= op.to) {
                 tr = tr.replaceRangeWith(op.from, op.to, schema.text(op.text));
-              } else {
-                console.warn(
-                  `Invalid replace range ${op.from}-${op.to}, document size: ${docSize}`,
-                );
               }
             } else if (
               op.type === "delete_text" &&
@@ -1552,75 +1114,7 @@
             ) {
               if (op.from >= 0 && op.to <= docSize && op.from <= op.to) {
                 tr = tr.delete(op.from, op.to);
-              } else {
-                console.warn(
-                  `Invalid delete range ${op.from}-${op.to}, document size: ${docSize}`,
-                );
-              }
-=======
-            return true;
-          });
-          
-          if (filteredMatches.length === 0) {
-            continue;
-          }
-          
-          // Apply occurrence selection logic
-          const matchesToProcess = selectMatchesByOccurrence(
-            filteredMatches,
-            op.occurrenceIndex,
-            op.maxOccurrences,
-            false // marks don't use replaceAll
-          );
-          
-          if (matchesToProcess.length === 0) {
-            continue;
-          }
-          
-          // Replace marks (reverse order to maintain position accuracy)
-          matchesToProcess.reverse().forEach(match => {
-            const oldMark = schema.marks[op.oldMarkType].create();
-            const newMark = schema.marks[op.newMarkType].create();
-            tr = tr.removeMark(match.start, match.end, oldMark)
-                   .addMark(match.start, match.end, newMark);
-          });
-          
-        } else if (op.type === "add_paragraph") {
-          // Validate node type exists in schema
-          if (!schema.nodes[op.paragraphType]) {
-            continue;
-          }
-          
-          // Validate heading level if adding heading
-          if (op.paragraphType === "heading" && op.headingLevel && (op.headingLevel < 1 || op.headingLevel > 6)) {
-            continue;
-          }
-          
-          // Find insertion position
-          const insertPos = findInsertPosition(tr.doc, op.afterText, op.beforeText);
-          
-          // Create the new node
-          const newNode = createNodeOfType(schema, op.paragraphType, op.content, op.headingLevel);
-          tr = tr.insert(insertPos, newNode);
-          
-        } else {
-          // Fallback to original position-based logic for regular operations
-          const docSize = tr.doc.content.size;
-          
-          if (op.type === "insert_text" && typeof op.pos === "number") {
-            if (op.pos >= 0 && op.pos <= docSize) {
-              tr = tr.insertText(op.text, op.pos);
-            }
-            
-          } else if (op.type === "replace_range" && typeof op.from === "number" && typeof op.to === "number") {
-            if (op.from >= 0 && op.to <= docSize && op.from <= op.to) {
-              tr = tr.replaceRangeWith(op.from, op.to, schema.text(op.text));
-            }
-            
-          } else if (op.type === "delete_text" && typeof op.from === "number" && typeof op.to === "number") {
-            if (op.from >= 0 && op.to <= docSize && op.from <= op.to) {
-              tr = tr.delete(op.from, op.to);
->>>>>>> 48782819
+              }
             }
           }
 
@@ -1630,65 +1124,40 @@
 
         // Now run diff engine
         const newDocJson = currentDoc.toJSON();
-        console.log("newDocJson", newDocJson);
+
         const delta = createJsonDiff(originalDocJson, newDocJson);
+
         const merged = buildContentWithJsonChanges(
           originalDocJson,
           newDocJson,
           delta,
         );
 
-<<<<<<< HEAD
         // Create final document and return transaction
         try {
           const mergedNode = schema.nodeFromJSON(merged);
+
           const finalState = EditorState.create({ doc });
-          console.log("finalState", finalState);
 
           // Replace with the merged content
-          return finalState.tr.replaceWith(
+          const result = finalState.tr.replaceWith(
             0,
             finalState.doc.content.size,
             mergedNode.content,
           );
+          return result;
         } catch (error) {
-          console.error("Error creating merged document:", error);
-
           // Fallback: use the new document directly if merge fails
           const finalState = EditorState.create({ doc });
-          return finalState.tr.replaceWith(
+          const fallbackResult = finalState.tr.replaceWith(
             0,
             finalState.doc.content.size,
             currentDoc.content,
           );
+          return fallbackResult;
         }
       },
     );
-=======
-      // Now run diff engine
-      const newDocJson = currentDoc.toJSON();
-      
-      const delta = createJsonDiff(originalDocJson, newDocJson);
-      
-      const merged = buildContentWithJsonChanges(originalDocJson, newDocJson, delta);
-      
-      // Create final document and return transaction
-      try {
-        const mergedNode = schema.nodeFromJSON(merged);
-        
-        const finalState = EditorState.create({ doc });
-        
-        // Replace with the merged content
-        const result = finalState.tr.replaceWith(0, finalState.doc.content.size, mergedNode.content);
-        return result;
-      } catch (error) {
-        // Fallback: use the new document directly if merge fails
-        const finalState = EditorState.create({ doc });
-        const fallbackResult = finalState.tr.replaceWith(0, finalState.doc.content.size, currentDoc.content);
-        return fallbackResult;
-      }
-    });
->>>>>>> 48782819
 
     return {
       ok: true,

import { v } from "convex/values";
import { query, mutation, action, internalQuery } from "../_generated/server";
<<<<<<< HEAD
import {
  requireDocumentPermission,
  requireEscritoPermission,
} from "../auth_utils";
=======
import { getCurrentUserFromAuth, requireNewCaseAccess } from "../auth_utils";
import { prosemirrorSync } from "../prosemirror";
>>>>>>> 76c852c0
import { internal, api } from "../_generated/api";


/**
 * Generates a Google Cloud Storage V4 signed URL for client-side uploads.
 *
 * Auth: requires an authenticated user.
 *
 * @param {Object} args - The function arguments
 * @param {string} args.caseId - The case ID the uploaded file will be associated with
 * @param {string} args.originalFileName - Original filename; used to construct the object path
 * @param {string} args.mimeType - MIME type to be enforced by the signed request
 * @param {number} args.fileSize - Size in bytes (informational for clients; not enforced server-side)
 * @returns {Promise<{url: string, bucket: string, object: string, contentType: string, expiresAt: number}>}
 * A payload containing the signed upload URL and target object metadata.
 * @throws {Error} If the user is unauthenticated or GCS configuration is missing
 */
export const generateUploadUrl = action({
  args: {
    caseId: v.id("cases"),
    originalFileName: v.string(),
    mimeType: v.string(),
    fileSize: v.number(),
  },
  handler: async (
    ctx,
    args,
  ): Promise<{
    url: string;
    bucket: string;
    object: string;
    contentType: string;
    expiresAt: number;
  }> => {
    const user = await ctx.auth.getUserIdentity();
    if (!user) {
      throw new Error("User not authenticated");
    }

    const bucket = process.env.GCS_BUCKET as string;
    const ttl = Number(process.env.GCS_UPLOAD_URL_TTL_SECONDS || 900);

    if (!bucket) {
      throw new Error("Missing GCS bucket configuration");
    }

    const timestamp = Date.now();
    const objectPath = `cases/${args.caseId}/documents/${crypto.randomUUID()}/${timestamp}-${args.originalFileName}`;

    const {
      url,
      bucket: returnedBucket,
      object,
      expiresSeconds,
    }: {
      url: string;
      bucket: string;
      object: string;
      expiresSeconds: number;
    } = await ctx.runAction(internal.utils.gcs.generateGcsV4SignedUrlAction, {
      bucket,
      object: objectPath,
      expiresSeconds: ttl,
      method: "PUT",
      contentType: args.mimeType,
    });

    return {
      url,
      bucket: returnedBucket,
      object,
      contentType: args.mimeType,
      expiresAt: Date.now() + expiresSeconds * 1000,
    };
  },
});

// ========================================
// DOCUMENT MANAGEMENT
// ========================================

/**
 * Creates a new document record associated with a case.
 *
 * Supports two storage backends:
 * - Convex storage via `fileId`
 * - Google Cloud Storage via `gcsBucket` and `gcsObject`
 *
 * @param {Object} args - The function arguments
 * @param {string} args.title - The document title or name
 * @param {string} [args.description] - Optional description of the document
 * @param {string} args.caseId - The ID of the case this document belongs to
 * @param {"contract" | "evidence" | "correspondence" | "legal_brief" | "court_filing" | "other"} [args.documentType] - The type/category of document
 * @param {string} [args.fileId] - Convex storage file ID (legacy backend)
 * @param {string} [args.gcsBucket] - GCS bucket name when using the GCS backend
 * @param {string} [args.gcsObject] - GCS object path when using the GCS backend
 * @param {string} args.originalFileName - The original name of the uploaded file
 * @param {string} args.mimeType - The MIME type of the file (e.g., "application/pdf")
 * @param {number} args.fileSize - The size of the file in bytes
 * @param {string[]} [args.tags] - Optional tags for categorizing the document
 * @returns {Promise<string>} The created document's ID
 * @throws {Error} When not authenticated or lacking full case access
 *
 * @example
 * ```javascript
 * // Using Convex storage
 * const documentId = await createDocument({
 *   title: "Settlement Agreement Draft",
 *   caseId: "case_123",
 *   documentType: "contract",
 *   fileId: "storage_file_456",
 *   originalFileName: "settlement_draft_v1.pdf",
 *   mimeType: "application/pdf",
 *   fileSize: 245760
 * });
 *
 * // Using GCS
 * const documentId = await createDocument({
 *   title: "Settlement Agreement Draft",
 *   caseId: "case_123",
 *   documentType: "contract",
 *   gcsBucket: "my-bucket",
 *   gcsObject: "cases/case_123/documents/abc/file.pdf",
 *   originalFileName: "file.pdf",
 *   mimeType: "application/pdf",
 *   fileSize: 245760
 * });
 * ```
 */
export const createDocument = mutation({
  args: {
    title: v.string(),
    description: v.optional(v.string()),
    caseId: v.id("cases"),
    folderId: v.optional(v.id("folders")),
    documentType: v.optional(
      v.union(
        v.literal("contract"),
        v.literal("evidence"),
        v.literal("correspondence"),
        v.literal("legal_brief"),
        v.literal("court_filing"),
        v.literal("other"),
      ),
    ),
    // Either legacy Convex storage or new GCS metadata
    fileId: v.optional(v.id("_storage")),
    gcsBucket: v.optional(v.string()),
    gcsObject: v.optional(v.string()),
    originalFileName: v.string(),
    mimeType: v.string(),
    fileSize: v.number(),
    tags: v.optional(v.array(v.string())),
  },
  handler: async (ctx, args) => {
    // Verify user has document write permission using NEW system
    const currentUser = await getCurrentUserFromAuth(ctx);
    await requireNewCaseAccess(ctx, currentUser._id, args.caseId, "advanced");

    // If a folderId is provided, validate it exists and belongs to the same case
    if (args.folderId) {
      const folder = await ctx.db.get(args.folderId);
      if (!folder) {
        throw new Error("Folder not found");
      }
      if (folder.caseId !== args.caseId) {
        throw new Error("Folder doesn't belong to the specified case");
      }
    }

    // Idempotency: avoid duplicate records for the same backing object
    if (args.fileId) {
      const existing = await ctx.db
        .query("documents")
        .withIndex("by_file_id", (q) => q.eq("fileId", args.fileId!))
        .first();
      if (existing) return existing._id;
    }
    if (args.gcsObject) {
      const existingGcs = await ctx.db
        .query("documents")
        .withIndex("by_gcs_object", (q) => q.eq("gcsObject", args.gcsObject!))
        .first();
      if (existingGcs) return existingGcs._id;
    }

    const documentId = await ctx.db.insert("documents", {
      title: args.title,
      description: args.description,
      caseId: args.caseId,
      folderId: args.folderId ?? undefined,
      documentType: args.documentType,
      fileId: args.fileId ?? undefined,
      storageBackend: args.gcsBucket && args.gcsObject ? "gcs" : "convex",
      gcsBucket: args.gcsBucket,
      gcsObject: args.gcsObject,
      originalFileName: args.originalFileName,
      mimeType: args.mimeType,
      fileSize: args.fileSize,
      createdBy: currentUser._id,
      tags: args.tags,
      // Set initial processing status
      processingStatus: "pending",
    });

    // Schedule the RAG processing to run asynchronously
    await ctx.scheduler.runAfter(
      0,
      internal.functions.documentProcessing.processDocument,
      {
        documentId,
      },
    );

    console.log("Created document with id:", documentId);
    return documentId;
  },
});

/**
 * Retrieves all documents associated with a specific case.
 *
 * @param {Object} args - The function arguments
 * @param {string} args.caseId - The ID of the case to get documents for
 * @returns {Promise<Object[]>} Array of document records ordered by creation date (newest first)
 * @throws {Error} When not authenticated or lacking case access
 *
 * @description This function returns all documents belonging to a case, ordered by
 * creation date with the most recent first. The user must have read access to the
 * case to view its documents.
 *
 * @example
 * ```javascript
 * const documents = await getDocuments({ caseId: "case_123" });
 * // Returns: [{ title: "Contract", fileId: "...", createdBy: "..." }, ...]
 * ```
 */
export const getDocuments = query({
  args: {
    caseId: v.id("cases"),
  },
  handler: async (ctx, args) => {
    // Verify user has document read permission using NEW system
    const currentUser = await getCurrentUserFromAuth(ctx);
    await requireNewCaseAccess(ctx, currentUser._id, args.caseId, "basic");

    const documents = await ctx.db
      .query("documents")
      .withIndex("by_case", (q) => q.eq("caseId", args.caseId))
      .order("desc")
      .collect();

    return documents;
  },
});

/**
 * Retrieves documents for a specific case filtered by folder.
 * If folderId is omitted, returns documents without any folder (root level).
 */
export const getDocumentsInFolder = query({
  args: {
    caseId: v.id("cases"),
    folderId: v.optional(v.id("folders")),
  },
  handler: async (ctx, args) => {
    // Verify user has document read permission using NEW system
    const currentUser = await getCurrentUserFromAuth(ctx);
    await requireNewCaseAccess(ctx, currentUser._id, args.caseId, "basic");

    const documents = await ctx.db
      .query("documents")
      .withIndex("by_case_and_folder", (q) =>
        q.eq("caseId", args.caseId).eq("folderId", args.folderId ?? undefined),
      )
      .order("desc")
      .collect();

    return documents;
  },
});

/**
 * Retrieves a specific document by ID.
 *
 * @param {Object} args - The function arguments
 * @param {string} args.documentId - The ID of the document to retrieve
 * @returns {Promise<Object|null>} The document record or null if not found
 * @throws {Error} When not authenticated or lacking case access
 *
 * @description This function returns a specific document by its ID. The user must
 * have read access to the case that the document belongs to.
 */
export const getDocument = query({
  args: {
    documentId: v.id("documents"),
  },
  handler: async (ctx, args) => {
    const document = await ctx.db.get(args.documentId);

    if (!document) {
      return null;
    }

    const currentUser = await getCurrentUserFromAuth(ctx);
    await requireNewCaseAccess(ctx, currentUser._id, document.caseId, "basic");

    return document;
  },
});

/**
 * Internal helper for agent tools to get document without permission checks.
 * Agent tools have full read access by design.
 */
export const getDocumentForAgent = internalQuery({
  args: {
    documentId: v.id("documents"),
  },
  handler: async (ctx, args) => {
    const document = await ctx.db.get(args.documentId);
    return document;
  },
});

/**
 * Internal helper for agent tools to get documents by case without permission checks.
 * Agent tools have full read access by design.
 */
export const getDocumentsForAgent = internalQuery({
  args: {
    caseId: v.id("cases"),
  },
  handler: async (ctx, args) => {
    const documents = await ctx.db
      .query("documents")
      .withIndex("by_case", (q) => q.eq("caseId", args.caseId))
      .order("desc")
      .collect();

    return documents;
  },
});

/**
 * Gets a signed URL for downloading a document from Convex storage.
 *
 * @param {Object} args - The function arguments
 * @param {string} args.documentId - The ID of the document to get URL for
 * @returns {Promise<string|null>} The signed URL or null if document not found
 * @throws {Error} When not authenticated or lacking case access
 *
 * @description This function generates a signed URL for downloading a document
 * from Convex storage. The user must have read access to the case that the
 * document belongs to.
 */
export const getDocumentUrl = action({
  args: {
    documentId: v.id("documents"),
  },
  handler: async (ctx, args): Promise<string | null> => {
    // Fetch document via query to leverage DB and permission checks
    const document = await ctx.runQuery(api.functions.documents.getDocument, {
      documentId: args.documentId,
    });
    if (!document) return null;

    if (
      document.storageBackend === "gcs" &&
      document.gcsBucket &&
      document.gcsObject
    ) {
      const bucket = document.gcsBucket as string;
      const object = document.gcsObject as string;
      const ttl = Number(process.env.GCS_DOWNLOAD_URL_TTL_SECONDS || 900);
      if (!bucket || !object)
        throw new Error("Missing GCS signing configuration");

      const { url: signedUrl }: { url: string } = await ctx.runAction(
        internal.utils.gcs.generateGcsV4SignedUrlAction,
        { bucket, object, expiresSeconds: ttl, method: "GET" },
      );
      return signedUrl;
    }

    if (document.fileId) {
      const legacyUrl = await ctx.storage.getUrl(document.fileId);
      return legacyUrl;
    }
    return null;
  },
});

/**
 * Deletes a document and all associated data (file, RAG chunks, and database entry).
 *
 * @param {Object} args - The function arguments
 * @param {string} args.documentId - The ID of the document to delete
 * @throws {Error} When not authenticated, document not found, or lacking full case access
 *
 * @description This function completely removes a document from the system:
 * 1. Verifies user has full access to the case
 * 2. Deletes the file from Convex storage
 * 3. Removes all RAG chunks associated with the document
 * 4. Deletes the document record from the database
 *
 * This operation is irreversible and permanently removes all document data.
 *
 * @example
 * ```javascript
 * await deleteDocument({ documentId: "document_123" });
 * ```
 */
export const deleteDocument = mutation({
  args: {
    documentId: v.id("documents"),
  },
  handler: async (ctx, args) => {
    const document = await ctx.db.get(args.documentId);
    if (!document) {
      throw new Error("Document not found");
    }

    // Verify user has document delete permission using NEW system
    const currentUser = await getCurrentUserFromAuth(ctx);
    await requireNewCaseAccess(ctx, currentUser._id, document.caseId, "admin");

    // Delete document chunks from Qdrant
    try {
      await ctx.scheduler.runAfter(
        0,
        internal.rag.qdrantUtils.caseDocuments.deleteDocumentChunks,
        {
          documentId: args.documentId,
          caseId: document.caseId,
        },
      );
    } catch {
      // Ignore Qdrant deletion failure; continue deleting storage and DB record
    }

    // Delete the document record
    await ctx.db.delete(args.documentId);

    return { success: true };
  },
});

// ========================================
// ESCRITO MANAGEMENT (Simplified)
// ========================================

/**
 * Creates a new escrito (legal writing/brief) for a case.
 *
 * The ProseMirror document will be created client-side when the editor loads,
 * following the empty document pattern for collaborative editing.
 *
 * @param {Object} args - The function arguments
 * @param {string} args.title - The escrito title
 * @param {string} args.caseId - The ID of the case this escrito belongs to
 * @param {string} args.prosemirrorId - The UUID for the ProseMirror document
 * @param {number} [args.presentationDate] - Optional timestamp for when this will be presented
 * @param {string} [args.courtName] - Name of the court where this will be filed
 * @param {string} [args.expedientNumber] - Court expedient/case number
 * @returns {Promise<{escritoId: string, prosemirrorId: string}>} IDs for the created escrito and its ProseMirror document
 * @throws {Error} When not authenticated or lacking full case access
 *
 * @example
 * ```javascript
 * const prosemirrorId = crypto.randomUUID();
 * const { escritoId } = await createEscrito({
 *   title: "Motion to Dismiss",
 *   caseId: "case_123",
 *   prosemirrorId: prosemirrorId,
 *   courtName: "Supreme Court",
 *   expedientNumber: "SC-2024-001"
 * });
 * ```
 */
export const createEscrito = mutation({
  args: {
    title: v.string(),
    caseId: v.id("cases"),
    prosemirrorId: v.string(), // Accept the prosemirror ID from client
    presentationDate: v.optional(v.number()),
    courtName: v.optional(v.string()),
    expedientNumber: v.optional(v.string()),
  },
  handler: async (ctx, args) => {
    // Verify user has escrito write permission
    const currentUser = await getCurrentUserFromAuth(ctx);
    await requireNewCaseAccess(ctx, currentUser._id, args.caseId, "advanced");

    // Just store the escrito record with the provided prosemirrorId
    // The ProseMirror document will be created client-side when the editor loads
    const escritoId = await ctx.db.insert("escritos", {
      title: args.title,
      caseId: args.caseId,
      status: "borrador",
      presentationDate: args.presentationDate,
      courtName: args.courtName,
      expedientNumber: args.expedientNumber,
      prosemirrorId: args.prosemirrorId,
      lastEditedAt: Date.now(),
      createdBy: currentUser._id,
      lastModifiedBy: currentUser._id,
      isArchived: false,
    });

    console.log("Created escrito with id:", escritoId);
    return { escritoId, prosemirrorId: args.prosemirrorId };
  },
});

/**
 * Updates an existing escrito with new content or metadata.
 *
 * @param {Object} args - The function arguments
 * @param {string} args.escritoId - The ID of the escrito to update
 * @param {string} [args.title] - New title for the escrito
 * @param {string} [args.content] - New content in Tiptap JSON format
 * @param {"borrador" | "terminado"} [args.status] - New status (draft or finished)
 * @param {number} [args.presentationDate] - New presentation date timestamp
 * @param {string} [args.courtName] - New court name
 * @param {string} [args.expedientNumber] - New expedient number
 * @throws {Error} When not authenticated, escrito not found, or lacking full case access
 *
 * @description This function updates an escrito with new data. Only provided fields
 * are updated, allowing for partial updates. The function automatically updates
 * the modification timestamp and word count when content changes.
 *
 * @example
 * ```javascript
 * // Update content and mark as finished
 * await updateEscrito({
 *   escritoId: "escrito_123",
 *   content: '{"type":"doc","content":[{"type":"paragraph","content":[{"type":"text","text":"Final version..."}]}]}',
 *   status: "terminado"
 * });
 *
 * // Update only court information
 * await updateEscrito({
 *   escritoId: "escrito_123",
 *   courtName: "Appeals Court",
 *   expedientNumber: "AC-2024-002"
 * });
 * ```
 */
export const updateEscrito = mutation({
  args: {
    escritoId: v.id("escritos"),
    title: v.optional(v.string()),
    content: v.optional(v.string()),
    status: v.optional(v.union(v.literal("borrador"), v.literal("terminado"))),
    presentationDate: v.optional(v.number()),
    courtName: v.optional(v.string()),
    expedientNumber: v.optional(v.string()),
  },
  handler: async (ctx, args) => {
    // Get the escrito to check case access
    const escrito = await ctx.db.get(args.escritoId);
    if (!escrito) {
      throw new Error("Escrito not found");
    }

    // Verify user has escrito write permission using NEW system
    const currentUser = await getCurrentUserFromAuth(ctx);
    await requireNewCaseAccess(
      ctx,
      currentUser._id,
      escrito.caseId,
      "advanced",
    );

    const updates: any = {
      lastModifiedBy: currentUser._id,
      lastEditedAt: Date.now(),
    };

    if (args.title) updates.title = args.title;
    if (args.content) {
      updates.content = args.content;
      updates.wordCount = args.content.length; // Update word count
    }
    if (args.status) updates.status = args.status;
    if (args.presentationDate !== undefined)
      updates.presentationDate = args.presentationDate;
    if (args.courtName !== undefined) updates.courtName = args.courtName;
    if (args.expedientNumber !== undefined)
      updates.expedientNumber = args.expedientNumber;

    await ctx.db.patch(args.escritoId, updates);
    console.log("Updated escrito:", args.escritoId);
  },
});

/**
 * Retrieves all active escritos for a specific case.
 *
 * @param {Object} args - The function arguments
 * @param {string} args.caseId - The ID of the case to get escritos for
 * @returns {Promise<Object[]>} Array of escrito records ordered by creation date (newest first)
 * @throws {Error} When not authenticated or lacking case access
 *
 * @description This function returns all non-archived escritos belonging to a case,
 * ordered by creation date with the most recent first. The user must have read
 * access to the case to view its escritos.
 *
 * @example
 * ```javascript
 * const escritos = await getEscritos({ caseId: "case_123" });
 * // Returns: [{ title: "Motion", status: "borrador", wordCount: 1500 }, ...]
 * ```
 */
export const getEscritos = query({
  args: {
    caseId: v.id("cases"),
  },
  handler: async (ctx, args) => {
    // Verify user has escrito read permission using NEW system
    const currentUser = await getCurrentUserFromAuth(ctx);
    await requireNewCaseAccess(ctx, currentUser._id, args.caseId, "basic");

    const escritos = await ctx.db
      .query("escritos")
      .withIndex("by_case", (q) => q.eq("caseId", args.caseId))
      .filter((q) => q.eq(q.field("isArchived"), false))
      .order("desc")
      .collect();

    return escritos;
  },
});

/**
 * Retrieves a specific escrito by ID.
 *
 * @param {Object} args - The function arguments
 * @param {string} args.escritoId - The ID of the escrito to retrieve
 * @returns {Promise<Object>} The escrito record
 * @throws {Error} When not authenticated, the escrito is not found, or access is denied
 *
 * @description Fetches an escrito and validates the requester has read access to the
 * corresponding case.
 *
 * @example
 * ```javascript
 * const escrito = await getEscrito({ escritoId: "escrito_123" });
 * // Returns: { title: "Motion", status: "borrador", ... }
 * ```
 */

export const getEscrito = query({
  args: {
    escritoId: v.id("escritos"),
  },
  handler: async (ctx, args) => {
    // First get the escrito to access its caseId
    const escrito = await ctx.db.get(args.escritoId);
    if (!escrito) {
      throw new Error("Escrito not found");
    }

    // Verify user has escrito read permission using the case ID
    // await requireEscritoPermission(ctx, escrito.caseId, "read");
    const currentUser = await getCurrentUserFromAuth(ctx);
    await requireNewCaseAccess(ctx, currentUser._id, escrito.caseId, "basic");

    return escrito;
  },
});

/**
 * Archives or unarchives an escrito.
 *
 * @param {Object} args - The function arguments
 * @param {string} args.escritoId - The ID of the escrito to archive/unarchive
 * @param {boolean} args.isArchived - Whether to archive (true) or unarchive (false) the escrito
 * @throws {Error} When not authenticated, escrito not found, or lacking full case access
 *
 * @description This function toggles the archived status of an escrito. When archived,
 * the escrito will no longer appear in the main escritos list but can be restored later.
 * The user must have full access to the case to archive/unarchive escritos.
 *
 * @example
 * ```javascript
 * // Archive an escrito
 * await archiveEscrito({
 *   escritoId: "escrito_123",
 *   isArchived: true
 * });
 *
 * // Unarchive an escrito
 * await archiveEscrito({
 *   escritoId: "escrito_123",
 *   isArchived: false
 * });
 * ```
 */
export const archiveEscrito = mutation({
  args: {
    escritoId: v.id("escritos"),
    isArchived: v.boolean(),
  },
  handler: async (ctx, args) => {
    const escrito = await ctx.db.get(args.escritoId);
    if (!escrito) {
      throw new Error("Escrito not found");
    }

    // Verify user has escrito delete permission for archiving using NEW system
    const currentUser = await getCurrentUserFromAuth(ctx);
    await requireNewCaseAccess(ctx, currentUser._id, escrito.caseId, "admin");

    await ctx.db.patch(args.escritoId, { isArchived: args.isArchived });

    return { success: true };
  },
});

/**
 * Retrieves all archived escritos for a specific case.
 *
 * @param {Object} args - The function arguments
 * @param {string} args.caseId - The ID of the case to get archived escritos for
 * @returns {Promise<Object[]>} Array of archived escrito records ordered by creation date (newest first)
 * @throws {Error} When not authenticated or lacking case access
 *
 * @description This function returns all archived escritos belonging to a case,
 * ordered by creation date with the most recent first. The user must have read
 * access to the case to view its archived escritos.
 *
 * @example
 * ```javascript
 * const archivedEscritos = await getArchivedEscritos({ caseId: "case_123" });
 * // Returns: [{ title: "Old Motion", status: "terminado", isArchived: true }, ...]
 * ```
 */
export const getArchivedEscritos = query({
  args: {
    caseId: v.id("cases"),
  },
  handler: async (ctx, args) => {
    // Verify user has escrito read permission using NEW system
    const currentUser = await getCurrentUserFromAuth(ctx);
    await requireNewCaseAccess(ctx, currentUser._id, args.caseId, "basic");

    const archivedEscritos = await ctx.db
      .query("escritos")
      .withIndex("by_case", (q) => q.eq("caseId", args.caseId))
      .filter((q) => q.eq(q.field("isArchived"), true))
      .order("desc")
      .collect();

    return archivedEscritos;
  },
});

/**
 * Moves a document to a different folder within the same case.
 *
 * @param {Object} args - The function arguments
 * @param {string} args.documentId - The ID of the document to move
 * @param {string} [args.newFolderId] - The ID of the target folder (undefined for root)
 * @returns {Promise<void>}
 * @throws {Error} When not authenticated, lacking permissions, or validation fails
 *
 * @example
 * ```javascript
 * // Move document to a specific folder
 * await moveDocument({
 *   documentId: "document_123",
 *   newFolderId: "folder_456"
 * });
 *
 * // Move document to root (no folder)
 * await moveDocument({
 *   documentId: "document_123",
 *   newFolderId: undefined
 * });
 * ```
 */
export const moveDocument = mutation({
  args: {
    documentId: v.id("documents"),
    newFolderId: v.optional(v.id("folders")),
  },
  handler: async (ctx, args) => {
    // Get the document to verify it exists and get its case ID
    const document = await ctx.db.get(args.documentId);
    if (!document) {
      throw new Error("Document not found");
    }

    // Verify user has document write permission using NEW system
    const currentUser = await getCurrentUserFromAuth(ctx);
    await requireNewCaseAccess(
      ctx,
      currentUser._id,
      document.caseId,
      "advanced",
    );

    // If a newFolderId is provided, validate it exists and belongs to the same case
    if (args.newFolderId) {
      const targetFolder = await ctx.db.get(args.newFolderId);
      if (!targetFolder) {
        throw new Error("Target folder not found");
      }
      if (targetFolder.caseId !== document.caseId) {
        throw new Error("Target folder doesn't belong to the same case");
      }
    }

    // Update the document's folderId
    await ctx.db.patch(args.documentId, {
      folderId: args.newFolderId,
    });
  },
});<|MERGE_RESOLUTION|>--- conflicted
+++ resolved
@@ -1,14 +1,7 @@
 import { v } from "convex/values";
 import { query, mutation, action, internalQuery } from "../_generated/server";
-<<<<<<< HEAD
-import {
-  requireDocumentPermission,
-  requireEscritoPermission,
-} from "../auth_utils";
-=======
 import { getCurrentUserFromAuth, requireNewCaseAccess } from "../auth_utils";
 import { prosemirrorSync } from "../prosemirror";
->>>>>>> 76c852c0
 import { internal, api } from "../_generated/api";
 
 

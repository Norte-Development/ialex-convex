import { v } from "convex/values";
import { query, mutation, action, internalQuery } from "../_generated/server";
import { getCurrentUserFromAuth, requireNewCaseAccess } from "../auth_utils";
import { prosemirrorSync } from "../prosemirror";
import { internal, api } from "../_generated/api";
<<<<<<< HEAD
=======
import { rag } from "../rag/rag";
import { ProsemirrorSync } from "@convex-dev/prosemirror-sync";
import { buildServerSchema } from "../../../../packages/shared/src/tiptap/schema";
>>>>>>> 48782819

/**
 * Generates a Google Cloud Storage V4 signed URL for client-side uploads.
 *
 * Auth: requires an authenticated user.
 *
 * @param {Object} args - The function arguments
 * @param {string} args.caseId - The case ID the uploaded file will be associated with
 * @param {string} args.originalFileName - Original filename; used to construct the object path
 * @param {string} args.mimeType - MIME type to be enforced by the signed request
 * @param {number} args.fileSize - Size in bytes (informational for clients; not enforced server-side)
 * @returns {Promise<{url: string, bucket: string, object: string, contentType: string, expiresAt: number}>}
 * A payload containing the signed upload URL and target object metadata.
 * @throws {Error} If the user is unauthenticated or GCS configuration is missing
 */
export const generateUploadUrl = action({
  args: {
    caseId: v.id("cases"),
    originalFileName: v.string(),
    mimeType: v.string(),
    fileSize: v.number(),
  },
  handler: async (
    ctx,
    args,
  ): Promise<{
    url: string;
    bucket: string;
    object: string;
    contentType: string;
    expiresAt: number;
  }> => {
    const user = await ctx.auth.getUserIdentity();
    if (!user) {
      throw new Error("User not authenticated");
    }

    const bucket = process.env.GCS_BUCKET as string;
    const ttl = Number(process.env.GCS_UPLOAD_URL_TTL_SECONDS || 900);

    if (!bucket) {
      throw new Error("Missing GCS bucket configuration");
    }

    const timestamp = Date.now();
    const objectPath = `cases/${args.caseId}/documents/${crypto.randomUUID()}/${timestamp}-${args.originalFileName}`;

    const {
      url,
      bucket: returnedBucket,
      object,
      expiresSeconds,
    }: {
      url: string;
      bucket: string;
      object: string;
      expiresSeconds: number;
    } = await ctx.runAction(internal.utils.gcs.generateGcsV4SignedUrlAction, {
      bucket,
      object: objectPath,
      expiresSeconds: ttl,
      method: "PUT",
      contentType: args.mimeType,
    });

    return {
      url,
      bucket: returnedBucket,
      object,
      contentType: args.mimeType,
      expiresAt: Date.now() + expiresSeconds * 1000,
    };
  },
});

// ========================================
// DOCUMENT MANAGEMENT
// ========================================

/**
 * Creates a new document record associated with a case.
 *
 * Supports two storage backends:
 * - Convex storage via `fileId`
 * - Google Cloud Storage via `gcsBucket` and `gcsObject`
 *
 * @param {Object} args - The function arguments
 * @param {string} args.title - The document title or name
 * @param {string} [args.description] - Optional description of the document
 * @param {string} args.caseId - The ID of the case this document belongs to
 * @param {"contract" | "evidence" | "correspondence" | "legal_brief" | "court_filing" | "other"} [args.documentType] - The type/category of document
 * @param {string} [args.fileId] - Convex storage file ID (legacy backend)
 * @param {string} [args.gcsBucket] - GCS bucket name when using the GCS backend
 * @param {string} [args.gcsObject] - GCS object path when using the GCS backend
 * @param {string} args.originalFileName - The original name of the uploaded file
 * @param {string} args.mimeType - The MIME type of the file (e.g., "application/pdf")
 * @param {number} args.fileSize - The size of the file in bytes
 * @param {string[]} [args.tags] - Optional tags for categorizing the document
 * @returns {Promise<string>} The created document's ID
 * @throws {Error} When not authenticated or lacking full case access
 *
 * @example
 * ```javascript
 * // Using Convex storage
 * const documentId = await createDocument({
 *   title: "Settlement Agreement Draft",
 *   caseId: "case_123",
 *   documentType: "contract",
 *   fileId: "storage_file_456",
 *   originalFileName: "settlement_draft_v1.pdf",
 *   mimeType: "application/pdf",
 *   fileSize: 245760
 * });
 *
 * // Using GCS
 * const documentId = await createDocument({
 *   title: "Settlement Agreement Draft",
 *   caseId: "case_123",
 *   documentType: "contract",
 *   gcsBucket: "my-bucket",
 *   gcsObject: "cases/case_123/documents/abc/file.pdf",
 *   originalFileName: "file.pdf",
 *   mimeType: "application/pdf",
 *   fileSize: 245760
 * });
 * ```
 */
export const createDocument = mutation({
  args: {
    title: v.string(),
    description: v.optional(v.string()),
    caseId: v.id("cases"),
    folderId: v.optional(v.id("folders")),
    documentType: v.optional(
      v.union(
        v.literal("contract"),
        v.literal("evidence"),
        v.literal("correspondence"),
        v.literal("legal_brief"),
        v.literal("court_filing"),
        v.literal("other"),
      ),
    ),
    // Either legacy Convex storage or new GCS metadata
    fileId: v.optional(v.id("_storage")),
    gcsBucket: v.optional(v.string()),
    gcsObject: v.optional(v.string()),
    originalFileName: v.string(),
    mimeType: v.string(),
    fileSize: v.number(),
    tags: v.optional(v.array(v.string())),
  },
  handler: async (ctx, args) => {
    // Verify user has document write permission using NEW system
    const currentUser = await getCurrentUserFromAuth(ctx);
    await requireNewCaseAccess(ctx, currentUser._id, args.caseId, "advanced");

    // If a folderId is provided, validate it exists and belongs to the same case
    if (args.folderId) {
      const folder = await ctx.db.get(args.folderId);
      if (!folder) {
        throw new Error("Folder not found");
      }
      if (folder.caseId !== args.caseId) {
        throw new Error("Folder doesn't belong to the specified case");
      }
    }

    // Idempotency: avoid duplicate records for the same backing object
    if (args.fileId) {
      const existing = await ctx.db
        .query("documents")
        .withIndex("by_file_id", (q) => q.eq("fileId", args.fileId!))
        .first();
      if (existing) return existing._id;
    }
    if (args.gcsObject) {
      const existingGcs = await ctx.db
        .query("documents")
        .withIndex("by_gcs_object", (q) => q.eq("gcsObject", args.gcsObject!))
        .first();
      if (existingGcs) return existingGcs._id;
    }

    const documentId = await ctx.db.insert("documents", {
      title: args.title,
      description: args.description,
      caseId: args.caseId,
      folderId: args.folderId ?? undefined,
      documentType: args.documentType,
      fileId: args.fileId ?? undefined,
      storageBackend: args.gcsBucket && args.gcsObject ? "gcs" : "convex",
      gcsBucket: args.gcsBucket,
      gcsObject: args.gcsObject,
      originalFileName: args.originalFileName,
      mimeType: args.mimeType,
      fileSize: args.fileSize,
      createdBy: currentUser._id,
      tags: args.tags,
      // Set initial processing status
      processingStatus: "pending",
    });

    // Schedule the RAG processing to run asynchronously
    await ctx.scheduler.runAfter(
      0,
      internal.functions.documentProcessing.processDocument,
      {
        documentId,
      },
    );

    console.log("Created document with id:", documentId);
    return documentId;
  },
});

/**
 * Retrieves all documents associated with a specific case.
 *
 * @param {Object} args - The function arguments
 * @param {string} args.caseId - The ID of the case to get documents for
 * @returns {Promise<Object[]>} Array of document records ordered by creation date (newest first)
 * @throws {Error} When not authenticated or lacking case access
 *
 * @description This function returns all documents belonging to a case, ordered by
 * creation date with the most recent first. The user must have read access to the
 * case to view its documents.
 *
 * @example
 * ```javascript
 * const documents = await getDocuments({ caseId: "case_123" });
 * // Returns: [{ title: "Contract", fileId: "...", createdBy: "..." }, ...]
 * ```
 */
export const getDocuments = query({
  args: {
    caseId: v.id("cases"),
  },
  handler: async (ctx, args) => {
    // Verify user has document read permission using NEW system
    const currentUser = await getCurrentUserFromAuth(ctx);
    await requireNewCaseAccess(ctx, currentUser._id, args.caseId, "basic");

    const documents = await ctx.db
      .query("documents")
      .withIndex("by_case", (q) => q.eq("caseId", args.caseId))
      .order("desc")
      .collect();

    return documents;
  },
});

/**
 * Retrieves documents for a specific case filtered by folder.
 * If folderId is omitted, returns documents without any folder (root level).
 */
export const getDocumentsInFolder = query({
  args: {
    caseId: v.id("cases"),
    folderId: v.optional(v.id("folders")),
  },
  handler: async (ctx, args) => {
    // Verify user has document read permission using NEW system
    const currentUser = await getCurrentUserFromAuth(ctx);
    await requireNewCaseAccess(ctx, currentUser._id, args.caseId, "basic");

    const documents = await ctx.db
      .query("documents")
      .withIndex("by_case_and_folder", (q) =>
        q.eq("caseId", args.caseId).eq("folderId", args.folderId ?? undefined),
      )
      .order("desc")
      .collect();

    return documents;
  },
});

/**
 * Retrieves a specific document by ID.
 *
 * @param {Object} args - The function arguments
 * @param {string} args.documentId - The ID of the document to retrieve
 * @returns {Promise<Object|null>} The document record or null if not found
 * @throws {Error} When not authenticated or lacking case access
 *
 * @description This function returns a specific document by its ID. The user must
 * have read access to the case that the document belongs to.
 */
export const getDocument = query({
  args: {
    documentId: v.id("documents"),
  },
  handler: async (ctx, args) => {
    const document = await ctx.db.get(args.documentId);

    if (!document) {
      return null;
    }

    const currentUser = await getCurrentUserFromAuth(ctx);
    await requireNewCaseAccess(ctx, currentUser._id, document.caseId, "basic");

    return document;
  },
});

/**
 * Internal helper for agent tools to get document without permission checks.
 * Agent tools have full read access by design.
 */
export const getDocumentForAgent = internalQuery({
  args: {
    documentId: v.id("documents"),
  },
  handler: async (ctx, args) => {
    const document = await ctx.db.get(args.documentId);
    return document;
  },
});

/**
 * Internal helper for agent tools to get documents by case without permission checks.
 * Agent tools have full read access by design.
 */
export const getDocumentsForAgent = internalQuery({
  args: {
    caseId: v.id("cases"),
  },
  handler: async (ctx, args) => {
    const documents = await ctx.db
      .query("documents")
      .withIndex("by_case", (q) => q.eq("caseId", args.caseId))
      .order("desc")
      .collect();

    return documents;
  },
});

/**
 * Gets a signed URL for downloading a document from Convex storage.
 *
 * @param {Object} args - The function arguments
 * @param {string} args.documentId - The ID of the document to get URL for
 * @returns {Promise<string|null>} The signed URL or null if document not found
 * @throws {Error} When not authenticated or lacking case access
 *
 * @description This function generates a signed URL for downloading a document
 * from Convex storage. The user must have read access to the case that the
 * document belongs to.
 */
export const getDocumentUrl = action({
  args: {
    documentId: v.id("documents"),
  },
  handler: async (ctx, args): Promise<string | null> => {
    // Fetch document via query to leverage DB and permission checks
    const document = await ctx.runQuery(api.functions.documents.getDocument, {
      documentId: args.documentId,
    });
    if (!document) return null;

    if (
      document.storageBackend === "gcs" &&
      document.gcsBucket &&
      document.gcsObject
    ) {
      const bucket = document.gcsBucket as string;
      const object = document.gcsObject as string;
      const ttl = Number(process.env.GCS_DOWNLOAD_URL_TTL_SECONDS || 900);
      if (!bucket || !object)
        throw new Error("Missing GCS signing configuration");

      const { url: signedUrl }: { url: string } = await ctx.runAction(
        internal.utils.gcs.generateGcsV4SignedUrlAction,
        { bucket, object, expiresSeconds: ttl, method: "GET" },
      );
      return signedUrl;
    }

    if (document.fileId) {
      const legacyUrl = await ctx.storage.getUrl(document.fileId);
      return legacyUrl;
    }
    return null;
  },
});

/**
 * Deletes a document and all associated data (file, RAG chunks, and database entry).
 *
 * @param {Object} args - The function arguments
 * @param {string} args.documentId - The ID of the document to delete
 * @throws {Error} When not authenticated, document not found, or lacking full case access
 *
 * @description This function completely removes a document from the system:
 * 1. Verifies user has full access to the case
 * 2. Deletes the file from Convex storage
 * 3. Removes all RAG chunks associated with the document
 * 4. Deletes the document record from the database
 *
 * This operation is irreversible and permanently removes all document data.
 *
 * @example
 * ```javascript
 * await deleteDocument({ documentId: "document_123" });
 * ```
 */
export const deleteDocument = mutation({
  args: {
    documentId: v.id("documents"),
  },
  handler: async (ctx, args) => {
    const document = await ctx.db.get(args.documentId);
    if (!document) {
      throw new Error("Document not found");
    }

    // Verify user has document delete permission using NEW system
    const currentUser = await getCurrentUserFromAuth(ctx);
    await requireNewCaseAccess(ctx, currentUser._id, document.caseId, "admin");

    // Delete document chunks from Qdrant
    try {
      await ctx.scheduler.runAfter(
        0,
        internal.rag.qdrant.deleteDocumentChunks,
        {
          documentId: args.documentId,
          caseId: document.caseId,
        },
      );
    } catch {
      // Ignore Qdrant deletion failure; continue deleting storage and DB record
    }

    // Delete the document record
    await ctx.db.delete(args.documentId);

    return { success: true };
  },
});

// ========================================
// ESCRITO MANAGEMENT (Simplified)
// ========================================

/**
 * Creates a new escrito (legal writing/brief) for a case.
 *
 * The ProseMirror document will be created client-side when the editor loads,
 * following the empty document pattern for collaborative editing.
 *
 * @param {Object} args - The function arguments
 * @param {string} args.title - The escrito title
 * @param {string} args.caseId - The ID of the case this escrito belongs to
 * @param {string} args.prosemirrorId - The UUID for the ProseMirror document
 * @param {number} [args.presentationDate] - Optional timestamp for when this will be presented
 * @param {string} [args.courtName] - Name of the court where this will be filed
 * @param {string} [args.expedientNumber] - Court expedient/case number
 * @returns {Promise<{escritoId: string, prosemirrorId: string}>} IDs for the created escrito and its ProseMirror document
 * @throws {Error} When not authenticated or lacking full case access
 *
 * @example
 * ```javascript
 * const prosemirrorId = crypto.randomUUID();
 * const { escritoId } = await createEscrito({
 *   title: "Motion to Dismiss",
 *   caseId: "case_123",
 *   prosemirrorId: prosemirrorId,
 *   courtName: "Supreme Court",
 *   expedientNumber: "SC-2024-001"
 * });
 * ```
 */
export const createEscrito = mutation({
  args: {
    title: v.string(),
    caseId: v.id("cases"),
    prosemirrorId: v.string(), // Accept the prosemirror ID from client
    presentationDate: v.optional(v.number()),
    courtName: v.optional(v.string()),
    expedientNumber: v.optional(v.string()),
  },
  handler: async (ctx, args) => {
    // Verify user has escrito write permission using NEW system
    const currentUser = await getCurrentUserFromAuth(ctx);
    await requireNewCaseAccess(ctx, currentUser._id, args.caseId, "advanced");

<<<<<<< HEAD
    const prosemirrorId = crypto.randomUUID();

    await prosemirrorSync.create(ctx, prosemirrorId, {
      content: {
        type: "doc",
        content: [
          {
            type: "paragraph",
            content: [
              {
                type: "text",
                text: "Nuevo escrito legal...",
              },
            ],
          },
        ],
      },
    });

=======
    // Just store the escrito record with the provided prosemirrorId
    // The ProseMirror document will be created client-side when the editor loads
>>>>>>> 48782819
    const escritoId = await ctx.db.insert("escritos", {
      title: args.title,
      prosemirrorId,
      caseId: args.caseId,
      status: "borrador",
      presentationDate: args.presentationDate,
      courtName: args.courtName,
      expedientNumber: args.expedientNumber,
<<<<<<< HEAD
=======
      prosemirrorId: args.prosemirrorId,
>>>>>>> 48782819
      lastEditedAt: Date.now(),
      createdBy: currentUser._id,
      lastModifiedBy: currentUser._id,
      isArchived: false,
    });

<<<<<<< HEAD
    return escritoId;
=======
    console.log("Created escrito with id:", escritoId);
    return { escritoId, prosemirrorId: args.prosemirrorId };
>>>>>>> 48782819
  },
});

/**
 * Updates an existing escrito with new content or metadata.
 *
 * @param {Object} args - The function arguments
 * @param {string} args.escritoId - The ID of the escrito to update
 * @param {string} [args.title] - New title for the escrito
 * @param {string} [args.content] - New content in Tiptap JSON format
 * @param {"borrador" | "terminado"} [args.status] - New status (draft or finished)
 * @param {number} [args.presentationDate] - New presentation date timestamp
 * @param {string} [args.courtName] - New court name
 * @param {string} [args.expedientNumber] - New expedient number
 * @throws {Error} When not authenticated, escrito not found, or lacking full case access
 *
 * @description This function updates an escrito with new data. Only provided fields
 * are updated, allowing for partial updates. The function automatically updates
 * the modification timestamp and word count when content changes.
 *
 * @example
 * ```javascript
 * // Update content and mark as finished
 * await updateEscrito({
 *   escritoId: "escrito_123",
 *   content: '{"type":"doc","content":[{"type":"paragraph","content":[{"type":"text","text":"Final version..."}]}]}',
 *   status: "terminado"
 * });
 *
 * // Update only court information
 * await updateEscrito({
 *   escritoId: "escrito_123",
 *   courtName: "Appeals Court",
 *   expedientNumber: "AC-2024-002"
 * });
 * ```
 */
export const updateEscrito = mutation({
  args: {
    escritoId: v.id("escritos"),
    title: v.optional(v.string()),
    content: v.optional(v.string()),
    status: v.optional(v.union(v.literal("borrador"), v.literal("terminado"))),
    presentationDate: v.optional(v.number()),
    courtName: v.optional(v.string()),
    expedientNumber: v.optional(v.string()),
  },
  handler: async (ctx, args) => {
    // Get the escrito to check case access
    const escrito = await ctx.db.get(args.escritoId);
    if (!escrito) {
      throw new Error("Escrito not found");
    }

    // Verify user has escrito write permission using NEW system
    const currentUser = await getCurrentUserFromAuth(ctx);
    await requireNewCaseAccess(
      ctx,
      currentUser._id,
      escrito.caseId,
      "advanced",
    );

    const updates: any = {
      lastModifiedBy: currentUser._id,
      lastEditedAt: Date.now(),
    };

    if (args.title) updates.title = args.title;
    if (args.content) {
      updates.content = args.content;
      updates.wordCount = args.content.length; // Update word count
    }
    if (args.status) updates.status = args.status;
    if (args.presentationDate !== undefined)
      updates.presentationDate = args.presentationDate;
    if (args.courtName !== undefined) updates.courtName = args.courtName;
    if (args.expedientNumber !== undefined)
      updates.expedientNumber = args.expedientNumber;

    await ctx.db.patch(args.escritoId, updates);
    console.log("Updated escrito:", args.escritoId);
  },
});

/**
 * Retrieves all active escritos for a specific case.
 *
 * @param {Object} args - The function arguments
 * @param {string} args.caseId - The ID of the case to get escritos for
 * @returns {Promise<Object[]>} Array of escrito records ordered by creation date (newest first)
 * @throws {Error} When not authenticated or lacking case access
 *
 * @description This function returns all non-archived escritos belonging to a case,
 * ordered by creation date with the most recent first. The user must have read
 * access to the case to view its escritos.
 *
 * @example
 * ```javascript
 * const escritos = await getEscritos({ caseId: "case_123" });
 * // Returns: [{ title: "Motion", status: "borrador", wordCount: 1500 }, ...]
 * ```
 */
export const getEscritos = query({
  args: {
    caseId: v.id("cases"),
  },
  handler: async (ctx, args) => {
    // Verify user has escrito read permission using NEW system
    const currentUser = await getCurrentUserFromAuth(ctx);
    await requireNewCaseAccess(ctx, currentUser._id, args.caseId, "basic");

    const escritos = await ctx.db
      .query("escritos")
      .withIndex("by_case", (q) => q.eq("caseId", args.caseId))
      .filter((q) => q.eq(q.field("isArchived"), false))
      .order("desc")
      .collect();

    return escritos;
  },
});

/**
 * Retrieves a specific escrito by ID.
 *
 * @param {Object} args - The function arguments
 * @param {string} args.escritoId - The ID of the escrito to retrieve
 * @returns {Promise<Object>} The escrito record
 * @throws {Error} When not authenticated, the escrito is not found, or access is denied
 *
 * @description Fetches an escrito and validates the requester has read access to the
 * corresponding case.
 *
 * @example
 * ```javascript
 * const escrito = await getEscrito({ escritoId: "escrito_123" });
 * // Returns: { title: "Motion", status: "borrador", ... }
 * ```
 */

export const getEscrito = query({
  args: {
    escritoId: v.id("escritos"),
  },
  handler: async (ctx, args) => {
    // First get the escrito to access its caseId
    const escrito = await ctx.db.get(args.escritoId);
    if (!escrito) {
      throw new Error("Escrito not found");
    }

    // Verify user has escrito read permission using the case ID
    // await requireEscritoPermission(ctx, escrito.caseId, "read");
    const currentUser = await getCurrentUserFromAuth(ctx);
    await requireNewCaseAccess(ctx, currentUser._id, escrito.caseId, "basic");

    return escrito;
  },
});

/**
 * Archives or unarchives an escrito.
 *
 * @param {Object} args - The function arguments
 * @param {string} args.escritoId - The ID of the escrito to archive/unarchive
 * @param {boolean} args.isArchived - Whether to archive (true) or unarchive (false) the escrito
 * @throws {Error} When not authenticated, escrito not found, or lacking full case access
 *
 * @description This function toggles the archived status of an escrito. When archived,
 * the escrito will no longer appear in the main escritos list but can be restored later.
 * The user must have full access to the case to archive/unarchive escritos.
 *
 * @example
 * ```javascript
 * // Archive an escrito
 * await archiveEscrito({
 *   escritoId: "escrito_123",
 *   isArchived: true
 * });
 *
 * // Unarchive an escrito
 * await archiveEscrito({
 *   escritoId: "escrito_123",
 *   isArchived: false
 * });
 * ```
 */
export const archiveEscrito = mutation({
  args: {
    escritoId: v.id("escritos"),
    isArchived: v.boolean(),
  },
  handler: async (ctx, args) => {
    const escrito = await ctx.db.get(args.escritoId);
    if (!escrito) {
      throw new Error("Escrito not found");
    }

    // Verify user has escrito delete permission for archiving using NEW system
    const currentUser = await getCurrentUserFromAuth(ctx);
    await requireNewCaseAccess(ctx, currentUser._id, escrito.caseId, "admin");

    await ctx.db.patch(args.escritoId, { isArchived: args.isArchived });

    return { success: true };
  },
});

/**
 * Retrieves all archived escritos for a specific case.
 *
 * @param {Object} args - The function arguments
 * @param {string} args.caseId - The ID of the case to get archived escritos for
 * @returns {Promise<Object[]>} Array of archived escrito records ordered by creation date (newest first)
 * @throws {Error} When not authenticated or lacking case access
 *
 * @description This function returns all archived escritos belonging to a case,
 * ordered by creation date with the most recent first. The user must have read
 * access to the case to view its archived escritos.
 *
 * @example
 * ```javascript
 * const archivedEscritos = await getArchivedEscritos({ caseId: "case_123" });
 * // Returns: [{ title: "Old Motion", status: "terminado", isArchived: true }, ...]
 * ```
 */
export const getArchivedEscritos = query({
  args: {
    caseId: v.id("cases"),
  },
  handler: async (ctx, args) => {
    // Verify user has escrito read permission using NEW system
    const currentUser = await getCurrentUserFromAuth(ctx);
    await requireNewCaseAccess(ctx, currentUser._id, args.caseId, "basic");

    const archivedEscritos = await ctx.db
      .query("escritos")
      .withIndex("by_case", (q) => q.eq("caseId", args.caseId))
      .filter((q) => q.eq(q.field("isArchived"), true))
      .order("desc")
      .collect();

    return archivedEscritos;
  },
});

/**
 * Moves a document to a different folder within the same case.
 *
 * @param {Object} args - The function arguments
 * @param {string} args.documentId - The ID of the document to move
 * @param {string} [args.newFolderId] - The ID of the target folder (undefined for root)
 * @returns {Promise<void>}
 * @throws {Error} When not authenticated, lacking permissions, or validation fails
 *
 * @example
 * ```javascript
 * // Move document to a specific folder
 * await moveDocument({
 *   documentId: "document_123",
 *   newFolderId: "folder_456"
 * });
 *
 * // Move document to root (no folder)
 * await moveDocument({
 *   documentId: "document_123",
 *   newFolderId: undefined
 * });
 * ```
 */
export const moveDocument = mutation({
  args: {
    documentId: v.id("documents"),
    newFolderId: v.optional(v.id("folders")),
  },
  handler: async (ctx, args) => {
    // Get the document to verify it exists and get its case ID
    const document = await ctx.db.get(args.documentId);
    if (!document) {
      throw new Error("Document not found");
    }

    // Verify user has document write permission using NEW system
    const currentUser = await getCurrentUserFromAuth(ctx);
    await requireNewCaseAccess(
      ctx,
      currentUser._id,
      document.caseId,
      "advanced",
    );

    // If a newFolderId is provided, validate it exists and belongs to the same case
    if (args.newFolderId) {
      const targetFolder = await ctx.db.get(args.newFolderId);
      if (!targetFolder) {
        throw new Error("Target folder not found");
      }
      if (targetFolder.caseId !== document.caseId) {
        throw new Error("Target folder doesn't belong to the same case");
      }
    }

    // Update the document's folderId
    await ctx.db.patch(args.documentId, {
      folderId: args.newFolderId,
    });
  },
});<|MERGE_RESOLUTION|>--- conflicted
+++ resolved
@@ -3,12 +3,9 @@
 import { getCurrentUserFromAuth, requireNewCaseAccess } from "../auth_utils";
 import { prosemirrorSync } from "../prosemirror";
 import { internal, api } from "../_generated/api";
-<<<<<<< HEAD
-=======
 import { rag } from "../rag/rag";
 import { ProsemirrorSync } from "@convex-dev/prosemirror-sync";
 import { buildServerSchema } from "../../../../packages/shared/src/tiptap/schema";
->>>>>>> 48782819
 
 /**
  * Generates a Google Cloud Storage V4 signed URL for client-side uploads.
@@ -497,58 +494,28 @@
     expedientNumber: v.optional(v.string()),
   },
   handler: async (ctx, args) => {
-    // Verify user has escrito write permission using NEW system
+    // Verify user has escrito write permission
     const currentUser = await getCurrentUserFromAuth(ctx);
     await requireNewCaseAccess(ctx, currentUser._id, args.caseId, "advanced");
 
-<<<<<<< HEAD
-    const prosemirrorId = crypto.randomUUID();
-
-    await prosemirrorSync.create(ctx, prosemirrorId, {
-      content: {
-        type: "doc",
-        content: [
-          {
-            type: "paragraph",
-            content: [
-              {
-                type: "text",
-                text: "Nuevo escrito legal...",
-              },
-            ],
-          },
-        ],
-      },
-    });
-
-=======
     // Just store the escrito record with the provided prosemirrorId
     // The ProseMirror document will be created client-side when the editor loads
->>>>>>> 48782819
     const escritoId = await ctx.db.insert("escritos", {
       title: args.title,
-      prosemirrorId,
       caseId: args.caseId,
       status: "borrador",
       presentationDate: args.presentationDate,
       courtName: args.courtName,
       expedientNumber: args.expedientNumber,
-<<<<<<< HEAD
-=======
       prosemirrorId: args.prosemirrorId,
->>>>>>> 48782819
       lastEditedAt: Date.now(),
       createdBy: currentUser._id,
       lastModifiedBy: currentUser._id,
       isArchived: false,
     });
 
-<<<<<<< HEAD
-    return escritoId;
-=======
     console.log("Created escrito with id:", escritoId);
     return { escritoId, prosemirrorId: args.prosemirrorId };
->>>>>>> 48782819
   },
 });
 

--- conflicted
+++ resolved
@@ -2,11 +2,8 @@
  * Escrito management tools
  */
 
-<<<<<<< HEAD
 export { createEscritoTool } from './createEscritoTool';
-=======
 export { applyDiffsTool } from './applyDiffsTool';
->>>>>>> 6480b9fd
 export { editEscritoTool } from './editEscritoTool';
 export { getEscritoStatsTool } from './getEscritoStatsTool';
 export { readEscritoTool } from './readEscritoTool';

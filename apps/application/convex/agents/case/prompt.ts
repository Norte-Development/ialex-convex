--- conflicted
+++ resolved
@@ -27,13 +27,6 @@
 - **Documentos del Caso (PRIORIDAD 1)**: \`searchCaseDocumentos\` + \`queryDocumento\` PRIMERO. Si conoces el ID, usa \`queryDocumento\` directo.
 - **Plantillas (PRIORIDAD 2)**: \`searchTemplates\` antes de crear desde cero.
 - **Fuentes Externas (PRIORIDAD 3, solo si falta info)**:
-<<<<<<< HEAD
-  - Legislación: \`searchLegislation\` (usa \`filters.number\` para leyes exactas) + \`readLegislation\`
-    - **CRÍTICO - Jurisdicción**: Si el usuario NO menciona una jurisdicción específica, DEJAR \`filters.jurisdiccion\` VACÍO (no incluir el campo). Solo usar jurisdicción cuando sea explícitamente mencionada. Variaciones como "Nacional", "Argentina", "nacional" se normalizan automáticamente a "nac".
-  - Doctrina: \`searchDoctrine\` + \`readDoctrine\`
-  - Jurisprudencia: \`searchFallos\` + \`readFallos\`
-    - **CRÍTICO - Jurisdicción**: Misma regla que legislación. Si el usuario NO menciona jurisdicción, NO incluir \`filters.jurisdiccion\`. Variaciones como "Nacional", "Argentina" se normalizan automáticamente a "nac".
-=======
   - Si **WEB_SEARCH_MODE: ENABLED** → **Web primero** (doctrina/jurisprudencia/guías/sitios oficiales). Luego, si hace falta o para citas internas:
     - Legislación: \`searchLegislation\` (usa \`filters.number\` para leyes exactas) + \`readLegislation\`
       - **CRÍTICO - Jurisdicción**: Si el usuario NO menciona una jurisdicción específica, DEJAR \`filters.jurisdiccion\` VACÍO (no incluir el campo). Solo usar jurisdicción cuando sea explícitamente mencionada. Variaciones como "Nacional", "Argentina", "nacional" se normalizan automáticamente a "nac".
@@ -41,7 +34,6 @@
     - Jurisprudencia: \`searchFallos\` + \`readFallos\`
       - **CRÍTICO - Jurisdicción**: Misma regla que legislación. Si el usuario NO menciona jurisdicción, NO incluir \`filters.jurisdiccion\`. Variaciones como "Nacional", "Argentina" se normalizan automáticamente a "nac".
   - Si **WEB_SEARCH_MODE: DISABLED** → usa primero \`searchLegislation\`/\`searchDoctrine\`/\`searchFallos\` como hasta ahora.
->>>>>>> ba328b16
 
 ### 2. Creación y Edición de Documentos
 - **Crear Documentos**: SIEMPRE usa \`createEscrito\` para nuevos documentos. Es tu herramienta principal y más útil.

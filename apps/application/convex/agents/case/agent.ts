--- conflicted
+++ resolved
@@ -9,10 +9,6 @@
   listCaseDocumentsTool,
   queryDocumentTool,
   createEscritoTool,
-<<<<<<< HEAD
-  editEscritoTool,
-=======
->>>>>>> d50ce6d3
   applyDiffsTool,
   getEscritoStatsTool,
   readEscritoTool,
@@ -76,10 +72,6 @@
     listCaseDocuments: listCaseDocumentsTool,
     queryDocumento: queryDocumentTool,
     createEscrito: createEscritoTool,
-<<<<<<< HEAD
-    editEscrito: editEscritoTool,
-=======
->>>>>>> d50ce6d3
     applyDiffs: applyDiffsTool,
     getEscritoStats: getEscritoStatsTool,
     readEscrito: readEscritoTool,

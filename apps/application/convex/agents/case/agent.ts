--- conflicted
+++ resolved
@@ -12,10 +12,7 @@
   applyDiffsTool,
   getEscritoStatsTool,
   readEscritoTool,
-<<<<<<< HEAD
   searchEscritosTool,
-=======
->>>>>>> 3a1933cb
   insertContentTool,
   searchCaseClientsTool,
   searchTemplatesTool,

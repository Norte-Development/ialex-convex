import { WorkflowManager } from "@convex-dev/workflow";
import { components, internal, api } from "../../_generated/api";
import { v } from "convex/values";
import { saveMessage } from "@convex-dev/agent";
import { agent } from "./agent";
import { internalAction, internalMutation, mutation } from "../../_generated/server";
import { getCurrentUserFromAuth } from "../../auth_utils";
import { authorizeThreadAccess } from "../threads";
import { ContextService } from "../../context/contextService";
import { prompt } from "./prompt";
import { Id } from "../../_generated/dataModel";
import { buildServerSchema } from "../../../../../packages/shared/src/tiptap/schema";
import { _getUserPlan, _getOrCreateUsageLimits, _getModelForUserInCase } from "../../billing/features";
import { PLAN_LIMITS } from "../../billing/planLimits";
import { openai } from "@ai-sdk/openai";
import { createOpenRouter } from '@openrouter/ai-sdk-provider';

const openrouter = createOpenRouter({
  apiKey: process.env.OPENROUTER_API_KEY,
});

const workflow = new WorkflowManager(components.workflow);

const vSelectionMeta = v.optional(v.object({
  content: v.string(),
  position: v.object({
    line: v.number(),
    column: v.number(),
  }),
  range: v.object({
    from: v.number(),
    to: v.number(),
  }),
  escritoId: v.id("escritos"),
}));

const vResolvedReference = v.object({
  type: v.union(
    v.literal("client"),
    v.literal("document"), 
    v.literal("escrito"),
    v.literal("case")
  ),
  id: v.string(),
  name: v.string(),
  originalText: v.string(),
  selection: vSelectionMeta,
});

const vContextBundle = v.object({
  user: v.object({
    id: v.id("users"),
    name: v.string(),
    email: v.string(),
    role: v.optional(v.string()),
    specializations: v.optional(v.array(v.string())),
    firmName: v.optional(v.string()),
    experienceYears: v.optional(v.number()),
    teams: v.optional(
      v.array(
        v.object({
          id: v.id("teams"),
          name: v.string(),
          role: v.string(),
          joinedAt: v.number(),
        }),
      ),
    ),
    preferences: v.optional(v.object({
      agentResponseStyle: v.optional(v.string()),
      defaultJurisdiction: v.optional(v.string()),
      citationFormat: v.optional(v.string()),
      language: v.optional(v.string()),
    })),
  }),
  case: v.union(
    v.null(),
    v.object({
      id: v.id("cases"),
      title: v.string(),
      description: v.optional(v.string()),
      status: v.string(),
      priority: v.string(),
      category: v.optional(v.string()),
      startDate: v.number(),
      endDate: v.optional(v.number()),
      assignedLawyer: v.id("users"),
      createdBy: v.id("users"),
      isArchived: v.boolean(),
      tags: v.optional(v.array(v.string())),
    }),
  ),
  clients: v.array(
    v.object({
      id: v.id("clients"),
      name: v.string(),
      email: v.optional(v.string()),
      phone: v.optional(v.string()),
      dni: v.optional(v.string()),
      cuit: v.optional(v.string()),
      clientType: v.union(v.literal("individual"), v.literal("company")),
      isActive: v.boolean(),
      role: v.optional(v.string()),
    }),
  ),
  currentView: v.object({
    currentPage: v.optional(v.string()),
    currentView: v.optional(v.string()),
    selectedItems: v.optional(v.array(v.string())),
    cursorPosition: v.optional(v.number()),
    searchQuery: v.optional(v.string()),
    currentEscritoId: v.optional(v.id("escritos")),
  }),
  recentActivity: v.array(
    v.object({
      action: v.string(),
      entityType: v.string(),
      entityId: v.optional(v.string()),
      timestamp: v.number(),
      metadata: v.optional(v.any()),
    }),
  ),
  rules: v.array(
    v.object({
      name: v.string(),
      description: v.string(),
      customInstructions: v.optional(v.string()),
      responseStyle: v.optional(v.string()),
      citationFormat: v.optional(v.string()),
    }),
  ),
  metadata: v.object({
    gatheredAt: v.number(),
    totalTokens: v.optional(v.number()),
    contextSources: v.array(v.string()),
    priority: v.union(
      v.literal("low"),
      v.literal("medium"),
      v.literal("high"),
    ),
  }),
  caseDocuments: v.array(
    v.object({
      name: v.string(),
      id: v.string(),
      type: v.optional(v.string()),
    }),
  ),
  resolvedReferences: v.optional(v.array(vResolvedReference)),
});

export const gatherContextForWorkflow = internalMutation({
  args: {
    userId: v.id("users"),
    caseId: v.optional(v.id("cases")),
    currentPage: v.optional(v.string()),
    currentView: v.optional(v.string()),
    selectedItems: v.optional(v.array(v.string())),
    cursorPosition: v.optional(v.number()),
    searchQuery: v.optional(v.string()),
    currentEscritoId: v.optional(v.id("escritos")),
    resolvedReferences: v.optional(v.array(vResolvedReference)),
  },
  returns: v.any(),
  handler: async (ctx, args) => {
    const viewContext = {
      currentPage: args.currentPage,
      currentView: args.currentView,
      selectedItems: args.selectedItems,
      cursorPosition: args.cursorPosition,
      searchQuery: args.searchQuery,
      currentEscritoId: args.currentEscritoId,
    };

    return await ContextService.gatherAutoContext(
      ctx,
      args.userId,
      args.caseId,
      viewContext,
      args.resolvedReferences,
    );
  },
});

export const legalAgentWorkflow = workflow.define({
  args: {
    userId: v.id("users"),
    threadId: v.string(),
    prompt: v.string(),
    promptMessageId: v.string(), // Message ID from the mutation
    caseId: v.optional(v.id("cases")),
    currentPage: v.optional(v.string()),
    currentView: v.optional(v.string()),
    selectedItems: v.optional(v.array(v.string())),
    cursorPosition: v.optional(v.number()),
    searchQuery: v.optional(v.string()),
    currentEscritoId: v.optional(v.id("escritos")),
    resolvedReferences: v.optional(v.array(vResolvedReference)),
  },
  handler: async (step, args): Promise<void> => {
    console.log("Starting legal agent workflow");
    // User message already saved by initiateWorkflowStreaming mutation
    const userMessage = { messageId: args.promptMessageId };

    const contextBundle = await step.runMutation(
      internal.agents.case.workflow.gatherContextForWorkflow,
      {
        userId: args.userId,
        caseId: args.caseId,
        currentPage: args.currentPage,
        currentView: args.currentView,
        selectedItems: args.selectedItems,
        cursorPosition: args.cursorPosition,
        searchQuery: args.searchQuery,
        currentEscritoId: args.currentEscritoId,
        resolvedReferences: args.resolvedReferences,
      },
    );

    await step.runAction(
      internal.agents.case.workflow.streamWithContextAction,
      {
        threadId: args.threadId,
        promptMessageId: userMessage.messageId,
        contextBundle,
      },
      { retry: false },
    );

    console.log("Legal agent workflow completed");
  },
});

export const streamWithContextAction = internalAction({
  args: {
    threadId: v.string(),
    promptMessageId: v.string(),
    contextBundle: vContextBundle,
  },
  returns: v.null(),
  handler: async (ctx, { threadId, promptMessageId, contextBundle }) => {
    // Determine which model to use based on user's billing plan and case context
    if (!contextBundle.case?.id) {
      throw new Error("Case context is required for agent workflow");
    }
    
    const modelToUse = await ctx.runMutation(
      internal.billing.features.getModelForUserInCase,
      { 
        userId: contextBundle.user.id,
        caseId: contextBundle.case.id,
      }
    );

    const contextString = ContextService.formatContextForAgent(contextBundle);

    const schema = buildServerSchema();
    const nodeSpecs: Array<string> = [];
    (schema.spec.nodes as any).forEach((nodeSpec: any, nodeName: string) => {
      const attrs = nodeSpec && nodeSpec.attrs ? Object.keys(nodeSpec.attrs) : [];
      nodeSpecs.push(
        `${nodeName}${
          attrs.length ? ` {attrs: ${attrs.join(", ")}}` : ""
        }`,
      );
    });
    const markSpecs: Array<string> = [];
    (schema.spec.marks as any).forEach((markSpec: any, markName: string) => {
      const attrs = markSpec && markSpec.attrs ? Object.keys(markSpec.attrs) : [];
      markSpecs.push(
        `${markName}${
          attrs.length ? ` {attrs: ${attrs.join(", ")}}` : ""
        }`,
      );
    });
    const schemaSummary = `ProseMirror Schema Summary\n- Nodes: ${nodeSpecs.join(", ")}\n- Marks: ${markSpecs.join(", ")}`;

    const systemMessage = `

    ${prompt}
    ---
    ${contextString}

    ---
    ${schemaSummary}
      
    `;

    const { thread } = await agent.continueThread(ctx, { threadId });

    const openRouterModel = modelToUse === 'gpt-5' ? 'openai/gpt-5' : 'openai/gpt-4o';

    console.log('openRouterModel', openRouterModel);

    try {
      await thread.streamText(
        {
          system: systemMessage,
          promptMessageId,
<<<<<<< HEAD
          model: openai.responses(modelToUse),
          ...(modelToUse === "gpt-5" && {
            providerOptions: {
              openai: {
                reasoningEffort: "medium",
                reasoningSummary: "auto",
              },
            },
          }),
=======
          model: openrouter(openRouterModel, modelToUse === 'gpt-5' ? { reasoning: { effort: "low" } } : undefined),
>>>>>>> 49f84549
          onAbort: () => {
            console.log(`[Stream Abort Callback] Thread ${threadId}: Stream abort callback triggered`);
          },
          onError: (event) => {
            const error = event.error as Error;
            const errorName = error?.name || 'Unknown';
            const errorMessage = error?.message || String(error) || 'No message';
            const errorString = String(error).toLowerCase();
            
            // Check if this is an abort error (user cancelled the stream)
            if (
              errorName === "AbortError" || 
              errorMessage === "AbortError" ||
              errorMessage.toLowerCase().includes("abort") || 
              errorString.includes("abort")
            ) {
              console.log(`[Stream Abort in onError] Thread ${threadId}: Abort detected in error handler`);
              return; // Don't throw for user-initiated aborts
            }

            // Check for timeout errors
            if (errorMessage.includes("timeout") || errorMessage.includes("timed out")) {
              console.error(`[Stream Timeout] Thread ${threadId}:`, errorMessage);
              return; // Don't throw for timeouts, let the catch handle it
            }

            // Check for network errors
            if (errorMessage.includes("network") || errorMessage.includes("ECONNRESET") || errorMessage.includes("ETIMEDOUT")) {
              console.error(`[Stream Network Error] Thread ${threadId}:`, errorMessage);
              return; // Don't throw for network errors, let the catch handle it
            }

            // Log other errors but don't throw (let the catch block handle them)
            console.error(`[Stream Error] Thread ${threadId}:`, {
              name: errorName,
              message: errorMessage,
              stack: error?.stack,
            });
          },
        },
        {
          saveStreamDeltas: {
            chunking: "word",
            throttleMs: 50, // Balanced for performance and responsiveness
          },
          contextOptions: {
            searchOtherThreads: false,
          },
        },
      );
      
      console.log(`[Stream Complete] Thread ${threadId}: Stream completed successfully`);
    } catch (error) {
      const err = error as Error;
      const errorName = err?.name || 'Unknown';
      const errorMessage = err?.message || 'No message';
      const errorString = String(error).toLowerCase();
      
      // Handle abort errors gracefully (user cancelled)
      // Check name, message, and string representation for abort-related keywords
      if (
        errorName === "AbortError" || 
        errorMessage === "AbortError" ||
        errorMessage.toLowerCase().includes("abort") || 
        errorString.includes("abort")
      ) {
        console.log(`[Stream Abort Caught] Thread ${threadId}: Stream was successfully aborted by user`);
        return null;
      }

      // Handle timeout errors
      if (errorMessage.includes("timeout") || errorMessage.includes("timed out")) {
        console.error(`[Stream Timeout Caught] Thread ${threadId}: Stream timed out - ${errorMessage}`);
        // Don't re-throw timeout errors, return gracefully
        return null;
      }

      // Handle network errors
      if (errorMessage.includes("network") || errorMessage.includes("ECONNRESET") || errorMessage.includes("ETIMEDOUT")) {
        console.error(`[Stream Network Error Caught] Thread ${threadId}: Network error - ${errorMessage}`);
        // Don't re-throw network errors, return gracefully
        return null;
      }

      // For all other errors, log and re-throw
      console.error(`[Stream Fatal Error] Thread ${threadId}:`, {
        name: errorName,
        message: errorMessage,
        stack: err?.stack,
      });
      throw error;
    }

    return null;
  },
});

export const initiateWorkflowStreaming = mutation({
  args: {
    prompt: v.string(),
    threadId: v.string(),
    caseId: v.optional(v.id("cases")),
    currentPage: v.optional(v.string()),
    currentView: v.optional(v.string()),
    selectedItems: v.optional(v.array(v.string())),
    cursorPosition: v.optional(v.number()),
    searchQuery: v.optional(v.string()),
    currentEscritoId: v.optional(v.id("escritos")),
    resolvedReferences: v.optional(v.array(vResolvedReference)),
  },
  returns: v.object({
    workflowId: v.string(),
    threadId: v.string(),
    messageId: v.string(),
  }),
  handler: async (ctx, args): Promise<{workflowId: string, threadId: string, messageId: string}> => {
    const user = await getCurrentUserFromAuth(ctx);

    // Check AI message limits before processing
    const userPlan = await _getUserPlan(ctx, user._id);
    const usage = await _getOrCreateUsageLimits(ctx, user._id, "user");
    const limits = PLAN_LIMITS[userPlan];

    // Check AI message limits + purchased credits
    const credits = await ctx.db
      .query("aiCredits")
      .withIndex("by_user", (q) => q.eq("userId", user._id))
      .first();

    const availableMessages = limits.aiMessagesPerMonth - usage.aiMessagesThisMonth;
    const availableCredits = credits?.remaining || 0;
    const totalAvailable = availableMessages + availableCredits;

    if (totalAvailable <= 0) {
      throw new Error(
        "Has alcanzado el límite de mensajes de IA. Compra créditos o actualiza a Premium para mensajes ilimitados."
      );
    }

    let threadId = args.threadId;
    if (!threadId) {
      threadId = await ctx.runMutation(api.agents.threads.createNewThread, {
        title: "Legal Agent Conversation",
        caseId: args.caseId,
      });
    } else {
      await authorizeThreadAccess(ctx, threadId);
    }

    // Save the user's message immediately so optimistic UI works correctly
    const { messageId } = await agent.saveMessage(ctx, {
      threadId,
      prompt: args.prompt,
      skipEmbeddings: true, // Generate embeddings lazily
    });

    const workflowId = await workflow.start(
      ctx,
      internal.agents.case.workflow.legalAgentWorkflow,
      {
        userId: user._id,
        threadId,
        prompt: args.prompt,
        promptMessageId: messageId, // Pass the message ID to the workflow
        caseId: args.caseId,
        currentPage: args.currentPage,
        currentView: args.currentView,
        selectedItems: args.selectedItems,
        cursorPosition: args.cursorPosition,
        searchQuery: args.searchQuery,
        currentEscritoId: args.currentEscritoId,
        resolvedReferences: args.resolvedReferences,
      },
    );

    // Get team context from case if caseId is provided
    let teamContext: Id<"teams"> | undefined;
    if (args.caseId) {
      const result = await ctx.runQuery(internal.functions.cases.getCaseTeamContext, {
        caseId: args.caseId,
      });
      teamContext = result ?? undefined;
    }

    // Decrement AI message credits after successfully initiating workflow
    await ctx.scheduler.runAfter(0, internal.billing.features.decrementCredits, {
      userId: user._id,
      teamId: teamContext,
      amount: 1,
    });

    return { workflowId, threadId, messageId };
  },
});<|MERGE_RESOLUTION|>--- conflicted
+++ resolved
@@ -297,19 +297,7 @@
         {
           system: systemMessage,
           promptMessageId,
-<<<<<<< HEAD
-          model: openai.responses(modelToUse),
-          ...(modelToUse === "gpt-5" && {
-            providerOptions: {
-              openai: {
-                reasoningEffort: "medium",
-                reasoningSummary: "auto",
-              },
-            },
-          }),
-=======
           model: openrouter(openRouterModel, modelToUse === 'gpt-5' ? { reasoning: { effort: "low" } } : undefined),
->>>>>>> 49f84549
           onAbort: () => {
             console.log(`[Stream Abort Callback] Thread ${threadId}: Stream abort callback triggered`);
           },

import { Id } from "../_generated/dataModel";
import { internal } from "../_generated/api";
import { prosemirrorSync } from "../prosemirror";
import { buildServerSchema } from "../../../../packages/shared/src/tiptap/schema";
import { extractTextWithMapping } from "../agents/case/escritosHelper";

// Types for the Context Service
export interface OpenedEscritoContext {
  id: Id<"escritos">;
  title: string;
  contentPreview: string; // First 1000 characters of text
  status?: string;
}

export interface OpenedDocumentContext {
  id: Id<"documents">;
  title: string;
  contentPreview: string; // First 1000 characters of extracted text
  type?: string;
}

export interface ContextBundle {
  user: UserContext;
  case: CaseContext | null;
  clients: ClientContext[];
  currentView: ViewContext;
  recentActivity: ActivityContext[];
  rules: RuleContext[];
  metadata: ContextMetadata;
  caseDocuments: CaseDocumentContext[];
  resolvedReferences?: ResolvedReference[];
  openedEscrito?: OpenedEscritoContext;
  openedDocument?: OpenedDocumentContext;
}

export interface ResolvedReference {
  type: "client" | "document" | "escrito" | "case";
  id: string;
  name: string;
  originalText: string;
  selection?: {
    content: string;
    position: {
      line: number;
      column: number;
    };
    range: {
      from: number;
      to: number;
    };
    escritoId: Id<"escritos">;
  };
}

export interface UserContext {
  id: Id<"users">;
  name: string;
  email: string;
  role?: string;
  specializations?: string[];
  firmName?: string;
  experienceYears?: number;
  teams?: TeamMembership[];
  preferences?: {
    agentResponseStyle?: string;
    defaultJurisdiction?: string;
    citationFormat?: string;
    language?: string;
  };
}

export interface TeamMembership {
  id: Id<"teams">;
  name: string;
  role: string;
  joinedAt: number;
}

export interface CaseContext {
  id: Id<"cases">;
  title: string;
  description?: string;
  status: string;
  priority: string;
  category?: string;
  startDate: number;
  endDate?: number;
  assignedLawyer: Id<"users">;
  createdBy: Id<"users">;
  isArchived: boolean;
  tags?: string[];
}

export interface ClientContext {
  id: Id<"clients">;
  name: string;
  email?: string;
  phone?: string;
  dni?: string;
  cuit?: string;
  clientType: "individual" | "company";
  isActive: boolean;
  role?: string; // plaintiff, defendant, witness, etc.
}

export interface ViewContext {
  currentPage?: string; // "documents", "escritos", "clients", etc.
  currentView?: string; // "list", "detail", "editor"
  selectedItems?: string[];
  cursorPosition?: number;
  searchQuery?: string;
  currentEscritoId?: Id<"escritos">;
  currentDocumentId?: Id<"documents">;
}

export interface ActivityContext {
  action: string;
  entityType: string;
  entityId?: string;
  timestamp: number;
  metadata?: Record<string, any>;
}

export interface RuleContext {
  name: string;
  description: string;
  customInstructions?: string;
  responseStyle?: string;
  citationFormat?: string;
}

export interface ContextMetadata {
  gatheredAt: number;
  totalTokens?: number;
  contextSources: string[];
  priority: "low" | "medium" | "high";
}

export interface CaseDocumentContext {
  name: string;
  id: string;
  type?: string;
}

/**
 * Context Service - Central service for gathering, optimizing, and formatting
 * context information for the legal assistant agent.
 */
export class ContextService {

  /**
   * Gather automatic context for a user and case combination
   */
  static async gatherAutoContext(
    ctx: any,
    userId: Id<"users">,
    caseId?: Id<"cases">,
    viewContext?: ViewContext,
    resolvedReferences?: Array<Omit<ResolvedReference, "selection"> & {
      selection?: Omit<ResolvedReference["selection"], "escritoId"> & {
        escritoId: string | Id<"escritos">;
      };
    }>
  ): Promise<ContextBundle> {
    const startTime = Date.now();

    // Gather context components in parallel
    const [userContext, caseContext, clientContexts, recentActivity, userRules, caseRules, caseDocuments, openedEscrito, openedDocument] = await Promise.all([
      this.getUserContext(ctx, userId),
      caseId ? this.getCaseContext(ctx, caseId) : Promise.resolve(null),
      caseId ? this.getClientContexts(ctx, caseId) : Promise.resolve([]),
      this.getRecentActivity(ctx, userId, caseId),
      this.getUserRules(ctx, userId),
      caseId ? this.getCaseRules(ctx, caseId, userId) : Promise.resolve([]),
      caseId ? this.getCaseDocuments(ctx, caseId) : Promise.resolve([]),
      viewContext?.currentEscritoId ? this.getOpenedEscrito(ctx, viewContext.currentEscritoId) : Promise.resolve(undefined),
      viewContext?.currentDocumentId ? this.getOpenedDocument(ctx, viewContext.currentDocumentId) : Promise.resolve(undefined),
    ]);

    // Merge rules (user-level and case-level)
    const rules: RuleContext[] = [...userRules, ...caseRules];
    const metadata: ContextMetadata = {
      gatheredAt: Date.now(),
      contextSources: ["user", "case", "clients", "activity"],
      priority: caseId ? "high" : "medium",
    };

    // Convert resolvedReferences to ensure escritoId is properly typed
    const convertedReferences: ResolvedReference[] | undefined = resolvedReferences?.map((ref): ResolvedReference => {
      if (ref.selection) {
        const selection = ref.selection as {
          content: string;
          position: { line: number; column: number };
          range: { from: number; to: number };
          escritoId: string | Id<"escritos">;
        };
        return {
          ...ref,
          selection: {
            ...selection,
            escritoId: selection.escritoId as Id<"escritos">,
          },
        };
      }
      return ref as ResolvedReference;
    });

    const contextBundle: ContextBundle = {
      user: userContext,
      case: caseContext,
      clients: clientContexts,
      currentView: viewContext || {},
      recentActivity,
      rules,
      metadata,
      caseDocuments,
      resolvedReferences: convertedReferences || [],
      openedEscrito,
      openedDocument,
    };

    // Optimize for token limits
    return this.optimizeForTokens(contextBundle);
  }

  // -------------------------------
  // Rules helpers
  // -------------------------------
  private static async getUserRules(ctx: any, userId: Id<"users">): Promise<RuleContext[]> {
    const rules = await ctx.db
      .query("agentRules")
      .withIndex("by_user_and_active", (q: any) => q.eq("userId", userId))
      .filter((q: any) => q.eq(q.field("isActive"), true))
      .collect();

    const sorted = rules.sort((a: any, b: any) => (a.order ?? 0) - (b.order ?? 0));
    return sorted.map((r: any) => ({
      name: r.name,
      description: r.content,
    }));
  }

  private static async getCaseRules(ctx: any, caseId: Id<"cases">, userId: Id<"users">): Promise<RuleContext[]> {
    // Note: access control is enforced in queries/mutations; here we assume caller validated
    const rules = await ctx.db
      .query("agentRules")
      .withIndex("by_case_and_active", (q: any) => q.eq("caseId", caseId))
      .filter((q: any) => q.eq(q.field("isActive"), true))
      .collect();

    const sorted = rules.sort((a: any, b: any) => (a.order ?? 0) - (b.order ?? 0));
    return sorted.map((r: any) => ({
      name: r.name,
      description: r.content,
    }));
  }

  /**
   * Get user context information including team memberships
   */
  private static async getUserContext(
    ctx: any,
    userId: Id<"users">
  ): Promise<UserContext> {
    const user = await ctx.db.get(userId);
    if (!user) {
      throw new Error(`User not found: ${userId}`);
    }

    // Get user's team memberships
    const teamMemberships = await ctx.db
      .query("teamMemberships")
      .withIndex("by_user", (q: any) => q.eq("userId", userId))
      .filter((q: any) => q.eq(q.field("isActive"), true))
      .collect();

    // Get team details for each membership
    const teams: TeamMembership[] = [];
    for (const membership of teamMemberships) {
      const team = await ctx.db.get(membership.teamId);
      if (team && team.isActive) {
        teams.push({
          id: team._id,
          name: team.name,
          role: membership.role,
          joinedAt: membership.joinedAt,
        });
      }
    }

    return {
      id: user._id,
      name: user.name,
      email: user.email,
      role: user.role,
      specializations: user.specializations,
      firmName: user.firmName,
      experienceYears: user.experienceYears,
      teams,
      preferences: user.preferences ? {
        agentResponseStyle: user.preferences.agentResponseStyle,
        defaultJurisdiction: user.preferences.defaultJurisdiction,
        citationFormat: user.preferences.citationFormat,
        language: user.preferences.language,
      } : undefined,
    };
  }

  /**
   * Get case context with metadata and timeline
   */
  private static async getCaseContext(
    ctx: any,
    caseId: Id<"cases">
  ): Promise<CaseContext> {
    const caseDoc = await ctx.db.get(caseId);
    if (!caseDoc) {
      throw new Error(`Case not found: ${caseId}`);
    }

    return {
      id: caseDoc._id,
      title: caseDoc.title,
      description: caseDoc.description,
      status: caseDoc.status,
      priority: caseDoc.priority,
      category: caseDoc.category,
      startDate: caseDoc.startDate,
      endDate: caseDoc.endDate,
      assignedLawyer: caseDoc.assignedLawyer,
      createdBy: caseDoc.createdBy,
      isArchived: caseDoc.isArchived,
      tags: caseDoc.tags,
    };
  }

  /**
   * Get clients associated with a case
   */
  private static async getClientContexts(
    ctx: any,
    caseId: Id<"cases">
  ): Promise<ClientContext[]> {
    // Get client-case relationships
    const clientCases = await ctx.db
      .query("clientCases")
      .withIndex("by_case", (q: any) => q.eq("caseId", caseId))
      .filter((q: any) => q.eq(q.field("isActive"), true))
      .collect();

    // Get client details
    const clientContexts: ClientContext[] = [];
    for (const clientCase of clientCases) {
      const client = await ctx.db.get(clientCase.clientId);
      if (client && client.isActive) {
        clientContexts.push({
          id: client._id,
          name: client.name,
          email: client.email,
          phone: client.phone,
          dni: client.dni,
          cuit: client.cuit,
          clientType: client.clientType,
          isActive: client.isActive,
          role: clientCase.role,
        });
      }
    }

    return clientContexts;
  }

  /**
   * Get recent user activity (placeholder - will be enhanced later)
   */
  private static async getRecentActivity(
    ctx: any,
    userId: Id<"users">,
    caseId?: Id<"cases">
  ): Promise<ActivityContext[]> {
    // For now, return empty array - this will be enhanced with activity logging
    return [];
  }

  /**
   * Get case documents for quick reference
   */
  private static async getCaseDocuments(
    ctx: any,
    caseId: Id<"cases">
  ): Promise<CaseDocumentContext[]> {
    // Get case documents
    const caseDocuments = await ctx.db
      .query("documents")
      .withIndex("by_case", (q: any) => q.eq("caseId", caseId))
      .filter((q: any) => q.eq(q.field("isActive"), true))
      .collect();

    return caseDocuments.map((doc: any) => ({
      name: doc.title || doc.name || "Sin título",
      id: doc._id,
      type: doc.type || doc.category,
    }));
  }

  /**
   * Get opened escrito context with content preview
   */
  private static async getOpenedEscrito(
    ctx: any,
    escritoId: Id<"escritos">
  ): Promise<OpenedEscritoContext | undefined> {
    try {
      const escrito = await ctx.runQuery(internal.functions.documents.internalGetEscrito, {
        escritoId,
      });

      if (!escrito) {
        return undefined;
      }

      // Get ProseMirror document content
      const schema = buildServerSchema();
      const doc = await prosemirrorSync.getDoc(ctx, escrito.prosemirrorId, schema);
      
      // Extract text from ProseMirror JSON
      const { text } = extractTextWithMapping(doc.doc.toJSON());
      
      // Get preview (first 1000 characters)
      const contentPreview = text.length > 1000 
        ? text.substring(0, 1000) + "..."
        : text;

      return {
        id: escrito._id,
        title: escrito.title || "Sin título",
        contentPreview,
        status: escrito.status,
      };
    } catch (error) {
      console.error("Error fetching opened escrito context:", error);
      // Return basic info even if content fetch fails
      try {
        const escrito = await ctx.runQuery(internal.functions.documents.internalGetEscrito, {
          escritoId,
        });
        if (escrito) {
          return {
            id: escrito._id,
            title: escrito.title || "Sin título",
            contentPreview: "[No se pudo cargar el contenido]",
            status: escrito.status,
          };
        }
      } catch {
        // Ignore errors
      }
      return undefined;
    }
  }

  /**
   * Get opened document context with content preview
   */
  private static async getOpenedDocument(
    ctx: any,
    documentId: Id<"documents">
  ): Promise<OpenedDocumentContext | undefined> {
    try {
      const document = await ctx.runQuery(internal.functions.documents.getDocumentForAgent, {
        documentId,
      });

      if (!document) {
        return undefined;
      }

      // Get content preview from extractedText if available
      let contentPreview = "[Documento sin texto extraído]";
      if (document.extractedText) {
        const text = document.extractedText;
        contentPreview = text.length > 1000 
          ? text.substring(0, 1000) + "..."
          : text;
      }

      return {
        id: document._id,
        title: document.title || document.name || "Sin título",
        contentPreview,
        type: document.type || document.category,
      };
    } catch (error) {
      console.error("Error fetching opened document context:", error);
      // Return basic info even if content fetch fails
      try {
        const document = await ctx.runQuery(internal.functions.documents.getDocumentForAgent, {
          documentId,
        });
        if (document) {
          return {
            id: document._id,
            title: document.title || document.name || "Sin título",
            contentPreview: "[No se pudo cargar el contenido]",
            type: document.type || document.category,
          };
        }
      } catch {
        // Ignore errors
      }
      return undefined;
    }
  }

  /**
   * Optimize context bundle for token limits
   */
  private static optimizeForTokens(contextBundle: ContextBundle): ContextBundle {
    // For now, return as-is - this will be enhanced with token counting
    // and context prioritization logic
    return contextBundle;
  }

  /**
   * Format context bundle into a structured prompt for the agent
   */
  static formatContextForAgent(contextBundle: ContextBundle): string {
    const sections: string[] = [];

    // User information
    sections.push(`## Informacion del usuario
- Nombre: ${contextBundle.user.name}
- Email: ${contextBundle.user.email}
- Rol: ${contextBundle.user.role || 'No especificado'}
- Especialidades: ${contextBundle.user.specializations?.join(', ') || 'No especificado'}
- Firma: ${contextBundle.user.firmName || 'No especificado'}
- Experiencia: ${contextBundle.user.experienceYears ? `${contextBundle.user.experienceYears} years` : 'No especificado'}
- Equipos: ${contextBundle.user.teams?.map(t => `${t.name} (${t.role})`).join(', ') || 'No especificado'}`);

    // Case information
    if (contextBundle.case) {
      const caseInfo = contextBundle.case;
      sections.push(`## Caso actual
- Title: ${caseInfo.title}
- ID: ${caseInfo.id}
- Descripcion: ${caseInfo.description || 'No description'}
- Estado: ${caseInfo.status}
- Prioridad: ${caseInfo.priority}
- Categoria: ${caseInfo.category || 'No especificado'}
- Fecha de inicio: ${new Date(caseInfo.startDate).toLocaleDateString()}
- Fecha de fin: ${caseInfo.endDate ? new Date(caseInfo.endDate).toLocaleDateString() : 'No especificado'}
- Tags: ${caseInfo.tags?.join(', ') || 'None'}`);
    }

    // Client information
    if (contextBundle.clients.length > 0) {
      const clientInfo = contextBundle.clients
        .map(client => `- ${client.name} (${client.clientType}${client.role ? `, ${client.role}` : ''})`)
        .join('\n');
      sections.push(`## Clientes del caso
${clientInfo}`);
    }

    // Current view context
    if (contextBundle.currentView.currentPage) {
      const view = contextBundle.currentView;
      let viewSection = `## Current View
- Pagina: ${view.currentPage}
- Modo de vista: ${view.currentView || 'Default'}`;

      if (view.selectedItems && view.selectedItems.length > 0) {
        viewSection += `\n- Items seleccionados: ${view.selectedItems.length} item(s)`;
      }

      if (view.cursorPosition) {
        viewSection += `\n- Posicion del cursor: Line ${view.cursorPosition}`;
      }

      if (view.searchQuery) {
        viewSection += `\n- Consulta de busqueda: "${view.searchQuery}"`;
      }

      if (view.currentEscritoId) {
        const id = view.currentEscritoId;
        viewSection += `\n- Trabajando en Escrito ID: "${id}" (CRITICAL: Use this EXACT ${id.length}-character ID, do not truncate)`;
      }

      if (view.currentDocumentId) {
        viewSection += `\n- Viendo Documento: ${view.currentDocumentId}`;
      }

      if (view.currentDocumentId) {
        viewSection += `\n- Viendo Documento: ${view.currentDocumentId}`;
      }

      sections.push(viewSection);
    }

    // Opened Escrito context
    if (contextBundle.openedEscrito) {
      const escrito = contextBundle.openedEscrito;
<<<<<<< HEAD
      let escritoSection = `## Escrito Abierto Actualmente
- **Título**: ${escrito.title}
- **ID**: ${escrito.id}
=======
      const id = escrito.id;
      let escritoSection = `## Escrito Abierto Actualmente
- **Título**: ${escrito.title}
- **ID (REQUIRED - USE EXACTLY)**: "${id}"
- **⚠️ IMPORTANTE**: El ID debe tener exactamente ${id.length} caracteres. NO lo trunques. Copia el ID completo tal como aparece aquí.
>>>>>>> d50ce6d3
${escrito.status ? `- **Estado**: ${escrito.status}` : ''}
- **Vista previa del contenido** (primeros 1000 caracteres):
${escrito.contentPreview}`;
      sections.push(escritoSection);
    }

    // Opened Document context
    if (contextBundle.openedDocument) {
      const document = contextBundle.openedDocument;
      let documentSection = `## Documento Abierto Actualmente
- **Título**: ${document.title}
- **ID**: ${document.id}
${document.type ? `- **Tipo**: ${document.type}` : ''}
- **Vista previa del contenido** (primeros 1000 caracteres):
${document.contentPreview}`;
      sections.push(documentSection);
    }

    // Recent activity
    if (contextBundle.recentActivity.length > 0) {
      const activityInfo = contextBundle.recentActivity
        .slice(0, 5) // Limitar a las últimas 5 actividades
        .map(activity => `- ${activity.action} on ${activity.entityType} (${new Date(activity.timestamp).toLocaleTimeString()})`)
        .join('\n');
      sections.push(`## Actividad reciente
${activityInfo}`);
    }

    // Case documents
    if (contextBundle.caseDocuments.length > 0) {
      const documentsText = contextBundle.caseDocuments
        .map(doc => `- ${doc.name}|${doc.id}${doc.type ? ` (${doc.type})` : ''}`)
        .join('\n');
      sections.push(`## Documentos del caso
${documentsText}`);
    }

    // Resolved references from @-mentions
    if (contextBundle.resolvedReferences && contextBundle.resolvedReferences.length > 0) {
      const referencesText = contextBundle.resolvedReferences
        .map(ref => {
          let refText = `- @${ref.type}:${ref.name} (ID: ${ref.id})`;
          if (ref.selection) {
            const preview = ref.selection.content.length > 80
              ? `${ref.selection.content.substring(0, 80)}...`
              : ref.selection.content;
            refText += `\n  [Escrito Selection] "${preview}" @ L${ref.selection.position.line}:C${ref.selection.position.column}, range ${ref.selection.range.from}-${ref.selection.range.to}`;
          }
          return refText;
        })
        .join('\n');
      sections.push(`## Referencias mencionadas en el mensaje
${referencesText}`);
    }

    // Agent rules
    if (contextBundle.rules.length > 0) {
      const rulesText = contextBundle.rules
        .map((r, idx) => `${idx + 1}. ${r.name} — ${r.description}`)
        .join('\n');
      sections.push(`## Reglas del Agente\n${rulesText}`);
    }

    return sections.join('\n\n');
  }
}<|MERGE_RESOLUTION|>--- conflicted
+++ resolved
@@ -599,17 +599,11 @@
     // Opened Escrito context
     if (contextBundle.openedEscrito) {
       const escrito = contextBundle.openedEscrito;
-<<<<<<< HEAD
-      let escritoSection = `## Escrito Abierto Actualmente
-- **Título**: ${escrito.title}
-- **ID**: ${escrito.id}
-=======
       const id = escrito.id;
       let escritoSection = `## Escrito Abierto Actualmente
 - **Título**: ${escrito.title}
 - **ID (REQUIRED - USE EXACTLY)**: "${id}"
 - **⚠️ IMPORTANTE**: El ID debe tener exactamente ${id.length} caracteres. NO lo trunques. Copia el ID completo tal como aparece aquí.
->>>>>>> d50ce6d3
 ${escrito.status ? `- **Estado**: ${escrito.status}` : ''}
 - **Vista previa del contenido** (primeros 1000 caracteres):
 ${escrito.contentPreview}`;

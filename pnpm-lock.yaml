lockfileVersion: '9.0'

settings:
  autoInstallPeers: true
  excludeLinksFromLockfile: false

importers:

  .:
    dependencies:
      '@clerk/clerk-react':
        specifier: ^5.25.0
        version: 5.32.4(react-dom@19.1.0(react@19.1.0))(react@19.1.0)
      '@clerk/react-router':
        specifier: ^1.8.1
        version: 1.8.1(react-dom@19.1.0(react@19.1.0))(react-router@7.6.3(react-dom@19.1.0(react@19.1.0))(react@19.1.0))(react@19.1.0)
<<<<<<< HEAD
      '@copilotkit/react-core':
        specifier: ^1.9.3
        version: 1.9.3(@types/react@19.1.8)(graphql@16.11.0)(react-dom@19.1.0(react@19.1.0))(react@19.1.0)
      '@copilotkit/react-ui':
        specifier: ^1.9.3
        version: 1.9.3(@types/react@19.1.8)(graphql@16.11.0)(react-dom@19.1.0(react@19.1.0))(react@19.1.0)
=======
      '@convex-dev/resend':
        specifier: ^0.1.4
        version: 0.1.4(convex-helpers@0.1.99(convex@1.25.2(@clerk/clerk-react@5.32.4(react-dom@19.1.0(react@19.1.0))(react@19.1.0))(react@19.1.0))(react@19.1.0)(typescript@5.7.3))(convex@1.25.2(@clerk/clerk-react@5.32.4(react-dom@19.1.0(react@19.1.0))(react@19.1.0))(react@19.1.0))(react@19.1.0)
>>>>>>> e728ec94
      '@dmsnell/diff-match-patch':
        specifier: ^1.1.0
        version: 1.1.0
      '@radix-ui/react-checkbox':
        specifier: ^1.3.2
        version: 1.3.2(@types/react-dom@19.1.6(@types/react@19.1.8))(@types/react@19.1.8)(react-dom@19.1.0(react@19.1.0))(react@19.1.0)
      '@radix-ui/react-collapsible':
        specifier: ^1.1.11
        version: 1.1.11(@types/react-dom@19.1.6(@types/react@19.1.8))(@types/react@19.1.8)(react-dom@19.1.0(react@19.1.0))(react@19.1.0)
      '@radix-ui/react-dialog':
        specifier: ^1.1.14
        version: 1.1.14(@types/react-dom@19.1.6(@types/react@19.1.8))(@types/react@19.1.8)(react-dom@19.1.0(react@19.1.0))(react@19.1.0)
      '@radix-ui/react-label':
        specifier: ^2.1.7
        version: 2.1.7(@types/react-dom@19.1.6(@types/react@19.1.8))(@types/react@19.1.8)(react-dom@19.1.0(react@19.1.0))(react@19.1.0)
      '@radix-ui/react-select':
        specifier: ^2.2.5
        version: 2.2.5(@types/react-dom@19.1.6(@types/react@19.1.8))(@types/react@19.1.8)(react-dom@19.1.0(react@19.1.0))(react@19.1.0)
      '@radix-ui/react-separator':
        specifier: ^1.1.7
        version: 1.1.7(@types/react-dom@19.1.6(@types/react@19.1.8))(@types/react@19.1.8)(react-dom@19.1.0(react@19.1.0))(react@19.1.0)
      '@radix-ui/react-slot':
        specifier: ^1.2.3
        version: 1.2.3(@types/react@19.1.8)(react@19.1.0)
      '@radix-ui/react-tabs':
        specifier: ^1.1.12
        version: 1.1.12(@types/react-dom@19.1.6(@types/react@19.1.8))(@types/react@19.1.8)(react-dom@19.1.0(react@19.1.0))(react@19.1.0)
      '@tanstack/react-query':
        specifier: ^5.83.0
        version: 5.83.0(react@19.1.0)
      '@tanstack/react-query-devtools':
        specifier: ^5.83.0
        version: 5.83.0(@tanstack/react-query@5.83.0(react@19.1.0))(react@19.1.0)
      '@tiptap/core':
        specifier: ^3.0.3
        version: 3.0.3(@tiptap/pm@3.0.3)
      '@tiptap/extension-text-align':
        specifier: ^3.0.3
        version: 3.0.3(@tiptap/core@3.0.3(@tiptap/pm@3.0.3))
      '@tiptap/extension-underline':
        specifier: ^3.0.3
        version: 3.0.3(@tiptap/core@3.0.3(@tiptap/pm@3.0.3))
      '@tiptap/react':
        specifier: ^3.0.3
        version: 3.0.3(@floating-ui/dom@1.7.2)(@tiptap/core@3.0.3(@tiptap/pm@3.0.3))(@tiptap/pm@3.0.3)(react-dom@19.1.0(react@19.1.0))(react@19.1.0)
      '@tiptap/starter-kit':
        specifier: ^3.0.3
        version: 3.0.3
      class-variance-authority:
        specifier: ^0.7.1
        version: 0.7.1
      clsx:
        specifier: ^2.1.1
        version: 2.1.1
      convex:
        specifier: ^1.25.4
        version: 1.25.4(@clerk/clerk-react@5.32.4(react-dom@19.1.0(react@19.1.0))(react@19.1.0))(react@19.1.0)
      copilotkit:
        specifier: ^0.0.42
        version: 0.0.42(@types/node@22.16.0)(typescript@5.7.3)
      firebase-admin:
        specifier: ^13.4.0
        version: 13.4.0
      jsondiffpatch:
        specifier: ^0.7.3
        version: 0.7.3
      lucide-react:
        specifier: ^0.525.0
        version: 0.525.0(react@19.1.0)
      next-themes:
        specifier: ^0.4.6
        version: 0.4.6(react-dom@19.1.0(react@19.1.0))(react@19.1.0)
      prosemirror-state:
        specifier: ^1.4.3
        version: 1.4.3
      react:
        specifier: ^19.0.0
        version: 19.1.0
      react-dom:
        specifier: ^19.0.0
        version: 19.1.0(react@19.1.0)
      react-router-dom:
        specifier: ^7.6.3
        version: 7.6.3(react-dom@19.1.0(react@19.1.0))(react@19.1.0)
      react-textarea-autosize:
        specifier: ^8.5.9
        version: 8.5.9(@types/react@19.1.8)(react@19.1.0)
      sonner:
        specifier: ^2.0.6
        version: 2.0.6(react-dom@19.1.0(react@19.1.0))(react@19.1.0)
      tailwind-merge:
        specifier: ^3.3.1
        version: 3.3.1
    devDependencies:
      '@eslint/js':
        specifier: ^9.21.0
        version: 9.30.1
      '@tailwindcss/vite':
        specifier: ^4.0.14
        version: 4.1.11(vite@6.3.5(@types/node@22.16.0)(jiti@2.4.2)(lightningcss@1.30.1))
      '@types/node':
        specifier: ^22.13.10
        version: 22.16.0
      '@types/react':
        specifier: ^19.0.10
        version: 19.1.8
      '@types/react-dom':
        specifier: ^19.0.4
        version: 19.1.6(@types/react@19.1.8)
      '@vitejs/plugin-react':
        specifier: ^4.3.4
        version: 4.6.0(vite@6.3.5(@types/node@22.16.0)(jiti@2.4.2)(lightningcss@1.30.1))
      eslint:
        specifier: ^9.21.0
        version: 9.30.1(jiti@2.4.2)
      eslint-plugin-react-hooks:
        specifier: ^5.1.0
        version: 5.2.0(eslint@9.30.1(jiti@2.4.2))
      eslint-plugin-react-refresh:
        specifier: ^0.4.19
        version: 0.4.20(eslint@9.30.1(jiti@2.4.2))
      globals:
        specifier: ^15.15.0
        version: 15.15.0
      npm-run-all:
        specifier: ^4.1.5
        version: 4.1.5
      prettier:
        specifier: ^3.5.3
        version: 3.6.2
      tailwind-scrollbar:
        specifier: ^4.0.2
        version: 4.0.2(react@19.1.0)(tailwindcss@4.1.11)
      tailwindcss:
        specifier: ^4.0.14
        version: 4.1.11
      tw-animate-css:
        specifier: ^1.3.5
        version: 1.3.5
      typescript:
        specifier: ~5.7.2
        version: 5.7.3
      typescript-eslint:
        specifier: ^8.24.1
        version: 8.35.1(eslint@9.30.1(jiti@2.4.2))(typescript@5.7.3)
      vite:
        specifier: ^6.2.0
        version: 6.3.5(@types/node@22.16.0)(jiti@2.4.2)(lightningcss@1.30.1)

packages:

  '@0no-co/graphql.web@1.1.2':
    resolution: {integrity: sha512-N2NGsU5FLBhT8NZ+3l2YrzZSHITjNXNuDhC4iDiikv0IujaJ0Xc6xIxQZ/Ek3Cb+rgPjnLHYyJm11tInuJn+cw==}
    peerDependencies:
      graphql: ^14.0.0 || ^15.0.0 || ^16.0.0
    peerDependenciesMeta:
      graphql:
        optional: true

  '@ampproject/remapping@2.3.0':
    resolution: {integrity: sha512-30iZtAPgz+LTIYoeivqYo853f02jBYSd5uGnGpkFV0M3xOt9aN73erkgYAmZU43x4VfqcnLxW9Kpg3R5LC4YYw==}
    engines: {node: '>=6.0.0'}

  '@babel/code-frame@7.27.1':
    resolution: {integrity: sha512-cjQ7ZlQ0Mv3b47hABuTevyTuYN4i+loJKGeV9flcCgIK37cCXRh+L1bd3iBHlynerhQ7BhCkn2BPbQUL+rGqFg==}
    engines: {node: '>=6.9.0'}

  '@babel/compat-data@7.28.0':
    resolution: {integrity: sha512-60X7qkglvrap8mn1lh2ebxXdZYtUcpd7gsmy9kLaBJ4i/WdY8PqTSdxyA8qraikqKQK5C1KRBKXqznrVapyNaw==}
    engines: {node: '>=6.9.0'}

  '@babel/core@7.28.0':
    resolution: {integrity: sha512-UlLAnTPrFdNGoFtbSXwcGFQBtQZJCNjaN6hQNP3UPvuNXT1i82N26KL3dZeIpNalWywr9IuQuncaAfUaS1g6sQ==}
    engines: {node: '>=6.9.0'}

  '@babel/generator@7.28.0':
    resolution: {integrity: sha512-lJjzvrbEeWrhB4P3QBsH7tey117PjLZnDbLiQEKjQ/fNJTjuq4HSqgFA+UNSwZT8D7dxxbnuSBMsa1lrWzKlQg==}
    engines: {node: '>=6.9.0'}

  '@babel/helper-compilation-targets@7.27.2':
    resolution: {integrity: sha512-2+1thGUUWWjLTYTHZWK1n8Yga0ijBz1XAhUXcKy81rd5g6yh7hGqMp45v7cadSbEHc9G3OTv45SyneRN3ps4DQ==}
    engines: {node: '>=6.9.0'}

  '@babel/helper-globals@7.28.0':
    resolution: {integrity: sha512-+W6cISkXFa1jXsDEdYA8HeevQT/FULhxzR99pxphltZcVaugps53THCeiWA8SguxxpSp3gKPiuYfSWopkLQ4hw==}
    engines: {node: '>=6.9.0'}

  '@babel/helper-module-imports@7.27.1':
    resolution: {integrity: sha512-0gSFWUPNXNopqtIPQvlD5WgXYI5GY2kP2cCvoT8kczjbfcfuIljTbcWrulD1CIPIX2gt1wghbDy08yE1p+/r3w==}
    engines: {node: '>=6.9.0'}

  '@babel/helper-module-transforms@7.27.3':
    resolution: {integrity: sha512-dSOvYwvyLsWBeIRyOeHXp5vPj5l1I011r52FM1+r1jCERv+aFXYk4whgQccYEGYxK2H3ZAIA8nuPkQ0HaUo3qg==}
    engines: {node: '>=6.9.0'}
    peerDependencies:
      '@babel/core': ^7.0.0

  '@babel/helper-plugin-utils@7.27.1':
    resolution: {integrity: sha512-1gn1Up5YXka3YYAHGKpbideQ5Yjf1tDa9qYcgysz+cNCXukyLl6DjPXhD3VRwSb8c0J9tA4b2+rHEZtc6R0tlw==}
    engines: {node: '>=6.9.0'}

  '@babel/helper-string-parser@7.27.1':
    resolution: {integrity: sha512-qMlSxKbpRlAridDExk92nSobyDdpPijUq2DW6oDnUqd0iOGxmQjyqhMIihI9+zv4LPyZdRje2cavWPbCbWm3eA==}
    engines: {node: '>=6.9.0'}

  '@babel/helper-validator-identifier@7.27.1':
    resolution: {integrity: sha512-D2hP9eA+Sqx1kBZgzxZh0y1trbuU+JoDkiEwqhQ36nodYqJwyEIhPSdMNd7lOm/4io72luTPWH20Yda0xOuUow==}
    engines: {node: '>=6.9.0'}

  '@babel/helper-validator-option@7.27.1':
    resolution: {integrity: sha512-YvjJow9FxbhFFKDSuFnVCe2WxXk1zWc22fFePVNEaWJEu8IrZVlda6N0uHwzZrUM1il7NC9Mlp4MaJYbYd9JSg==}
    engines: {node: '>=6.9.0'}

  '@babel/helpers@7.27.6':
    resolution: {integrity: sha512-muE8Tt8M22638HU31A3CgfSUciwz1fhATfoVai05aPXGor//CdWDCbnlY1yvBPo07njuVOCNGCSp/GTt12lIug==}
    engines: {node: '>=6.9.0'}

  '@babel/parser@7.28.0':
    resolution: {integrity: sha512-jVZGvOxOuNSsuQuLRTh13nU0AogFlw32w/MT+LV6D3sP5WdbW61E77RnkbaO2dUvmPAYrBDJXGn5gGS6tH4j8g==}
    engines: {node: '>=6.0.0'}
    hasBin: true

  '@babel/plugin-transform-react-jsx-self@7.27.1':
    resolution: {integrity: sha512-6UzkCs+ejGdZ5mFFC/OCUrv028ab2fp1znZmCZjAOBKiBK2jXD1O+BPSfX8X2qjJ75fZBMSnQn3Rq2mrBJK2mw==}
    engines: {node: '>=6.9.0'}
    peerDependencies:
      '@babel/core': ^7.0.0-0

  '@babel/plugin-transform-react-jsx-source@7.27.1':
    resolution: {integrity: sha512-zbwoTsBruTeKB9hSq73ha66iFeJHuaFkUbwvqElnygoNbj/jHRsSeokowZFN3CZ64IvEqcmmkVe89OPXc7ldAw==}
    engines: {node: '>=6.9.0'}
    peerDependencies:
      '@babel/core': ^7.0.0-0

  '@babel/runtime@7.27.6':
    resolution: {integrity: sha512-vbavdySgbTTrmFE+EsiqUTzlOr5bzlnJtUv9PynGCAKvfQqjIXbvFdumPM/GxMDfyuGMJaJAU6TO4zc1Jf1i8Q==}
    engines: {node: '>=6.9.0'}

  '@babel/template@7.27.2':
    resolution: {integrity: sha512-LPDZ85aEJyYSd18/DkjNh4/y1ntkE5KwUHWTiqgRxruuZL2F1yuHligVHLvcHY2vMHXttKFpJn6LwfI7cw7ODw==}
    engines: {node: '>=6.9.0'}

  '@babel/traverse@7.28.0':
    resolution: {integrity: sha512-mGe7UK5wWyh0bKRfupsUchrQGqvDbZDbKJw+kcRGSmdHVYrv+ltd0pnpDTVpiTqnaBru9iEvA8pz8W46v0Amwg==}
    engines: {node: '>=6.9.0'}

  '@babel/types@7.28.0':
    resolution: {integrity: sha512-jYnje+JyZG5YThjHiF28oT4SIZLnYOcSBb6+SDaFIyzDVSkXQmQQYclJ2R+YxcdmK0AX6x1E5OQNtuh3jHDrUg==}
    engines: {node: '>=6.9.0'}

  '@clerk/backend@2.4.3':
    resolution: {integrity: sha512-/F6dtnt2/HPwkuiJRIbppr7I7lI414/WWHDO/RiMOv5iv3JoSCbdgrCVGOt3soevTQ4gqVJeuSN6LTU9986nDA==}
    engines: {node: '>=18.17.0'}

  '@clerk/clerk-react@5.32.4':
    resolution: {integrity: sha512-+tGhLXkmf5XmuetT7oYPwASw3sa1bQcV25VAnb3Vn0k3DqbTcD2blAxTd3Ks98E0VbeACSR3oJkmF5TnzOquEQ==}
    engines: {node: '>=18.17.0'}
    peerDependencies:
      react: ^18.0.0 || ^19.0.0 || ^19.0.0-0
      react-dom: ^18.0.0 || ^19.0.0 || ^19.0.0-0

  '@clerk/clerk-react@5.35.0':
    resolution: {integrity: sha512-xVwdD6xNOrmfyNtTbCwLP9y4w14ajhoWzzF2awsPzh8UrWF9AvTrMUcrF5Lr5rcoINYD+Bcq4lu7Tjo9vgfAtg==}
    engines: {node: '>=18.17.0'}
    peerDependencies:
      react: ^18.0.0 || ^19.0.0 || ^19.0.0-0
      react-dom: ^18.0.0 || ^19.0.0 || ^19.0.0-0

  '@clerk/react-router@1.8.1':
    resolution: {integrity: sha512-LexDmKu72G7kKidkmoB//07f/WtasVOvZ0vpqmCOnMOanufdTksKvIpwqLHvNERGrkGcf9OS2Ju39f7GkVClxw==}
    engines: {node: '>=20.0.0'}
    peerDependencies:
      react: ^18.0.0 || ^19.0.0 || ^19.0.0-0
      react-dom: ^18.0.0 || ^19.0.0 || ^19.0.0-0
      react-router: ^7.1.2

  '@clerk/shared@3.10.2':
    resolution: {integrity: sha512-4bp080EPX9Z/qLSdf9V22NNATC5GFjfEOtlfAOw2Xq24IAIxve3ePd92TcAsMHYThn3Pmwcj7upnvUB24IXKQw==}
    engines: {node: '>=18.17.0'}
    peerDependencies:
      react: ^18.0.0 || ^19.0.0 || ^19.0.0-0
      react-dom: ^18.0.0 || ^19.0.0 || ^19.0.0-0
    peerDependenciesMeta:
      react:
        optional: true
      react-dom:
        optional: true

  '@clerk/shared@3.12.1':
    resolution: {integrity: sha512-3Kzb8aeYkOdM+y9eatDbVL+jkeUXTIxQ7nyh1cJoidFi55k7/i/aSfW4Eni7z8rSV5DPxqgHImXu6syTZqbFbg==}
    engines: {node: '>=18.17.0'}
    peerDependencies:
      react: ^18.0.0 || ^19.0.0 || ^19.0.0-0
      react-dom: ^18.0.0 || ^19.0.0 || ^19.0.0-0
    peerDependenciesMeta:
      react:
        optional: true
      react-dom:
        optional: true

  '@clerk/types@4.63.0':
    resolution: {integrity: sha512-U3FTDzKx8uGve8gtaRv/QpfhEjK/dg9m9BuzIhYEowZ56jNimXDaXuijAcCZEeKwf+DDQmAPaNOinev6D2qtiQ==}
    engines: {node: '>=18.17.0'}

  '@clerk/types@4.66.0':
    resolution: {integrity: sha512-c2WT6yD0kgcfIbwAmfe83xzDQtBQNOCZWqvI2JkrwSkf82ufRho4kgOqfVS2dHRojQtBAQsasqShocLMu3OGag==}
    engines: {node: '>=18.17.0'}

<<<<<<< HEAD
  '@copilotkit/react-core@1.9.3':
    resolution: {integrity: sha512-UVVqZq85RpoPERPqDlJIv438+XiGw1howTK0oH4B3GgVx76VBbTkI/Bf46cuMAzR3S9CdxfzdKFdQlphHiEp1g==}
    peerDependencies:
      react: ^18 || ^19 || ^19.0.0-rc
      react-dom: ^18 || ^19 || ^19.0.0-rc

  '@copilotkit/react-ui@1.9.3':
    resolution: {integrity: sha512-j1FXLq4q/VN3a+0mscoUULwrImLHFjuvQjdZqI2bG0ffYdFjLmJZH/3FMq1OCbPgn5oewl/ZnM0m8SKQP3Z2ew==}
    peerDependencies:
      react: ^18 || ^19 || ^19.0.0-rc

  '@copilotkit/runtime-client-gql@1.9.3':
    resolution: {integrity: sha512-LXWYqSZN+BBMGU0qdCrVcViB+J3VwKIHUi9Ft0VLY+/j1icvgpCIuKWemtTQ92978E1y87s1bRPW0OuSdOHYhw==}
    peerDependencies:
      react: ^18 || ^19 || ^19.0.0-rc

  '@copilotkit/shared@1.9.3':
    resolution: {integrity: sha512-6VpgvrBL1HKLV2RJ+n2l+eDyPKBUzIN+CJA8N6B0vioyUqZa3VWTRsGAKoTE9Mb112xJ/fKczN68Zo0oNNSWFw==}
=======
  '@convex-dev/rate-limiter@0.2.11':
    resolution: {integrity: sha512-Zuny2JSvla2in0nAjBoTnNKfiHW9bqVD8Gcjg/96xNskjTz37fGP1U32vRBxAUOfsnDF9bLVPovU0Au2PjdbxA==}
    peerDependencies:
      convex: ~1.16.5 || >=1.17.0 <1.35.0
      react: ^18.3.1 || ^19.0.0
    peerDependenciesMeta:
      react:
        optional: true

  '@convex-dev/resend@0.1.4':
    resolution: {integrity: sha512-+f7mAEQZmaYznJJncm+ArPH4uVuLiMMP2cDN7EmrdPXVa11JA+n7mV4yINaDFEWBGTJG2HDM6V8rPfvhVDAn+A==}
    peerDependencies:
      convex: ^1.23.0

  '@convex-dev/workpool@0.2.17':
    resolution: {integrity: sha512-Z2GjubsieZATdLYip+WTRLQNRmo+Jl9OoeN0GjsgIhLriHrNyddijosgGH656LtdmVs4SdqyqkwvMwabRixakA==}
    peerDependencies:
      convex: '>=1.25.0 <1.35.0'
      convex-helpers: ^0.1.94
>>>>>>> e728ec94

  '@dmsnell/diff-match-patch@1.1.0':
    resolution: {integrity: sha512-yejLPmM5pjsGvxS9gXablUSbInW7H976c/FJ4iQxWIm7/38xBySRemTPDe34lhg1gVLbJntX0+sH0jYfU+PN9A==}

  '@esbuild/aix-ppc64@0.25.4':
    resolution: {integrity: sha512-1VCICWypeQKhVbE9oW/sJaAmjLxhVqacdkvPLEjwlttjfwENRSClS8EjBz0KzRyFSCPDIkuXW34Je/vk7zdB7Q==}
    engines: {node: '>=18'}
    cpu: [ppc64]
    os: [aix]

  '@esbuild/aix-ppc64@0.25.5':
    resolution: {integrity: sha512-9o3TMmpmftaCMepOdA5k/yDw8SfInyzWWTjYTFCX3kPSDJMROQTb8jg+h9Cnwnmm1vOzvxN7gIfB5V2ewpjtGA==}
    engines: {node: '>=18'}
    cpu: [ppc64]
    os: [aix]

  '@esbuild/android-arm64@0.25.4':
    resolution: {integrity: sha512-bBy69pgfhMGtCnwpC/x5QhfxAz/cBgQ9enbtwjf6V9lnPI/hMyT9iWpR1arm0l3kttTr4L0KSLpKmLp/ilKS9A==}
    engines: {node: '>=18'}
    cpu: [arm64]
    os: [android]

  '@esbuild/android-arm64@0.25.5':
    resolution: {integrity: sha512-VGzGhj4lJO+TVGV1v8ntCZWJktV7SGCs3Pn1GRWI1SBFtRALoomm8k5E9Pmwg3HOAal2VDc2F9+PM/rEY6oIDg==}
    engines: {node: '>=18'}
    cpu: [arm64]
    os: [android]

  '@esbuild/android-arm@0.25.4':
    resolution: {integrity: sha512-QNdQEps7DfFwE3hXiU4BZeOV68HHzYwGd0Nthhd3uCkkEKK7/R6MTgM0P7H7FAs5pU/DIWsviMmEGxEoxIZ+ZQ==}
    engines: {node: '>=18'}
    cpu: [arm]
    os: [android]

  '@esbuild/android-arm@0.25.5':
    resolution: {integrity: sha512-AdJKSPeEHgi7/ZhuIPtcQKr5RQdo6OO2IL87JkianiMYMPbCtot9fxPbrMiBADOWWm3T2si9stAiVsGbTQFkbA==}
    engines: {node: '>=18'}
    cpu: [arm]
    os: [android]

  '@esbuild/android-x64@0.25.4':
    resolution: {integrity: sha512-TVhdVtQIFuVpIIR282btcGC2oGQoSfZfmBdTip2anCaVYcqWlZXGcdcKIUklfX2wj0JklNYgz39OBqh2cqXvcQ==}
    engines: {node: '>=18'}
    cpu: [x64]
    os: [android]

  '@esbuild/android-x64@0.25.5':
    resolution: {integrity: sha512-D2GyJT1kjvO//drbRT3Hib9XPwQeWd9vZoBJn+bu/lVsOZ13cqNdDeqIF/xQ5/VmWvMduP6AmXvylO/PIc2isw==}
    engines: {node: '>=18'}
    cpu: [x64]
    os: [android]

  '@esbuild/darwin-arm64@0.25.4':
    resolution: {integrity: sha512-Y1giCfM4nlHDWEfSckMzeWNdQS31BQGs9/rouw6Ub91tkK79aIMTH3q9xHvzH8d0wDru5Ci0kWB8b3up/nl16g==}
    engines: {node: '>=18'}
    cpu: [arm64]
    os: [darwin]

  '@esbuild/darwin-arm64@0.25.5':
    resolution: {integrity: sha512-GtaBgammVvdF7aPIgH2jxMDdivezgFu6iKpmT+48+F8Hhg5J/sfnDieg0aeG/jfSvkYQU2/pceFPDKlqZzwnfQ==}
    engines: {node: '>=18'}
    cpu: [arm64]
    os: [darwin]

  '@esbuild/darwin-x64@0.25.4':
    resolution: {integrity: sha512-CJsry8ZGM5VFVeyUYB3cdKpd/H69PYez4eJh1W/t38vzutdjEjtP7hB6eLKBoOdxcAlCtEYHzQ/PJ/oU9I4u0A==}
    engines: {node: '>=18'}
    cpu: [x64]
    os: [darwin]

  '@esbuild/darwin-x64@0.25.5':
    resolution: {integrity: sha512-1iT4FVL0dJ76/q1wd7XDsXrSW+oLoquptvh4CLR4kITDtqi2e/xwXwdCVH8hVHU43wgJdsq7Gxuzcs6Iq/7bxQ==}
    engines: {node: '>=18'}
    cpu: [x64]
    os: [darwin]

  '@esbuild/freebsd-arm64@0.25.4':
    resolution: {integrity: sha512-yYq+39NlTRzU2XmoPW4l5Ifpl9fqSk0nAJYM/V/WUGPEFfek1epLHJIkTQM6bBs1swApjO5nWgvr843g6TjxuQ==}
    engines: {node: '>=18'}
    cpu: [arm64]
    os: [freebsd]

  '@esbuild/freebsd-arm64@0.25.5':
    resolution: {integrity: sha512-nk4tGP3JThz4La38Uy/gzyXtpkPW8zSAmoUhK9xKKXdBCzKODMc2adkB2+8om9BDYugz+uGV7sLmpTYzvmz6Sw==}
    engines: {node: '>=18'}
    cpu: [arm64]
    os: [freebsd]

  '@esbuild/freebsd-x64@0.25.4':
    resolution: {integrity: sha512-0FgvOJ6UUMflsHSPLzdfDnnBBVoCDtBTVyn/MrWloUNvq/5SFmh13l3dvgRPkDihRxb77Y17MbqbCAa2strMQQ==}
    engines: {node: '>=18'}
    cpu: [x64]
    os: [freebsd]

  '@esbuild/freebsd-x64@0.25.5':
    resolution: {integrity: sha512-PrikaNjiXdR2laW6OIjlbeuCPrPaAl0IwPIaRv+SMV8CiM8i2LqVUHFC1+8eORgWyY7yhQY+2U2fA55mBzReaw==}
    engines: {node: '>=18'}
    cpu: [x64]
    os: [freebsd]

  '@esbuild/linux-arm64@0.25.4':
    resolution: {integrity: sha512-+89UsQTfXdmjIvZS6nUnOOLoXnkUTB9hR5QAeLrQdzOSWZvNSAXAtcRDHWtqAUtAmv7ZM1WPOOeSxDzzzMogiQ==}
    engines: {node: '>=18'}
    cpu: [arm64]
    os: [linux]

  '@esbuild/linux-arm64@0.25.5':
    resolution: {integrity: sha512-Z9kfb1v6ZlGbWj8EJk9T6czVEjjq2ntSYLY2cw6pAZl4oKtfgQuS4HOq41M/BcoLPzrUbNd+R4BXFyH//nHxVg==}
    engines: {node: '>=18'}
    cpu: [arm64]
    os: [linux]

  '@esbuild/linux-arm@0.25.4':
    resolution: {integrity: sha512-kro4c0P85GMfFYqW4TWOpvmF8rFShbWGnrLqlzp4X1TNWjRY3JMYUfDCtOxPKOIY8B0WC8HN51hGP4I4hz4AaQ==}
    engines: {node: '>=18'}
    cpu: [arm]
    os: [linux]

  '@esbuild/linux-arm@0.25.5':
    resolution: {integrity: sha512-cPzojwW2okgh7ZlRpcBEtsX7WBuqbLrNXqLU89GxWbNt6uIg78ET82qifUy3W6OVww6ZWobWub5oqZOVtwolfw==}
    engines: {node: '>=18'}
    cpu: [arm]
    os: [linux]

  '@esbuild/linux-ia32@0.25.4':
    resolution: {integrity: sha512-yTEjoapy8UP3rv8dB0ip3AfMpRbyhSN3+hY8mo/i4QXFeDxmiYbEKp3ZRjBKcOP862Ua4b1PDfwlvbuwY7hIGQ==}
    engines: {node: '>=18'}
    cpu: [ia32]
    os: [linux]

  '@esbuild/linux-ia32@0.25.5':
    resolution: {integrity: sha512-sQ7l00M8bSv36GLV95BVAdhJ2QsIbCuCjh/uYrWiMQSUuV+LpXwIqhgJDcvMTj+VsQmqAHL2yYaasENvJ7CDKA==}
    engines: {node: '>=18'}
    cpu: [ia32]
    os: [linux]

  '@esbuild/linux-loong64@0.25.4':
    resolution: {integrity: sha512-NeqqYkrcGzFwi6CGRGNMOjWGGSYOpqwCjS9fvaUlX5s3zwOtn1qwg1s2iE2svBe4Q/YOG1q6875lcAoQK/F4VA==}
    engines: {node: '>=18'}
    cpu: [loong64]
    os: [linux]

  '@esbuild/linux-loong64@0.25.5':
    resolution: {integrity: sha512-0ur7ae16hDUC4OL5iEnDb0tZHDxYmuQyhKhsPBV8f99f6Z9KQM02g33f93rNH5A30agMS46u2HP6qTdEt6Q1kg==}
    engines: {node: '>=18'}
    cpu: [loong64]
    os: [linux]

  '@esbuild/linux-mips64el@0.25.4':
    resolution: {integrity: sha512-IcvTlF9dtLrfL/M8WgNI/qJYBENP3ekgsHbYUIzEzq5XJzzVEV/fXY9WFPfEEXmu3ck2qJP8LG/p3Q8f7Zc2Xg==}
    engines: {node: '>=18'}
    cpu: [mips64el]
    os: [linux]

  '@esbuild/linux-mips64el@0.25.5':
    resolution: {integrity: sha512-kB/66P1OsHO5zLz0i6X0RxlQ+3cu0mkxS3TKFvkb5lin6uwZ/ttOkP3Z8lfR9mJOBk14ZwZ9182SIIWFGNmqmg==}
    engines: {node: '>=18'}
    cpu: [mips64el]
    os: [linux]

  '@esbuild/linux-ppc64@0.25.4':
    resolution: {integrity: sha512-HOy0aLTJTVtoTeGZh4HSXaO6M95qu4k5lJcH4gxv56iaycfz1S8GO/5Jh6X4Y1YiI0h7cRyLi+HixMR+88swag==}
    engines: {node: '>=18'}
    cpu: [ppc64]
    os: [linux]

  '@esbuild/linux-ppc64@0.25.5':
    resolution: {integrity: sha512-UZCmJ7r9X2fe2D6jBmkLBMQetXPXIsZjQJCjgwpVDz+YMcS6oFR27alkgGv3Oqkv07bxdvw7fyB71/olceJhkQ==}
    engines: {node: '>=18'}
    cpu: [ppc64]
    os: [linux]

  '@esbuild/linux-riscv64@0.25.4':
    resolution: {integrity: sha512-i8JUDAufpz9jOzo4yIShCTcXzS07vEgWzyX3NH2G7LEFVgrLEhjwL3ajFE4fZI3I4ZgiM7JH3GQ7ReObROvSUA==}
    engines: {node: '>=18'}
    cpu: [riscv64]
    os: [linux]

  '@esbuild/linux-riscv64@0.25.5':
    resolution: {integrity: sha512-kTxwu4mLyeOlsVIFPfQo+fQJAV9mh24xL+y+Bm6ej067sYANjyEw1dNHmvoqxJUCMnkBdKpvOn0Ahql6+4VyeA==}
    engines: {node: '>=18'}
    cpu: [riscv64]
    os: [linux]

  '@esbuild/linux-s390x@0.25.4':
    resolution: {integrity: sha512-jFnu+6UbLlzIjPQpWCNh5QtrcNfMLjgIavnwPQAfoGx4q17ocOU9MsQ2QVvFxwQoWpZT8DvTLooTvmOQXkO51g==}
    engines: {node: '>=18'}
    cpu: [s390x]
    os: [linux]

  '@esbuild/linux-s390x@0.25.5':
    resolution: {integrity: sha512-K2dSKTKfmdh78uJ3NcWFiqyRrimfdinS5ErLSn3vluHNeHVnBAFWC8a4X5N+7FgVE1EjXS1QDZbpqZBjfrqMTQ==}
    engines: {node: '>=18'}
    cpu: [s390x]
    os: [linux]

  '@esbuild/linux-x64@0.25.4':
    resolution: {integrity: sha512-6e0cvXwzOnVWJHq+mskP8DNSrKBr1bULBvnFLpc1KY+d+irZSgZ02TGse5FsafKS5jg2e4pbvK6TPXaF/A6+CA==}
    engines: {node: '>=18'}
    cpu: [x64]
    os: [linux]

  '@esbuild/linux-x64@0.25.5':
    resolution: {integrity: sha512-uhj8N2obKTE6pSZ+aMUbqq+1nXxNjZIIjCjGLfsWvVpy7gKCOL6rsY1MhRh9zLtUtAI7vpgLMK6DxjO8Qm9lJw==}
    engines: {node: '>=18'}
    cpu: [x64]
    os: [linux]

  '@esbuild/netbsd-arm64@0.25.4':
    resolution: {integrity: sha512-vUnkBYxZW4hL/ie91hSqaSNjulOnYXE1VSLusnvHg2u3jewJBz3YzB9+oCw8DABeVqZGg94t9tyZFoHma8gWZQ==}
    engines: {node: '>=18'}
    cpu: [arm64]
    os: [netbsd]

  '@esbuild/netbsd-arm64@0.25.5':
    resolution: {integrity: sha512-pwHtMP9viAy1oHPvgxtOv+OkduK5ugofNTVDilIzBLpoWAM16r7b/mxBvfpuQDpRQFMfuVr5aLcn4yveGvBZvw==}
    engines: {node: '>=18'}
    cpu: [arm64]
    os: [netbsd]

  '@esbuild/netbsd-x64@0.25.4':
    resolution: {integrity: sha512-XAg8pIQn5CzhOB8odIcAm42QsOfa98SBeKUdo4xa8OvX8LbMZqEtgeWE9P/Wxt7MlG2QqvjGths+nq48TrUiKw==}
    engines: {node: '>=18'}
    cpu: [x64]
    os: [netbsd]

  '@esbuild/netbsd-x64@0.25.5':
    resolution: {integrity: sha512-WOb5fKrvVTRMfWFNCroYWWklbnXH0Q5rZppjq0vQIdlsQKuw6mdSihwSo4RV/YdQ5UCKKvBy7/0ZZYLBZKIbwQ==}
    engines: {node: '>=18'}
    cpu: [x64]
    os: [netbsd]

  '@esbuild/openbsd-arm64@0.25.4':
    resolution: {integrity: sha512-Ct2WcFEANlFDtp1nVAXSNBPDxyU+j7+tId//iHXU2f/lN5AmO4zLyhDcpR5Cz1r08mVxzt3Jpyt4PmXQ1O6+7A==}
    engines: {node: '>=18'}
    cpu: [arm64]
    os: [openbsd]

  '@esbuild/openbsd-arm64@0.25.5':
    resolution: {integrity: sha512-7A208+uQKgTxHd0G0uqZO8UjK2R0DDb4fDmERtARjSHWxqMTye4Erz4zZafx7Di9Cv+lNHYuncAkiGFySoD+Mw==}
    engines: {node: '>=18'}
    cpu: [arm64]
    os: [openbsd]

  '@esbuild/openbsd-x64@0.25.4':
    resolution: {integrity: sha512-xAGGhyOQ9Otm1Xu8NT1ifGLnA6M3sJxZ6ixylb+vIUVzvvd6GOALpwQrYrtlPouMqd/vSbgehz6HaVk4+7Afhw==}
    engines: {node: '>=18'}
    cpu: [x64]
    os: [openbsd]

  '@esbuild/openbsd-x64@0.25.5':
    resolution: {integrity: sha512-G4hE405ErTWraiZ8UiSoesH8DaCsMm0Cay4fsFWOOUcz8b8rC6uCvnagr+gnioEjWn0wC+o1/TAHt+It+MpIMg==}
    engines: {node: '>=18'}
    cpu: [x64]
    os: [openbsd]

  '@esbuild/sunos-x64@0.25.4':
    resolution: {integrity: sha512-Mw+tzy4pp6wZEK0+Lwr76pWLjrtjmJyUB23tHKqEDP74R3q95luY/bXqXZeYl4NYlvwOqoRKlInQialgCKy67Q==}
    engines: {node: '>=18'}
    cpu: [x64]
    os: [sunos]

  '@esbuild/sunos-x64@0.25.5':
    resolution: {integrity: sha512-l+azKShMy7FxzY0Rj4RCt5VD/q8mG/e+mDivgspo+yL8zW7qEwctQ6YqKX34DTEleFAvCIUviCFX1SDZRSyMQA==}
    engines: {node: '>=18'}
    cpu: [x64]
    os: [sunos]

  '@esbuild/win32-arm64@0.25.4':
    resolution: {integrity: sha512-AVUP428VQTSddguz9dO9ngb+E5aScyg7nOeJDrF1HPYu555gmza3bDGMPhmVXL8svDSoqPCsCPjb265yG/kLKQ==}
    engines: {node: '>=18'}
    cpu: [arm64]
    os: [win32]

  '@esbuild/win32-arm64@0.25.5':
    resolution: {integrity: sha512-O2S7SNZzdcFG7eFKgvwUEZ2VG9D/sn/eIiz8XRZ1Q/DO5a3s76Xv0mdBzVM5j5R639lXQmPmSo0iRpHqUUrsxw==}
    engines: {node: '>=18'}
    cpu: [arm64]
    os: [win32]

  '@esbuild/win32-ia32@0.25.4':
    resolution: {integrity: sha512-i1sW+1i+oWvQzSgfRcxxG2k4I9n3O9NRqy8U+uugaT2Dy7kLO9Y7wI72haOahxceMX8hZAzgGou1FhndRldxRg==}
    engines: {node: '>=18'}
    cpu: [ia32]
    os: [win32]

  '@esbuild/win32-ia32@0.25.5':
    resolution: {integrity: sha512-onOJ02pqs9h1iMJ1PQphR+VZv8qBMQ77Klcsqv9CNW2w6yLqoURLcgERAIurY6QE63bbLuqgP9ATqajFLK5AMQ==}
    engines: {node: '>=18'}
    cpu: [ia32]
    os: [win32]

  '@esbuild/win32-x64@0.25.4':
    resolution: {integrity: sha512-nOT2vZNw6hJ+z43oP1SPea/G/6AbN6X+bGNhNuq8NtRHy4wsMhw765IKLNmnjek7GvjWBYQ8Q5VBoYTFg9y1UQ==}
    engines: {node: '>=18'}
    cpu: [x64]
    os: [win32]

  '@esbuild/win32-x64@0.25.5':
    resolution: {integrity: sha512-TXv6YnJ8ZMVdX+SXWVBo/0p8LTcrUYngpWjvm91TMjjBQii7Oz11Lw5lbDV5Y0TzuhSJHwiH4hEtC1I42mMS0g==}
    engines: {node: '>=18'}
    cpu: [x64]
    os: [win32]

  '@eslint-community/eslint-utils@4.7.0':
    resolution: {integrity: sha512-dyybb3AcajC7uha6CvhdVRJqaKyn7w2YKqKyAN37NKYgZT36w+iRb0Dymmc5qEJ549c/S31cMMSFd75bteCpCw==}
    engines: {node: ^12.22.0 || ^14.17.0 || >=16.0.0}
    peerDependencies:
      eslint: ^6.0.0 || ^7.0.0 || >=8.0.0

  '@eslint-community/regexpp@4.12.1':
    resolution: {integrity: sha512-CCZCDJuduB9OUkFkY2IgppNZMi2lBQgD2qzwXkEia16cge2pijY/aXi96CJMquDMn3nJdlPV1A5KrJEXwfLNzQ==}
    engines: {node: ^12.0.0 || ^14.0.0 || >=16.0.0}

  '@eslint/config-array@0.21.0':
    resolution: {integrity: sha512-ENIdc4iLu0d93HeYirvKmrzshzofPw6VkZRKQGe9Nv46ZnWUzcF1xV01dcvEg/1wXUR61OmmlSfyeyO7EvjLxQ==}
    engines: {node: ^18.18.0 || ^20.9.0 || >=21.1.0}

  '@eslint/config-helpers@0.3.0':
    resolution: {integrity: sha512-ViuymvFmcJi04qdZeDc2whTHryouGcDlaxPqarTD0ZE10ISpxGUVZGZDx4w01upyIynL3iu6IXH2bS1NhclQMw==}
    engines: {node: ^18.18.0 || ^20.9.0 || >=21.1.0}

  '@eslint/core@0.14.0':
    resolution: {integrity: sha512-qIbV0/JZr7iSDjqAc60IqbLdsj9GDt16xQtWD+B78d/HAlvysGdZZ6rpJHGAc2T0FQx1X6thsSPdnoiGKdNtdg==}
    engines: {node: ^18.18.0 || ^20.9.0 || >=21.1.0}

  '@eslint/core@0.15.1':
    resolution: {integrity: sha512-bkOp+iumZCCbt1K1CmWf0R9pM5yKpDv+ZXtvSyQpudrI9kuFLp+bM2WOPXImuD/ceQuaa8f5pj93Y7zyECIGNA==}
    engines: {node: ^18.18.0 || ^20.9.0 || >=21.1.0}

  '@eslint/eslintrc@3.3.1':
    resolution: {integrity: sha512-gtF186CXhIl1p4pJNGZw8Yc6RlshoePRvE0X91oPGb3vZ8pM3qOS9W9NGPat9LziaBV7XrJWGylNQXkGcnM3IQ==}
    engines: {node: ^18.18.0 || ^20.9.0 || >=21.1.0}

  '@eslint/js@9.30.1':
    resolution: {integrity: sha512-zXhuECFlyep42KZUhWjfvsmXGX39W8K8LFb8AWXM9gSV9dQB+MrJGLKvW6Zw0Ggnbpw0VHTtrhFXYe3Gym18jg==}
    engines: {node: ^18.18.0 || ^20.9.0 || >=21.1.0}

  '@eslint/object-schema@2.1.6':
    resolution: {integrity: sha512-RBMg5FRL0I0gs51M/guSAj5/e14VQ4tpZnQNWwuDT66P14I43ItmPfIZRhO9fUVIPOAQXU47atlywZ/czoqFPA==}
    engines: {node: ^18.18.0 || ^20.9.0 || >=21.1.0}

  '@eslint/plugin-kit@0.3.3':
    resolution: {integrity: sha512-1+WqvgNMhmlAambTvT3KPtCl/Ibr68VldY2XY40SL1CE0ZXiakFR/cbTspaF5HsnpDMvcYYoJHfl4980NBjGag==}
    engines: {node: ^18.18.0 || ^20.9.0 || >=21.1.0}

  '@fastify/busboy@3.1.1':
    resolution: {integrity: sha512-5DGmA8FTdB2XbDeEwc/5ZXBl6UbBAyBOOLlPuBnZ/N1SwdH9Ii+cOX3tBROlDgcTXxjOYnLMVoKk9+FXAw0CJw==}

  '@firebase/app-check-interop-types@0.3.3':
    resolution: {integrity: sha512-gAlxfPLT2j8bTI/qfe3ahl2I2YcBQ8cFIBdhAQA4I2f3TndcO+22YizyGYuttLHPQEpWkhmpFW60VCFEPg4g5A==}

  '@firebase/app-types@0.9.3':
    resolution: {integrity: sha512-kRVpIl4vVGJ4baogMDINbyrIOtOxqhkZQg4jTq3l8Lw6WSk0xfpEYzezFu+Kl4ve4fbPl79dvwRtaFqAC/ucCw==}

  '@firebase/auth-interop-types@0.2.4':
    resolution: {integrity: sha512-JPgcXKCuO+CWqGDnigBtvo09HeBs5u/Ktc2GaFj2m01hLarbxthLNm7Fk8iOP1aqAtXV+fnnGj7U28xmk7IwVA==}

  '@firebase/component@0.6.18':
    resolution: {integrity: sha512-n28kPCkE2dL2U28fSxZJjzPPVpKsQminJ6NrzcKXAI0E/lYC8YhfwpyllScqVEvAI3J2QgJZWYgrX+1qGI+SQQ==}
    engines: {node: '>=18.0.0'}

  '@firebase/database-compat@2.0.11':
    resolution: {integrity: sha512-itEsHARSsYS95+udF/TtIzNeQ0Uhx4uIna0sk4E0wQJBUnLc/G1X6D7oRljoOuwwCezRLGvWBRyNrugv/esOEw==}
    engines: {node: '>=18.0.0'}

  '@firebase/database-types@1.0.15':
    resolution: {integrity: sha512-XWHJ0VUJ0k2E9HDMlKxlgy/ZuTa9EvHCGLjaKSUvrQnwhgZuRU5N3yX6SZ+ftf2hTzZmfRkv+b3QRvGg40bKNw==}

  '@firebase/database@1.0.20':
    resolution: {integrity: sha512-H9Rpj1pQ1yc9+4HQOotFGLxqAXwOzCHsRSRjcQFNOr8lhUt6LeYjf0NSRL04sc4X0dWe8DsCvYKxMYvFG/iOJw==}
    engines: {node: '>=18.0.0'}

  '@firebase/logger@0.4.4':
    resolution: {integrity: sha512-mH0PEh1zoXGnaR8gD1DeGeNZtWFKbnz9hDO91dIml3iou1gpOnLqXQ2dJfB71dj6dpmUjcQ6phY3ZZJbjErr9g==}
    engines: {node: '>=18.0.0'}

  '@firebase/util@1.12.1':
    resolution: {integrity: sha512-zGlBn/9Dnya5ta9bX/fgEoNC3Cp8s6h+uYPYaDieZsFOAdHP/ExzQ/eaDgxD3GOROdPkLKpvKY0iIzr9adle0w==}
    engines: {node: '>=18.0.0'}

  '@floating-ui/core@1.7.2':
    resolution: {integrity: sha512-wNB5ooIKHQc+Kui96jE/n69rHFWAVoxn5CAzL1Xdd8FG03cgY3MLO+GF9U3W737fYDSgPWA6MReKhBQBop6Pcw==}

  '@floating-ui/dom@1.7.2':
    resolution: {integrity: sha512-7cfaOQuCS27HD7DX+6ib2OrnW+b4ZBwDNnCcT0uTyidcmyWb03FnQqJybDBoCnpdxwBSfA94UAYlRCt7mV+TbA==}

  '@floating-ui/react-dom@2.1.4':
    resolution: {integrity: sha512-JbbpPhp38UmXDDAu60RJmbeme37Jbgsm7NrHGgzYYFKmblzRUh6Pa641dII6LsjwF4XlScDrde2UAzDo/b9KPw==}
    peerDependencies:
      react: '>=16.8.0'
      react-dom: '>=16.8.0'

  '@floating-ui/react@0.26.28':
    resolution: {integrity: sha512-yORQuuAtVpiRjpMhdc0wJj06b9JFjrYF4qp96j++v2NBpbi6SEGF7donUJ3TMieerQ6qVkAv1tgr7L4r5roTqw==}
    peerDependencies:
      react: '>=16.8.0'
      react-dom: '>=16.8.0'

  '@floating-ui/utils@0.2.10':
    resolution: {integrity: sha512-aGTxbpbg8/b5JfU1HXSrbH3wXZuLPJcNEcZQFMxLs3oSzgtVu6nFPkbbGGUvBcUjKV2YyB9Wxxabo+HEH9tcRQ==}

  '@google-cloud/firestore@7.11.3':
    resolution: {integrity: sha512-qsM3/WHpawF07SRVvEJJVRwhYzM7o9qtuksyuqnrMig6fxIrwWnsezECWsG/D5TyYru51Fv5c/RTqNDQ2yU+4w==}
    engines: {node: '>=14.0.0'}

  '@google-cloud/paginator@5.0.2':
    resolution: {integrity: sha512-DJS3s0OVH4zFDB1PzjxAsHqJT6sKVbRwwML0ZBP9PbU7Yebtu/7SWMRzvO2J3nUi9pRNITCfu4LJeooM2w4pjg==}
    engines: {node: '>=14.0.0'}

  '@google-cloud/projectify@4.0.0':
    resolution: {integrity: sha512-MmaX6HeSvyPbWGwFq7mXdo0uQZLGBYCwziiLIGq5JVX+/bdI3SAq6bP98trV5eTWfLuvsMcIC1YJOF2vfteLFA==}
    engines: {node: '>=14.0.0'}

  '@google-cloud/promisify@4.0.0':
    resolution: {integrity: sha512-Orxzlfb9c67A15cq2JQEyVc7wEsmFBmHjZWZYQMUyJ1qivXyMwdyNOs9odi79hze+2zqdTtu1E19IM/FtqZ10g==}
    engines: {node: '>=14'}

  '@google-cloud/storage@7.16.0':
    resolution: {integrity: sha512-7/5LRgykyOfQENcm6hDKP8SX/u9XxE5YOiWOkgkwcoO+cG8xT/cyOvp9wwN3IxfdYgpHs8CE7Nq2PKX2lNaEXw==}
    engines: {node: '>=14'}

  '@grpc/grpc-js@1.13.4':
    resolution: {integrity: sha512-GsFaMXCkMqkKIvwCQjCrwH+GHbPKBjhwo/8ZuUkWHqbI73Kky9I+pQltrlT0+MWpedCoosda53lgjYfyEPgxBg==}
    engines: {node: '>=12.10.0'}

  '@grpc/proto-loader@0.7.15':
    resolution: {integrity: sha512-tMXdRCfYVixjuFK+Hk0Q1s38gV9zDiDJfWL3h1rv4Qc39oILCu1TRTDt7+fGUI8K4G1Fj125Hx/ru3azECWTyQ==}
    engines: {node: '>=6'}
    hasBin: true

  '@headlessui/react@2.2.4':
    resolution: {integrity: sha512-lz+OGcAH1dK93rgSMzXmm1qKOJkBUqZf1L4M8TWLNplftQD3IkoEDdUFNfAn4ylsN6WOTVtWaLmvmaHOUk1dTA==}
    engines: {node: '>=10'}
    peerDependencies:
      react: ^18 || ^19 || ^19.0.0-rc
      react-dom: ^18 || ^19 || ^19.0.0-rc

  '@humanfs/core@0.19.1':
    resolution: {integrity: sha512-5DyQ4+1JEUzejeK1JGICcideyfUbGixgS9jNgex5nqkW+cY7WZhxBigmieN5Qnw9ZosSNVC9KQKyb+GUaGyKUA==}
    engines: {node: '>=18.18.0'}

  '@humanfs/node@0.16.6':
    resolution: {integrity: sha512-YuI2ZHQL78Q5HbhDiBA1X4LmYdXCKCMQIfw0pw7piHJwyREFebJUvrQN4cMssyES6x+vfUbx1CIpaQUKYdQZOw==}
    engines: {node: '>=18.18.0'}

  '@humanwhocodes/module-importer@1.0.1':
    resolution: {integrity: sha512-bxveV4V8v5Yb4ncFTT3rPSgZBOpCkjfK0y4oVVVJwIuDVBRMDXrPyXRL988i5ap9m9bnyEEjWfm5WkBmtffLfA==}
    engines: {node: '>=12.22'}

  '@humanwhocodes/retry@0.3.1':
    resolution: {integrity: sha512-JBxkERygn7Bv/GbN5Rv8Ul6LVknS+5Bp6RgDC/O8gEBU/yeH5Ui5C/OlWrTb6qct7LjjfT6Re2NxB0ln0yYybA==}
    engines: {node: '>=18.18'}

  '@humanwhocodes/retry@0.4.3':
    resolution: {integrity: sha512-bV0Tgo9K4hfPCek+aMAn81RppFKv2ySDQeMoSZuvTASywNTnVJCArCZE2FWqpvIatKu7VMRLWlR1EazvVhDyhQ==}
    engines: {node: '>=18.18'}

  '@inquirer/checkbox@4.1.9':
    resolution: {integrity: sha512-DBJBkzI5Wx4jFaYm221LHvAhpKYkhVS0k9plqHwaHhofGNxvYB7J3Bz8w+bFJ05zaMb0sZNHo4KdmENQFlNTuQ==}
    engines: {node: '>=18'}
    peerDependencies:
      '@types/node': '>=18'
    peerDependenciesMeta:
      '@types/node':
        optional: true

  '@inquirer/confirm@5.1.13':
    resolution: {integrity: sha512-EkCtvp67ICIVVzjsquUiVSd+V5HRGOGQfsqA4E4vMWhYnB7InUL0pa0TIWt1i+OfP16Gkds8CdIu6yGZwOM1Yw==}
    engines: {node: '>=18'}
    peerDependencies:
      '@types/node': '>=18'
    peerDependenciesMeta:
      '@types/node':
        optional: true

  '@inquirer/core@10.1.14':
    resolution: {integrity: sha512-Ma+ZpOJPewtIYl6HZHZckeX1STvDnHTCB2GVINNUlSEn2Am6LddWwfPkIGY0IUFVjUUrr/93XlBwTK6mfLjf0A==}
    engines: {node: '>=18'}
    peerDependencies:
      '@types/node': '>=18'
    peerDependenciesMeta:
      '@types/node':
        optional: true

  '@inquirer/editor@4.2.14':
    resolution: {integrity: sha512-yd2qtLl4QIIax9DTMZ1ZN2pFrrj+yL3kgIWxm34SS6uwCr0sIhsNyudUjAo5q3TqI03xx4SEBkUJqZuAInp9uA==}
    engines: {node: '>=18'}
    peerDependencies:
      '@types/node': '>=18'
    peerDependenciesMeta:
      '@types/node':
        optional: true

  '@inquirer/expand@4.0.16':
    resolution: {integrity: sha512-oiDqafWzMtofeJyyGkb1CTPaxUkjIcSxePHHQCfif8t3HV9pHcw1Kgdw3/uGpDvaFfeTluwQtWiqzPVjAqS3zA==}
    engines: {node: '>=18'}
    peerDependencies:
      '@types/node': '>=18'
    peerDependenciesMeta:
      '@types/node':
        optional: true

  '@inquirer/figures@1.0.12':
    resolution: {integrity: sha512-MJttijd8rMFcKJC8NYmprWr6hD3r9Gd9qUC0XwPNwoEPWSMVJwA2MlXxF+nhZZNMY+HXsWa+o7KY2emWYIn0jQ==}
    engines: {node: '>=18'}

  '@inquirer/input@4.2.0':
    resolution: {integrity: sha512-opqpHPB1NjAmDISi3uvZOTrjEEU5CWVu/HBkDby8t93+6UxYX0Z7Ps0Ltjm5sZiEbWenjubwUkivAEYQmy9xHw==}
    engines: {node: '>=18'}
    peerDependencies:
      '@types/node': '>=18'
    peerDependenciesMeta:
      '@types/node':
        optional: true

  '@inquirer/number@3.0.16':
    resolution: {integrity: sha512-kMrXAaKGavBEoBYUCgualbwA9jWUx2TjMA46ek+pEKy38+LFpL9QHlTd8PO2kWPUgI/KB+qi02o4y2rwXbzr3Q==}
    engines: {node: '>=18'}
    peerDependencies:
      '@types/node': '>=18'
    peerDependenciesMeta:
      '@types/node':
        optional: true

  '@inquirer/password@4.0.16':
    resolution: {integrity: sha512-g8BVNBj5Zeb5/Y3cSN+hDUL7CsIFDIuVxb9EPty3lkxBaYpjL5BNRKSYOF9yOLe+JOcKFd+TSVeADQ4iSY7rbg==}
    engines: {node: '>=18'}
    peerDependencies:
      '@types/node': '>=18'
    peerDependenciesMeta:
      '@types/node':
        optional: true

  '@inquirer/prompts@7.6.0':
    resolution: {integrity: sha512-jAhL7tyMxB3Gfwn4HIJ0yuJ5pvcB5maYUcouGcgd/ub79f9MqZ+aVnBtuFf+VC2GTkCBF+R+eo7Vi63w5VZlzw==}
    engines: {node: '>=18'}
    peerDependencies:
      '@types/node': '>=18'
    peerDependenciesMeta:
      '@types/node':
        optional: true

  '@inquirer/rawlist@4.1.4':
    resolution: {integrity: sha512-5GGvxVpXXMmfZNtvWw4IsHpR7RzqAR624xtkPd1NxxlV5M+pShMqzL4oRddRkg8rVEOK9fKdJp1jjVML2Lr7TQ==}
    engines: {node: '>=18'}
    peerDependencies:
      '@types/node': '>=18'
    peerDependenciesMeta:
      '@types/node':
        optional: true

  '@inquirer/search@3.0.16':
    resolution: {integrity: sha512-POCmXo+j97kTGU6aeRjsPyuCpQQfKcMXdeTMw708ZMtWrj5aykZvlUxH4Qgz3+Y1L/cAVZsSpA+UgZCu2GMOMg==}
    engines: {node: '>=18'}
    peerDependencies:
      '@types/node': '>=18'
    peerDependenciesMeta:
      '@types/node':
        optional: true

  '@inquirer/select@4.2.4':
    resolution: {integrity: sha512-unTppUcTjmnbl/q+h8XeQDhAqIOmwWYWNyiiP2e3orXrg6tOaa5DHXja9PChCSbChOsktyKgOieRZFnajzxoBg==}
    engines: {node: '>=18'}
    peerDependencies:
      '@types/node': '>=18'
    peerDependenciesMeta:
      '@types/node':
        optional: true

  '@inquirer/type@3.0.7':
    resolution: {integrity: sha512-PfunHQcjwnju84L+ycmcMKB/pTPIngjUJvfnRhKY6FKPuYXlM4aQCb/nIdTFR6BEhMjFvngzvng/vBAJMZpLSA==}
    engines: {node: '>=18'}
    peerDependencies:
      '@types/node': '>=18'
    peerDependenciesMeta:
      '@types/node':
        optional: true

  '@isaacs/fs-minipass@4.0.1':
    resolution: {integrity: sha512-wgm9Ehl2jpeqP3zw/7mo3kRHFp5MEDhqAdwy1fTGkHAwnkGOVsgpvQhL8B5n1qlb01jV3n/bI0ZfZp5lWA1k4w==}
    engines: {node: '>=18.0.0'}

  '@jridgewell/gen-mapping@0.3.12':
    resolution: {integrity: sha512-OuLGC46TjB5BbN1dH8JULVVZY4WTdkF7tV9Ys6wLL1rubZnCMstOhNHueU5bLCrnRuDhKPDM4g6sw4Bel5Gzqg==}

  '@jridgewell/resolve-uri@3.1.2':
    resolution: {integrity: sha512-bRISgCIjP20/tbWSPWMEi54QVPRZExkuD9lJL+UIxUKtwVJA8wW1Trb1jMs1RFXo1CBTNZ/5hpC9QvmKWdopKw==}
    engines: {node: '>=6.0.0'}

  '@jridgewell/sourcemap-codec@1.5.4':
    resolution: {integrity: sha512-VT2+G1VQs/9oz078bLrYbecdZKs912zQlkelYpuf+SXF+QvZDYJlbx/LSx+meSAwdDFnF8FVXW92AVjjkVmgFw==}

  '@jridgewell/trace-mapping@0.3.29':
    resolution: {integrity: sha512-uw6guiW/gcAGPDhLmd77/6lW8QLeiV5RUTsAX46Db6oLhGaVj4lhnPwb184s1bkc8kdVg/+h988dro8GRDpmYQ==}

  '@js-sdsl/ordered-map@4.4.2':
    resolution: {integrity: sha512-iUKgm52T8HOE/makSxjqoWhe95ZJA1/G1sYsGev2JDKUSS14KAgg1LHb+Ba+IPow0xflbnSkOsZcO08C7w1gYw==}

  '@lukeed/csprng@1.1.0':
    resolution: {integrity: sha512-Z7C/xXCiGWsg0KuKsHTKJxbWhpI3Vs5GwLfOean7MGyVFGqdRgBbAjOCh6u4bbjPc/8MJ2pZmK/0DLdCbivLDA==}
    engines: {node: '>=8'}

  '@lukeed/uuid@2.0.1':
    resolution: {integrity: sha512-qC72D4+CDdjGqJvkFMMEAtancHUQ7/d/tAiHf64z8MopFDmcrtbcJuerDtFceuAfQJ2pDSfCKCtbqoGBNnwg0w==}
    engines: {node: '>=8'}

  '@noble/hashes@1.8.0':
    resolution: {integrity: sha512-jCs9ldd7NwzpgXDIf6P3+NrHh9/sD6CQdxHyjQI+h/6rDNo88ypBxxz45UDuZHz9r3tNz7N/VInSVoVdtXEI4A==}
    engines: {node: ^14.21.3 || >=16}

  '@nodelib/fs.scandir@2.1.5':
    resolution: {integrity: sha512-vq24Bq3ym5HEQm2NKCr3yXDwjc7vTsEThRDnkp2DK9p1uqLR+DHurm/NOTo0KG7HYHU7eppKZj3MyqYuMBf62g==}
    engines: {node: '>= 8'}

  '@nodelib/fs.stat@2.0.5':
    resolution: {integrity: sha512-RkhPPp2zrqDAQA/2jNhnztcPAlv64XdhIp7a7454A5ovI7Bukxgt7MX7udwAu3zg1DcpPU0rz3VV1SeaqvY4+A==}
    engines: {node: '>= 8'}

  '@nodelib/fs.walk@1.2.8':
    resolution: {integrity: sha512-oGB+UxlgWcgQkgwo8GcEGwemoTFt3FIO9ababBmaGwXIoBKZ+GTy0pP185beGg7Llih/NSHSV2XAs1lnznocSg==}
    engines: {node: '>= 8'}

  '@oclif/core@4.5.1':
    resolution: {integrity: sha512-JAuARvXOzf75L7rqLL3TIP3OmuTf7N/cjRejkGASfRJH+09180+EGbSkPWSMCns+AaYpDMI+fdaJ6QCoa3f15A==}
    engines: {node: '>=18.0.0'}

  '@opentelemetry/api@1.9.0':
    resolution: {integrity: sha512-3giAOQvZiH5F9bMlMiv8+GSPMeqg0dbaeo58/0SlA9sxSqZhnUtxzX9/2FzyhS9sWQf5S0GJE0AKBrFqjpeYcg==}
    engines: {node: '>=8.0.0'}

  '@oxlint/darwin-arm64@1.7.0':
    resolution: {integrity: sha512-51vhCSQO4NSkedwEwOyqThiYqV0DAUkwNdqMQK0d29j5zmtNJJJRRBLeQuLGdstNmn3F7WMQ75Ci0/3Nq4ff8A==}
    cpu: [arm64]
    os: [darwin]

  '@oxlint/darwin-x64@1.7.0':
    resolution: {integrity: sha512-c0GN52yehYZ4TYuh4lBH9wYbBOI/RDOxZhJdBsttG0GwfvKYg/tiPNrNEsPzu0/rd1j6x3yT0zt6vezDMeC1sQ==}
    cpu: [x64]
    os: [darwin]

  '@oxlint/linux-arm64-gnu@1.7.0':
    resolution: {integrity: sha512-pam/lbzbzVMDzc3f1hoRPtnUMEIqkn0dynlB5nUll/MVBSIvIPLS9kJLrRA48lrlqbkS9LGiF37JvpwXA58A9A==}
    cpu: [arm64]
    os: [linux]

  '@oxlint/linux-arm64-musl@1.7.0':
    resolution: {integrity: sha512-LTyPy9FYS3SZ2XxJx+ITvlAq/ek5PtZK9Z2m3W72TA8hchGhJy5eQ+aotYjd/YVXOpGRpB12RdOpOTsZRu50bA==}
    cpu: [arm64]
    os: [linux]

  '@oxlint/linux-x64-gnu@1.7.0':
    resolution: {integrity: sha512-YtZ4DiAgjaEiqUiwnvtJ/znZMAAVPKR7pnsi6lqbA3BfXJ/IwMaNpdoGlCGVdDGeN4BuGCwnFtBVqKVvVg3DDg==}
    cpu: [x64]
    os: [linux]

  '@oxlint/linux-x64-musl@1.7.0':
    resolution: {integrity: sha512-5aIpemNUBvwMMk4MCx1V3M6R9eMB1/SS6/24Orax9FqaI1lDX08tySdv696sr4Lms9ocA+rotxIPW9NP9439vA==}
    cpu: [x64]
    os: [linux]

  '@oxlint/win32-arm64@1.7.0':
    resolution: {integrity: sha512-fpFpkHwbAu0NcR5bc1WapCPcM9qSYi5lCRVOp1WwDoFLKI2b9/UWB8OEg8UHWV5dnBu7HZAWH/SEslYGkZNsbQ==}
    cpu: [arm64]
    os: [win32]

  '@oxlint/win32-x64@1.7.0':
    resolution: {integrity: sha512-0EPWBWOiD3wZHgeWDlTUaiFzhzIonXykxYUC+NRerPQFkO/G+bd9uLMJddHDKqfP/7g8s3E5V6KvBvvFpb7U6g==}
    cpu: [x64]
    os: [win32]

  '@paralleldrive/cuid2@2.2.2':
    resolution: {integrity: sha512-ZOBkgDwEdoYVlSeRbYYXs0S9MejQofiVYoTbKzy/6GQa39/q5tQU2IX46+shYnUkpEl3wc+J6wRlar7r2EK2xA==}

  '@protobufjs/aspromise@1.1.2':
    resolution: {integrity: sha512-j+gKExEuLmKwvz3OgROXtrJ2UG2x8Ch2YZUxahh+s1F2HZ+wAceUNLkvy6zKCPVRkU++ZWQrdxsUeQXmcg4uoQ==}

  '@protobufjs/base64@1.1.2':
    resolution: {integrity: sha512-AZkcAA5vnN/v4PDqKyMR5lx7hZttPDgClv83E//FMNhR2TMcLUhfRUBHCmSl0oi9zMgDDqRUJkSxO3wm85+XLg==}

  '@protobufjs/codegen@2.0.4':
    resolution: {integrity: sha512-YyFaikqM5sH0ziFZCN3xDC7zeGaB/d0IUb9CATugHWbd1FRFwWwt4ld4OYMPWu5a3Xe01mGAULCdqhMlPl29Jg==}

  '@protobufjs/eventemitter@1.1.0':
    resolution: {integrity: sha512-j9ednRT81vYJ9OfVuXG6ERSTdEL1xVsNgqpkxMsbIabzSo3goCjDIveeGv5d03om39ML71RdmrGNjG5SReBP/Q==}

  '@protobufjs/fetch@1.1.0':
    resolution: {integrity: sha512-lljVXpqXebpsijW71PZaCYeIcE5on1w5DlQy5WH6GLbFryLUrBD4932W/E2BSpfRJWseIL4v/KPgBFxDOIdKpQ==}

  '@protobufjs/float@1.0.2':
    resolution: {integrity: sha512-Ddb+kVXlXst9d+R9PfTIxh1EdNkgoRe5tOX6t01f1lYWOvJnSPDBlG241QLzcyPdoNTsblLUdujGSE4RzrTZGQ==}

  '@protobufjs/inquire@1.1.0':
    resolution: {integrity: sha512-kdSefcPdruJiFMVSbn801t4vFK7KB/5gd2fYvrxhuJYg8ILrmn9SKSX2tZdV6V+ksulWqS7aXjBcRXl3wHoD9Q==}

  '@protobufjs/path@1.1.2':
    resolution: {integrity: sha512-6JOcJ5Tm08dOHAbdR3GrvP+yUUfkjG5ePsHYczMFLq3ZmMkAD98cDgcT2iA1lJ9NVwFd4tH/iSSoe44YWkltEA==}

  '@protobufjs/pool@1.1.0':
    resolution: {integrity: sha512-0kELaGSIDBKvcgS4zkjz1PeddatrjYcmMWOlAuAPwAeccUrPHdUqo/J6LiymHHEiJT5NrF1UVwxY14f+fy4WQw==}

  '@protobufjs/utf8@1.1.0':
    resolution: {integrity: sha512-Vvn3zZrhQZkkBE8LSuW3em98c0FwgO4nxzv6OdSxPKJIEKY2bGbHn+mhGIPerzI4twdxaP8/0+06HBpwf345Lw==}

  '@radix-ui/number@1.1.1':
    resolution: {integrity: sha512-MkKCwxlXTgz6CFoJx3pCwn07GKp36+aZyu/u2Ln2VrA5DcdyCZkASEDBTd8x5whTQQL5CiYf4prXKLcgQdv29g==}

  '@radix-ui/primitive@1.1.2':
    resolution: {integrity: sha512-XnbHrrprsNqZKQhStrSwgRUQzoCI1glLzdw79xiZPoofhGICeZRSQ3dIxAKH1gb3OHfNf4d6f+vAv3kil2eggA==}

  '@radix-ui/react-arrow@1.1.7':
    resolution: {integrity: sha512-F+M1tLhO+mlQaOWspE8Wstg+z6PwxwRd8oQ8IXceWz92kfAmalTRf0EjrouQeo7QssEPfCn05B4Ihs1K9WQ/7w==}
    peerDependencies:
      '@types/react': '*'
      '@types/react-dom': '*'
      react: ^16.8 || ^17.0 || ^18.0 || ^19.0 || ^19.0.0-rc
      react-dom: ^16.8 || ^17.0 || ^18.0 || ^19.0 || ^19.0.0-rc
    peerDependenciesMeta:
      '@types/react':
        optional: true
      '@types/react-dom':
        optional: true

  '@radix-ui/react-checkbox@1.3.2':
    resolution: {integrity: sha512-yd+dI56KZqawxKZrJ31eENUwqc1QSqg4OZ15rybGjF2ZNwMO+wCyHzAVLRp9qoYJf7kYy0YpZ2b0JCzJ42HZpA==}
    peerDependencies:
      '@types/react': '*'
      '@types/react-dom': '*'
      react: ^16.8 || ^17.0 || ^18.0 || ^19.0 || ^19.0.0-rc
      react-dom: ^16.8 || ^17.0 || ^18.0 || ^19.0 || ^19.0.0-rc
    peerDependenciesMeta:
      '@types/react':
        optional: true
      '@types/react-dom':
        optional: true

  '@radix-ui/react-collapsible@1.1.11':
    resolution: {integrity: sha512-2qrRsVGSCYasSz1RFOorXwl0H7g7J1frQtgpQgYrt+MOidtPAINHn9CPovQXb83r8ahapdx3Tu0fa/pdFFSdPg==}
    peerDependencies:
      '@types/react': '*'
      '@types/react-dom': '*'
      react: ^16.8 || ^17.0 || ^18.0 || ^19.0 || ^19.0.0-rc
      react-dom: ^16.8 || ^17.0 || ^18.0 || ^19.0 || ^19.0.0-rc
    peerDependenciesMeta:
      '@types/react':
        optional: true
      '@types/react-dom':
        optional: true

  '@radix-ui/react-collection@1.1.7':
    resolution: {integrity: sha512-Fh9rGN0MoI4ZFUNyfFVNU4y9LUz93u9/0K+yLgA2bwRojxM8JU1DyvvMBabnZPBgMWREAJvU2jjVzq+LrFUglw==}
    peerDependencies:
      '@types/react': '*'
      '@types/react-dom': '*'
      react: ^16.8 || ^17.0 || ^18.0 || ^19.0 || ^19.0.0-rc
      react-dom: ^16.8 || ^17.0 || ^18.0 || ^19.0 || ^19.0.0-rc
    peerDependenciesMeta:
      '@types/react':
        optional: true
      '@types/react-dom':
        optional: true

  '@radix-ui/react-compose-refs@1.1.2':
    resolution: {integrity: sha512-z4eqJvfiNnFMHIIvXP3CY57y2WJs5g2v3X0zm9mEJkrkNv4rDxu+sg9Jh8EkXyeqBkB7SOcboo9dMVqhyrACIg==}
    peerDependencies:
      '@types/react': '*'
      react: ^16.8 || ^17.0 || ^18.0 || ^19.0 || ^19.0.0-rc
    peerDependenciesMeta:
      '@types/react':
        optional: true

  '@radix-ui/react-context@1.1.2':
    resolution: {integrity: sha512-jCi/QKUM2r1Ju5a3J64TH2A5SpKAgh0LpknyqdQ4m6DCV0xJ2HG1xARRwNGPQfi1SLdLWZ1OJz6F4OMBBNiGJA==}
    peerDependencies:
      '@types/react': '*'
      react: ^16.8 || ^17.0 || ^18.0 || ^19.0 || ^19.0.0-rc
    peerDependenciesMeta:
      '@types/react':
        optional: true

  '@radix-ui/react-dialog@1.1.14':
    resolution: {integrity: sha512-+CpweKjqpzTmwRwcYECQcNYbI8V9VSQt0SNFKeEBLgfucbsLssU6Ppq7wUdNXEGb573bMjFhVjKVll8rmV6zMw==}
    peerDependencies:
      '@types/react': '*'
      '@types/react-dom': '*'
      react: ^16.8 || ^17.0 || ^18.0 || ^19.0 || ^19.0.0-rc
      react-dom: ^16.8 || ^17.0 || ^18.0 || ^19.0 || ^19.0.0-rc
    peerDependenciesMeta:
      '@types/react':
        optional: true
      '@types/react-dom':
        optional: true

  '@radix-ui/react-direction@1.1.1':
    resolution: {integrity: sha512-1UEWRX6jnOA2y4H5WczZ44gOOjTEmlqv1uNW4GAJEO5+bauCBhv8snY65Iw5/VOS/ghKN9gr2KjnLKxrsvoMVw==}
    peerDependencies:
      '@types/react': '*'
      react: ^16.8 || ^17.0 || ^18.0 || ^19.0 || ^19.0.0-rc
    peerDependenciesMeta:
      '@types/react':
        optional: true

  '@radix-ui/react-dismissable-layer@1.1.10':
    resolution: {integrity: sha512-IM1zzRV4W3HtVgftdQiiOmA0AdJlCtMLe00FXaHwgt3rAnNsIyDqshvkIW3hj/iu5hu8ERP7KIYki6NkqDxAwQ==}
    peerDependencies:
      '@types/react': '*'
      '@types/react-dom': '*'
      react: ^16.8 || ^17.0 || ^18.0 || ^19.0 || ^19.0.0-rc
      react-dom: ^16.8 || ^17.0 || ^18.0 || ^19.0 || ^19.0.0-rc
    peerDependenciesMeta:
      '@types/react':
        optional: true
      '@types/react-dom':
        optional: true

  '@radix-ui/react-focus-guards@1.1.2':
    resolution: {integrity: sha512-fyjAACV62oPV925xFCrH8DR5xWhg9KYtJT4s3u54jxp+L/hbpTY2kIeEFFbFe+a/HCE94zGQMZLIpVTPVZDhaA==}
    peerDependencies:
      '@types/react': '*'
      react: ^16.8 || ^17.0 || ^18.0 || ^19.0 || ^19.0.0-rc
    peerDependenciesMeta:
      '@types/react':
        optional: true

  '@radix-ui/react-focus-scope@1.1.7':
    resolution: {integrity: sha512-t2ODlkXBQyn7jkl6TNaw/MtVEVvIGelJDCG41Okq/KwUsJBwQ4XVZsHAVUkK4mBv3ewiAS3PGuUWuY2BoK4ZUw==}
    peerDependencies:
      '@types/react': '*'
      '@types/react-dom': '*'
      react: ^16.8 || ^17.0 || ^18.0 || ^19.0 || ^19.0.0-rc
      react-dom: ^16.8 || ^17.0 || ^18.0 || ^19.0 || ^19.0.0-rc
    peerDependenciesMeta:
      '@types/react':
        optional: true
      '@types/react-dom':
        optional: true

  '@radix-ui/react-id@1.1.1':
    resolution: {integrity: sha512-kGkGegYIdQsOb4XjsfM97rXsiHaBwco+hFI66oO4s9LU+PLAC5oJ7khdOVFxkhsmlbpUqDAvXw11CluXP+jkHg==}
    peerDependencies:
      '@types/react': '*'
      react: ^16.8 || ^17.0 || ^18.0 || ^19.0 || ^19.0.0-rc
    peerDependenciesMeta:
      '@types/react':
        optional: true

  '@radix-ui/react-label@2.1.7':
    resolution: {integrity: sha512-YT1GqPSL8kJn20djelMX7/cTRp/Y9w5IZHvfxQTVHrOqa2yMl7i/UfMqKRU5V7mEyKTrUVgJXhNQPVCG8PBLoQ==}
    peerDependencies:
      '@types/react': '*'
      '@types/react-dom': '*'
      react: ^16.8 || ^17.0 || ^18.0 || ^19.0 || ^19.0.0-rc
      react-dom: ^16.8 || ^17.0 || ^18.0 || ^19.0 || ^19.0.0-rc
    peerDependenciesMeta:
      '@types/react':
        optional: true
      '@types/react-dom':
        optional: true

  '@radix-ui/react-popper@1.2.7':
    resolution: {integrity: sha512-IUFAccz1JyKcf/RjB552PlWwxjeCJB8/4KxT7EhBHOJM+mN7LdW+B3kacJXILm32xawcMMjb2i0cIZpo+f9kiQ==}
    peerDependencies:
      '@types/react': '*'
      '@types/react-dom': '*'
      react: ^16.8 || ^17.0 || ^18.0 || ^19.0 || ^19.0.0-rc
      react-dom: ^16.8 || ^17.0 || ^18.0 || ^19.0 || ^19.0.0-rc
    peerDependenciesMeta:
      '@types/react':
        optional: true
      '@types/react-dom':
        optional: true

  '@radix-ui/react-portal@1.1.9':
    resolution: {integrity: sha512-bpIxvq03if6UNwXZ+HTK71JLh4APvnXntDc6XOX8UVq4XQOVl7lwok0AvIl+b8zgCw3fSaVTZMpAPPagXbKmHQ==}
    peerDependencies:
      '@types/react': '*'
      '@types/react-dom': '*'
      react: ^16.8 || ^17.0 || ^18.0 || ^19.0 || ^19.0.0-rc
      react-dom: ^16.8 || ^17.0 || ^18.0 || ^19.0 || ^19.0.0-rc
    peerDependenciesMeta:
      '@types/react':
        optional: true
      '@types/react-dom':
        optional: true

  '@radix-ui/react-presence@1.1.4':
    resolution: {integrity: sha512-ueDqRbdc4/bkaQT3GIpLQssRlFgWaL/U2z/S31qRwwLWoxHLgry3SIfCwhxeQNbirEUXFa+lq3RL3oBYXtcmIA==}
    peerDependencies:
      '@types/react': '*'
      '@types/react-dom': '*'
      react: ^16.8 || ^17.0 || ^18.0 || ^19.0 || ^19.0.0-rc
      react-dom: ^16.8 || ^17.0 || ^18.0 || ^19.0 || ^19.0.0-rc
    peerDependenciesMeta:
      '@types/react':
        optional: true
      '@types/react-dom':
        optional: true

  '@radix-ui/react-primitive@2.1.3':
    resolution: {integrity: sha512-m9gTwRkhy2lvCPe6QJp4d3G1TYEUHn/FzJUtq9MjH46an1wJU+GdoGC5VLof8RX8Ft/DlpshApkhswDLZzHIcQ==}
    peerDependencies:
      '@types/react': '*'
      '@types/react-dom': '*'
      react: ^16.8 || ^17.0 || ^18.0 || ^19.0 || ^19.0.0-rc
      react-dom: ^16.8 || ^17.0 || ^18.0 || ^19.0 || ^19.0.0-rc
    peerDependenciesMeta:
      '@types/react':
        optional: true
      '@types/react-dom':
        optional: true

  '@radix-ui/react-roving-focus@1.1.10':
    resolution: {integrity: sha512-dT9aOXUen9JSsxnMPv/0VqySQf5eDQ6LCk5Sw28kamz8wSOW2bJdlX2Bg5VUIIcV+6XlHpWTIuTPCf/UNIyq8Q==}
    peerDependencies:
      '@types/react': '*'
      '@types/react-dom': '*'
      react: ^16.8 || ^17.0 || ^18.0 || ^19.0 || ^19.0.0-rc
      react-dom: ^16.8 || ^17.0 || ^18.0 || ^19.0 || ^19.0.0-rc
    peerDependenciesMeta:
      '@types/react':
        optional: true
      '@types/react-dom':
        optional: true

  '@radix-ui/react-select@2.2.5':
    resolution: {integrity: sha512-HnMTdXEVuuyzx63ME0ut4+sEMYW6oouHWNGUZc7ddvUWIcfCva/AMoqEW/3wnEllriMWBa0RHspCYnfCWJQYmA==}
    peerDependencies:
      '@types/react': '*'
      '@types/react-dom': '*'
      react: ^16.8 || ^17.0 || ^18.0 || ^19.0 || ^19.0.0-rc
      react-dom: ^16.8 || ^17.0 || ^18.0 || ^19.0 || ^19.0.0-rc
    peerDependenciesMeta:
      '@types/react':
        optional: true
      '@types/react-dom':
        optional: true

  '@radix-ui/react-separator@1.1.7':
    resolution: {integrity: sha512-0HEb8R9E8A+jZjvmFCy/J4xhbXy3TV+9XSnGJ3KvTtjlIUy/YQ/p6UYZvi7YbeoeXdyU9+Y3scizK6hkY37baA==}
    peerDependencies:
      '@types/react': '*'
      '@types/react-dom': '*'
      react: ^16.8 || ^17.0 || ^18.0 || ^19.0 || ^19.0.0-rc
      react-dom: ^16.8 || ^17.0 || ^18.0 || ^19.0 || ^19.0.0-rc
    peerDependenciesMeta:
      '@types/react':
        optional: true
      '@types/react-dom':
        optional: true

  '@radix-ui/react-slot@1.2.3':
    resolution: {integrity: sha512-aeNmHnBxbi2St0au6VBVC7JXFlhLlOnvIIlePNniyUNAClzmtAUEY8/pBiK3iHjufOlwA+c20/8jngo7xcrg8A==}
    peerDependencies:
      '@types/react': '*'
      react: ^16.8 || ^17.0 || ^18.0 || ^19.0 || ^19.0.0-rc
    peerDependenciesMeta:
      '@types/react':
        optional: true

  '@radix-ui/react-tabs@1.1.12':
    resolution: {integrity: sha512-GTVAlRVrQrSw3cEARM0nAx73ixrWDPNZAruETn3oHCNP6SbZ/hNxdxp+u7VkIEv3/sFoLq1PfcHrl7Pnp0CDpw==}
    peerDependencies:
      '@types/react': '*'
      '@types/react-dom': '*'
      react: ^16.8 || ^17.0 || ^18.0 || ^19.0 || ^19.0.0-rc
      react-dom: ^16.8 || ^17.0 || ^18.0 || ^19.0 || ^19.0.0-rc
    peerDependenciesMeta:
      '@types/react':
        optional: true
      '@types/react-dom':
        optional: true

  '@radix-ui/react-use-callback-ref@1.1.1':
    resolution: {integrity: sha512-FkBMwD+qbGQeMu1cOHnuGB6x4yzPjho8ap5WtbEJ26umhgqVXbhekKUQO+hZEL1vU92a3wHwdp0HAcqAUF5iDg==}
    peerDependencies:
      '@types/react': '*'
      react: ^16.8 || ^17.0 || ^18.0 || ^19.0 || ^19.0.0-rc
    peerDependenciesMeta:
      '@types/react':
        optional: true

  '@radix-ui/react-use-controllable-state@1.2.2':
    resolution: {integrity: sha512-BjasUjixPFdS+NKkypcyyN5Pmg83Olst0+c6vGov0diwTEo6mgdqVR6hxcEgFuh4QrAs7Rc+9KuGJ9TVCj0Zzg==}
    peerDependencies:
      '@types/react': '*'
      react: ^16.8 || ^17.0 || ^18.0 || ^19.0 || ^19.0.0-rc
    peerDependenciesMeta:
      '@types/react':
        optional: true

  '@radix-ui/react-use-effect-event@0.0.2':
    resolution: {integrity: sha512-Qp8WbZOBe+blgpuUT+lw2xheLP8q0oatc9UpmiemEICxGvFLYmHm9QowVZGHtJlGbS6A6yJ3iViad/2cVjnOiA==}
    peerDependencies:
      '@types/react': '*'
      react: ^16.8 || ^17.0 || ^18.0 || ^19.0 || ^19.0.0-rc
    peerDependenciesMeta:
      '@types/react':
        optional: true

  '@radix-ui/react-use-escape-keydown@1.1.1':
    resolution: {integrity: sha512-Il0+boE7w/XebUHyBjroE+DbByORGR9KKmITzbR7MyQ4akpORYP/ZmbhAr0DG7RmmBqoOnZdy2QlvajJ2QA59g==}
    peerDependencies:
      '@types/react': '*'
      react: ^16.8 || ^17.0 || ^18.0 || ^19.0 || ^19.0.0-rc
    peerDependenciesMeta:
      '@types/react':
        optional: true

  '@radix-ui/react-use-layout-effect@1.1.1':
    resolution: {integrity: sha512-RbJRS4UWQFkzHTTwVymMTUv8EqYhOp8dOOviLj2ugtTiXRaRQS7GLGxZTLL1jWhMeoSCf5zmcZkqTl9IiYfXcQ==}
    peerDependencies:
      '@types/react': '*'
      react: ^16.8 || ^17.0 || ^18.0 || ^19.0 || ^19.0.0-rc
    peerDependenciesMeta:
      '@types/react':
        optional: true

  '@radix-ui/react-use-previous@1.1.1':
    resolution: {integrity: sha512-2dHfToCj/pzca2Ck724OZ5L0EVrr3eHRNsG/b3xQJLA2hZpVCS99bLAX+hm1IHXDEnzU6by5z/5MIY794/a8NQ==}
    peerDependencies:
      '@types/react': '*'
      react: ^16.8 || ^17.0 || ^18.0 || ^19.0 || ^19.0.0-rc
    peerDependenciesMeta:
      '@types/react':
        optional: true

  '@radix-ui/react-use-rect@1.1.1':
    resolution: {integrity: sha512-QTYuDesS0VtuHNNvMh+CjlKJ4LJickCMUAqjlE3+j8w+RlRpwyX3apEQKGFzbZGdo7XNG1tXa+bQqIE7HIXT2w==}
    peerDependencies:
      '@types/react': '*'
      react: ^16.8 || ^17.0 || ^18.0 || ^19.0 || ^19.0.0-rc
    peerDependenciesMeta:
      '@types/react':
        optional: true

  '@radix-ui/react-use-size@1.1.1':
    resolution: {integrity: sha512-ewrXRDTAqAXlkl6t/fkXWNAhFX9I+CkKlw6zjEwk86RSPKwZr3xpBRso655aqYafwtnbpHLj6toFzmd6xdVptQ==}
    peerDependencies:
      '@types/react': '*'
      react: ^16.8 || ^17.0 || ^18.0 || ^19.0 || ^19.0.0-rc
    peerDependenciesMeta:
      '@types/react':
        optional: true

  '@radix-ui/react-visually-hidden@1.2.3':
    resolution: {integrity: sha512-pzJq12tEaaIhqjbzpCuv/OypJY/BPavOofm+dbab+MHLajy277+1lLm6JFcGgF5eskJ6mquGirhXY2GD/8u8Ug==}
    peerDependencies:
      '@types/react': '*'
      '@types/react-dom': '*'
      react: ^16.8 || ^17.0 || ^18.0 || ^19.0 || ^19.0.0-rc
      react-dom: ^16.8 || ^17.0 || ^18.0 || ^19.0 || ^19.0.0-rc
    peerDependenciesMeta:
      '@types/react':
        optional: true
      '@types/react-dom':
        optional: true

  '@radix-ui/rect@1.1.1':
    resolution: {integrity: sha512-HPwpGIzkl28mWyZqG52jiqDJ12waP11Pa1lGoiyUkIEuMLBP0oeK/C89esbXrxsky5we7dfd8U58nm0SgAWpVw==}

  '@react-aria/focus@3.20.5':
    resolution: {integrity: sha512-JpFtXmWQ0Oca7FcvkqgjSyo6xEP7v3oQOLUId6o0xTvm4AD5W0mU2r3lYrbhsJ+XxdUUX4AVR5473sZZ85kU4A==}
    peerDependencies:
      react: ^16.8.0 || ^17.0.0-rc.1 || ^18.0.0 || ^19.0.0-rc.1
      react-dom: ^16.8.0 || ^17.0.0-rc.1 || ^18.0.0 || ^19.0.0-rc.1

  '@react-aria/interactions@3.25.3':
    resolution: {integrity: sha512-J1bhlrNtjPS/fe5uJQ+0c7/jiXniwa4RQlP+Emjfc/iuqpW2RhbF9ou5vROcLzWIyaW8tVMZ468J68rAs/aZ5A==}
    peerDependencies:
      react: ^16.8.0 || ^17.0.0-rc.1 || ^18.0.0 || ^19.0.0-rc.1
      react-dom: ^16.8.0 || ^17.0.0-rc.1 || ^18.0.0 || ^19.0.0-rc.1

  '@react-aria/ssr@3.9.9':
    resolution: {integrity: sha512-2P5thfjfPy/np18e5wD4WPt8ydNXhij1jwA8oehxZTFqlgVMGXzcWKxTb4RtJrLFsqPO7RUQTiY8QJk0M4Vy2g==}
    engines: {node: '>= 12'}
    peerDependencies:
      react: ^16.8.0 || ^17.0.0-rc.1 || ^18.0.0 || ^19.0.0-rc.1

  '@react-aria/utils@3.29.1':
    resolution: {integrity: sha512-yXMFVJ73rbQ/yYE/49n5Uidjw7kh192WNN9PNQGV0Xoc7EJUlSOxqhnpHmYTyO0EotJ8fdM1fMH8durHjUSI8g==}
    peerDependencies:
      react: ^16.8.0 || ^17.0.0-rc.1 || ^18.0.0 || ^19.0.0-rc.1
      react-dom: ^16.8.0 || ^17.0.0-rc.1 || ^18.0.0 || ^19.0.0-rc.1

  '@react-stately/flags@3.1.2':
    resolution: {integrity: sha512-2HjFcZx1MyQXoPqcBGALwWWmgFVUk2TuKVIQxCbRq7fPyWXIl6VHcakCLurdtYC2Iks7zizvz0Idv48MQ38DWg==}

  '@react-stately/utils@3.10.7':
    resolution: {integrity: sha512-cWvjGAocvy4abO9zbr6PW6taHgF24Mwy/LbQ4TC4Aq3tKdKDntxyD+sh7AkSRfJRT2ccMVaHVv2+FfHThd3PKQ==}
    peerDependencies:
      react: ^16.8.0 || ^17.0.0-rc.1 || ^18.0.0 || ^19.0.0-rc.1

  '@react-types/shared@3.30.0':
    resolution: {integrity: sha512-COIazDAx1ncDg046cTJ8SFYsX8aS3lB/08LDnbkH/SkdYrFPWDlXMrO/sUam8j1WWM+PJ+4d1mj7tODIKNiFog==}
    peerDependencies:
      react: ^16.8.0 || ^17.0.0-rc.1 || ^18.0.0 || ^19.0.0-rc.1

  '@remirror/core-constants@3.0.0':
    resolution: {integrity: sha512-42aWfPrimMfDKDi4YegyS7x+/0tlzaqwPQCULLanv3DMIlu96KTJR0fM5isWX2UViOqlGnX6YFgqWepcX+XMNg==}

  '@rolldown/pluginutils@1.0.0-beta.19':
    resolution: {integrity: sha512-3FL3mnMbPu0muGOCaKAhhFEYmqv9eTfPSJRJmANrCwtgK8VuxpsZDGK+m0LYAGoyO8+0j5uRe4PeyPDK1yA/hA==}

  '@rollup/rollup-android-arm-eabi@4.44.1':
    resolution: {integrity: sha512-JAcBr1+fgqx20m7Fwe1DxPUl/hPkee6jA6Pl7n1v2EFiktAHenTaXl5aIFjUIEsfn9w3HE4gK1lEgNGMzBDs1w==}
    cpu: [arm]
    os: [android]

  '@rollup/rollup-android-arm64@4.44.1':
    resolution: {integrity: sha512-RurZetXqTu4p+G0ChbnkwBuAtwAbIwJkycw1n6GvlGlBuS4u5qlr5opix8cBAYFJgaY05TWtM+LaoFggUmbZEQ==}
    cpu: [arm64]
    os: [android]

  '@rollup/rollup-darwin-arm64@4.44.1':
    resolution: {integrity: sha512-fM/xPesi7g2M7chk37LOnmnSTHLG/v2ggWqKj3CCA1rMA4mm5KVBT1fNoswbo1JhPuNNZrVwpTvlCVggv8A2zg==}
    cpu: [arm64]
    os: [darwin]

  '@rollup/rollup-darwin-x64@4.44.1':
    resolution: {integrity: sha512-gDnWk57urJrkrHQ2WVx9TSVTH7lSlU7E3AFqiko+bgjlh78aJ88/3nycMax52VIVjIm3ObXnDL2H00e/xzoipw==}
    cpu: [x64]
    os: [darwin]

  '@rollup/rollup-freebsd-arm64@4.44.1':
    resolution: {integrity: sha512-wnFQmJ/zPThM5zEGcnDcCJeYJgtSLjh1d//WuHzhf6zT3Md1BvvhJnWoy+HECKu2bMxaIcfWiu3bJgx6z4g2XA==}
    cpu: [arm64]
    os: [freebsd]

  '@rollup/rollup-freebsd-x64@4.44.1':
    resolution: {integrity: sha512-uBmIxoJ4493YATvU2c0upGz87f99e3wop7TJgOA/bXMFd2SvKCI7xkxY/5k50bv7J6dw1SXT4MQBQSLn8Bb/Uw==}
    cpu: [x64]
    os: [freebsd]

  '@rollup/rollup-linux-arm-gnueabihf@4.44.1':
    resolution: {integrity: sha512-n0edDmSHlXFhrlmTK7XBuwKlG5MbS7yleS1cQ9nn4kIeW+dJH+ExqNgQ0RrFRew8Y+0V/x6C5IjsHrJmiHtkxQ==}
    cpu: [arm]
    os: [linux]

  '@rollup/rollup-linux-arm-musleabihf@4.44.1':
    resolution: {integrity: sha512-8WVUPy3FtAsKSpyk21kV52HCxB+me6YkbkFHATzC2Yd3yuqHwy2lbFL4alJOLXKljoRw08Zk8/xEj89cLQ/4Nw==}
    cpu: [arm]
    os: [linux]

  '@rollup/rollup-linux-arm64-gnu@4.44.1':
    resolution: {integrity: sha512-yuktAOaeOgorWDeFJggjuCkMGeITfqvPgkIXhDqsfKX8J3jGyxdDZgBV/2kj/2DyPaLiX6bPdjJDTu9RB8lUPQ==}
    cpu: [arm64]
    os: [linux]

  '@rollup/rollup-linux-arm64-musl@4.44.1':
    resolution: {integrity: sha512-W+GBM4ifET1Plw8pdVaecwUgxmiH23CfAUj32u8knq0JPFyK4weRy6H7ooxYFD19YxBulL0Ktsflg5XS7+7u9g==}
    cpu: [arm64]
    os: [linux]

  '@rollup/rollup-linux-loongarch64-gnu@4.44.1':
    resolution: {integrity: sha512-1zqnUEMWp9WrGVuVak6jWTl4fEtrVKfZY7CvcBmUUpxAJ7WcSowPSAWIKa/0o5mBL/Ij50SIf9tuirGx63Ovew==}
    cpu: [loong64]
    os: [linux]

  '@rollup/rollup-linux-powerpc64le-gnu@4.44.1':
    resolution: {integrity: sha512-Rl3JKaRu0LHIx7ExBAAnf0JcOQetQffaw34T8vLlg9b1IhzcBgaIdnvEbbsZq9uZp3uAH+JkHd20Nwn0h9zPjA==}
    cpu: [ppc64]
    os: [linux]

  '@rollup/rollup-linux-riscv64-gnu@4.44.1':
    resolution: {integrity: sha512-j5akelU3snyL6K3N/iX7otLBIl347fGwmd95U5gS/7z6T4ftK288jKq3A5lcFKcx7wwzb5rgNvAg3ZbV4BqUSw==}
    cpu: [riscv64]
    os: [linux]

  '@rollup/rollup-linux-riscv64-musl@4.44.1':
    resolution: {integrity: sha512-ppn5llVGgrZw7yxbIm8TTvtj1EoPgYUAbfw0uDjIOzzoqlZlZrLJ/KuiE7uf5EpTpCTrNt1EdtzF0naMm0wGYg==}
    cpu: [riscv64]
    os: [linux]

  '@rollup/rollup-linux-s390x-gnu@4.44.1':
    resolution: {integrity: sha512-Hu6hEdix0oxtUma99jSP7xbvjkUM/ycke/AQQ4EC5g7jNRLLIwjcNwaUy95ZKBJJwg1ZowsclNnjYqzN4zwkAw==}
    cpu: [s390x]
    os: [linux]

  '@rollup/rollup-linux-x64-gnu@4.44.1':
    resolution: {integrity: sha512-EtnsrmZGomz9WxK1bR5079zee3+7a+AdFlghyd6VbAjgRJDbTANJ9dcPIPAi76uG05micpEL+gPGmAKYTschQw==}
    cpu: [x64]
    os: [linux]

  '@rollup/rollup-linux-x64-musl@4.44.1':
    resolution: {integrity: sha512-iAS4p+J1az6Usn0f8xhgL4PaU878KEtutP4hqw52I4IO6AGoyOkHCxcc4bqufv1tQLdDWFx8lR9YlwxKuv3/3g==}
    cpu: [x64]
    os: [linux]

  '@rollup/rollup-win32-arm64-msvc@4.44.1':
    resolution: {integrity: sha512-NtSJVKcXwcqozOl+FwI41OH3OApDyLk3kqTJgx8+gp6On9ZEt5mYhIsKNPGuaZr3p9T6NWPKGU/03Vw4CNU9qg==}
    cpu: [arm64]
    os: [win32]

  '@rollup/rollup-win32-ia32-msvc@4.44.1':
    resolution: {integrity: sha512-JYA3qvCOLXSsnTR3oiyGws1Dm0YTuxAAeaYGVlGpUsHqloPcFjPg+X0Fj2qODGLNwQOAcCiQmHub/V007kiH5A==}
    cpu: [ia32]
    os: [win32]

  '@rollup/rollup-win32-x64-msvc@4.44.1':
    resolution: {integrity: sha512-J8o22LuF0kTe7m+8PvW9wk3/bRq5+mRo5Dqo6+vXb7otCm3TPhYOJqOaQtGU9YMWQSL3krMnoOxMr0+9E6F3Ug==}
    cpu: [x64]
    os: [win32]

  '@scarf/scarf@1.4.0':
    resolution: {integrity: sha512-xxeapPiUXdZAE3che6f3xogoJPeZgig6omHEy1rIY5WVsB3H2BHNnZH+gHG6x91SCWyQCzWGsuL2Hh3ClO5/qQ==}

  '@segment/analytics-core@1.8.2':
    resolution: {integrity: sha512-5FDy6l8chpzUfJcNlIcyqYQq4+JTUynlVoCeCUuVz+l+6W0PXg+ljKp34R4yLVCcY5VVZohuW+HH0VLWdwYVAg==}

  '@segment/analytics-generic-utils@1.2.0':
    resolution: {integrity: sha512-DfnW6mW3YQOLlDQQdR89k4EqfHb0g/3XvBXkovH1FstUN93eL1kfW9CsDcVQyH3bAC5ZsFyjA/o/1Q2j0QeoWw==}

  '@segment/analytics-node@2.3.0':
    resolution: {integrity: sha512-fOXLL8uY0uAWw/sTLmezze80hj8YGgXXlAfvSS6TUmivk4D/SP0C0sxnbpFdkUzWg2zT64qWIZj26afEtSnxUA==}
    engines: {node: '>=20'}

  '@sentry-internal/tracing@7.120.3':
    resolution: {integrity: sha512-Ausx+Jw1pAMbIBHStoQ6ZqDZR60PsCByvHdw/jdH9AqPrNE9xlBSf9EwcycvmrzwyKspSLaB52grlje2cRIUMg==}
    engines: {node: '>=8'}

  '@sentry/core@7.120.3':
    resolution: {integrity: sha512-vyy11fCGpkGK3qI5DSXOjgIboBZTriw0YDx/0KyX5CjIjDDNgp5AGgpgFkfZyiYiaU2Ww3iFuKo4wHmBusz1uA==}
    engines: {node: '>=8'}

  '@sentry/integrations@7.120.3':
    resolution: {integrity: sha512-6i/lYp0BubHPDTg91/uxHvNui427df9r17SsIEXa2eKDwQ9gW2qRx5IWgvnxs2GV/GfSbwcx4swUB3RfEWrXrQ==}
    engines: {node: '>=8'}

  '@sentry/node@7.120.3':
    resolution: {integrity: sha512-t+QtekZedEfiZjbkRAk1QWJPnJlFBH/ti96tQhEq7wmlk3VszDXraZvLWZA0P2vXyglKzbWRGkT31aD3/kX+5Q==}
    engines: {node: '>=8'}

  '@sentry/types@7.120.3':
    resolution: {integrity: sha512-C4z+3kGWNFJ303FC+FxAd4KkHvxpNFYAFN8iMIgBwJdpIl25KZ8Q/VdGn0MLLUEHNLvjob0+wvwlcRBBNLXOow==}
    engines: {node: '>=8'}

  '@sentry/utils@7.120.3':
    resolution: {integrity: sha512-UDAOQJtJDxZHQ5Nm1olycBIsz2wdGX8SdzyGVHmD8EOQYAeDZQyIlQYohDe9nazdIOQLZCIc3fU0G9gqVLkaGQ==}
    engines: {node: '>=8'}

  '@stablelib/base64@1.0.1':
    resolution: {integrity: sha512-1bnPQqSxSuc3Ii6MhBysoWCg58j97aUjuCSZrGSmDxNqtytIi0k8utUenAwTZN4V5mXXYGsVUI9zeBqy+jBOSQ==}

  '@swc/helpers@0.5.17':
    resolution: {integrity: sha512-5IKx/Y13RsYd+sauPb2x+U/xZikHjolzfuDgTAl/Tdf3Q8rslRvC19NKDLgAJQ6wsqADk10ntlv08nPFw/gO/A==}

  '@tailwindcss/node@4.1.11':
    resolution: {integrity: sha512-yzhzuGRmv5QyU9qLNg4GTlYI6STedBWRE7NjxP45CsFYYq9taI0zJXZBMqIC/c8fViNLhmrbpSFS57EoxUmD6Q==}

  '@tailwindcss/oxide-android-arm64@4.1.11':
    resolution: {integrity: sha512-3IfFuATVRUMZZprEIx9OGDjG3Ou3jG4xQzNTvjDoKmU9JdmoCohQJ83MYd0GPnQIu89YoJqvMM0G3uqLRFtetg==}
    engines: {node: '>= 10'}
    cpu: [arm64]
    os: [android]

  '@tailwindcss/oxide-darwin-arm64@4.1.11':
    resolution: {integrity: sha512-ESgStEOEsyg8J5YcMb1xl8WFOXfeBmrhAwGsFxxB2CxY9evy63+AtpbDLAyRkJnxLy2WsD1qF13E97uQyP1lfQ==}
    engines: {node: '>= 10'}
    cpu: [arm64]
    os: [darwin]

  '@tailwindcss/oxide-darwin-x64@4.1.11':
    resolution: {integrity: sha512-EgnK8kRchgmgzG6jE10UQNaH9Mwi2n+yw1jWmof9Vyg2lpKNX2ioe7CJdf9M5f8V9uaQxInenZkOxnTVL3fhAw==}
    engines: {node: '>= 10'}
    cpu: [x64]
    os: [darwin]

  '@tailwindcss/oxide-freebsd-x64@4.1.11':
    resolution: {integrity: sha512-xdqKtbpHs7pQhIKmqVpxStnY1skuNh4CtbcyOHeX1YBE0hArj2romsFGb6yUmzkq/6M24nkxDqU8GYrKrz+UcA==}
    engines: {node: '>= 10'}
    cpu: [x64]
    os: [freebsd]

  '@tailwindcss/oxide-linux-arm-gnueabihf@4.1.11':
    resolution: {integrity: sha512-ryHQK2eyDYYMwB5wZL46uoxz2zzDZsFBwfjssgB7pzytAeCCa6glsiJGjhTEddq/4OsIjsLNMAiMlHNYnkEEeg==}
    engines: {node: '>= 10'}
    cpu: [arm]
    os: [linux]

  '@tailwindcss/oxide-linux-arm64-gnu@4.1.11':
    resolution: {integrity: sha512-mYwqheq4BXF83j/w75ewkPJmPZIqqP1nhoghS9D57CLjsh3Nfq0m4ftTotRYtGnZd3eCztgbSPJ9QhfC91gDZQ==}
    engines: {node: '>= 10'}
    cpu: [arm64]
    os: [linux]

  '@tailwindcss/oxide-linux-arm64-musl@4.1.11':
    resolution: {integrity: sha512-m/NVRFNGlEHJrNVk3O6I9ggVuNjXHIPoD6bqay/pubtYC9QIdAMpS+cswZQPBLvVvEF6GtSNONbDkZrjWZXYNQ==}
    engines: {node: '>= 10'}
    cpu: [arm64]
    os: [linux]

  '@tailwindcss/oxide-linux-x64-gnu@4.1.11':
    resolution: {integrity: sha512-YW6sblI7xukSD2TdbbaeQVDysIm/UPJtObHJHKxDEcW2exAtY47j52f8jZXkqE1krdnkhCMGqP3dbniu1Te2Fg==}
    engines: {node: '>= 10'}
    cpu: [x64]
    os: [linux]

  '@tailwindcss/oxide-linux-x64-musl@4.1.11':
    resolution: {integrity: sha512-e3C/RRhGunWYNC3aSF7exsQkdXzQ/M+aYuZHKnw4U7KQwTJotnWsGOIVih0s2qQzmEzOFIJ3+xt7iq67K/p56Q==}
    engines: {node: '>= 10'}
    cpu: [x64]
    os: [linux]

  '@tailwindcss/oxide-wasm32-wasi@4.1.11':
    resolution: {integrity: sha512-Xo1+/GU0JEN/C/dvcammKHzeM6NqKovG+6921MR6oadee5XPBaKOumrJCXvopJ/Qb5TH7LX/UAywbqrP4lax0g==}
    engines: {node: '>=14.0.0'}
    cpu: [wasm32]
    bundledDependencies:
      - '@napi-rs/wasm-runtime'
      - '@emnapi/core'
      - '@emnapi/runtime'
      - '@tybys/wasm-util'
      - '@emnapi/wasi-threads'
      - tslib

  '@tailwindcss/oxide-win32-arm64-msvc@4.1.11':
    resolution: {integrity: sha512-UgKYx5PwEKrac3GPNPf6HVMNhUIGuUh4wlDFR2jYYdkX6pL/rn73zTq/4pzUm8fOjAn5L8zDeHp9iXmUGOXZ+w==}
    engines: {node: '>= 10'}
    cpu: [arm64]
    os: [win32]

  '@tailwindcss/oxide-win32-x64-msvc@4.1.11':
    resolution: {integrity: sha512-YfHoggn1j0LK7wR82TOucWc5LDCguHnoS879idHekmmiR7g9HUtMw9MI0NHatS28u/Xlkfi9w5RJWgz2Dl+5Qg==}
    engines: {node: '>= 10'}
    cpu: [x64]
    os: [win32]

  '@tailwindcss/oxide@4.1.11':
    resolution: {integrity: sha512-Q69XzrtAhuyfHo+5/HMgr1lAiPP/G40OMFAnws7xcFEYqcypZmdW8eGXaOUIeOl1dzPJBPENXgbjsOyhg2nkrg==}
    engines: {node: '>= 10'}

  '@tailwindcss/vite@4.1.11':
    resolution: {integrity: sha512-RHYhrR3hku0MJFRV+fN2gNbDNEh3dwKvY8XJvTxCSXeMOsCRSr+uKvDWQcbizrHgjML6ZmTE5OwMrl5wKcujCw==}
    peerDependencies:
      vite: ^5.2.0 || ^6 || ^7

  '@tanstack/query-core@5.83.0':
    resolution: {integrity: sha512-0M8dA+amXUkyz5cVUm/B+zSk3xkQAcuXuz5/Q/LveT4ots2rBpPTZOzd7yJa2Utsf8D2Upl5KyjhHRY+9lB/XA==}

  '@tanstack/query-devtools@5.81.2':
    resolution: {integrity: sha512-jCeJcDCwKfoyyBXjXe9+Lo8aTkavygHHsUHAlxQKKaDeyT0qyQNLKl7+UyqYH2dDF6UN/14873IPBHchcsU+Zg==}

  '@tanstack/react-query-devtools@5.83.0':
    resolution: {integrity: sha512-yfp8Uqd3I1jgx8gl0lxbSSESu5y4MO2ThOPBnGNTYs0P+ZFu+E9g5IdOngyUGuo6Uz6Qa7p9TLdZEX3ntik2fQ==}
    peerDependencies:
      '@tanstack/react-query': ^5.83.0
      react: ^18 || ^19

  '@tanstack/react-query@5.83.0':
    resolution: {integrity: sha512-/XGYhZ3foc5H0VM2jLSD/NyBRIOK4q9kfeml4+0x2DlL6xVuAcVEW+hTlTapAmejObg0i3eNqhkr2dT+eciwoQ==}
    peerDependencies:
      react: ^18 || ^19

  '@tanstack/react-virtual@3.13.12':
    resolution: {integrity: sha512-Gd13QdxPSukP8ZrkbgS2RwoZseTTbQPLnQEn7HY/rqtM+8Zt95f7xKC7N0EsKs7aoz0WzZ+fditZux+F8EzYxA==}
    peerDependencies:
      react: ^16.8.0 || ^17.0.0 || ^18.0.0 || ^19.0.0
      react-dom: ^16.8.0 || ^17.0.0 || ^18.0.0 || ^19.0.0

  '@tanstack/virtual-core@3.13.12':
    resolution: {integrity: sha512-1YBOJfRHV4sXUmWsFSf5rQor4Ss82G8dQWLRbnk3GA4jeP8hQt1hxXh0tmflpC0dz3VgEv/1+qwPyLeWkQuPFA==}

  '@tiptap/core@3.0.3':
    resolution: {integrity: sha512-qY7XozM80v7wYFRwr+5C0ARv+AiujqRyknYKuXHGwBFrhnvmw58x+QEsp/khhkmlmYJBhQOcwXVl0hvsk76mGg==}
    peerDependencies:
      '@tiptap/pm': ^3.0.3

  '@tiptap/extension-blockquote@3.0.3':
    resolution: {integrity: sha512-OGskhF3GcNaA7i7H0CrU0wrFo7XT1hjXRDG4uqX5WrKh0AZgwHdYI7Axn2PyCgMXmsyqPKUaqaHGcZ7t2OTqCw==}
    peerDependencies:
      '@tiptap/core': ^3.0.3

  '@tiptap/extension-bold@3.0.3':
    resolution: {integrity: sha512-Nrx4lJLaVX/1+HLV9robt9o5HhSKXqSooqqAJxibAXIKbBjxORXg3/ytIsmUNCzs38G8HMAcyiM1mVI5P6BsxA==}
    peerDependencies:
      '@tiptap/core': ^3.0.3

  '@tiptap/extension-bubble-menu@3.0.3':
    resolution: {integrity: sha512-gewInJsxKDdM1TTitnAuZMSB8gvnxIr39JNodNWT31dwJEJVRhdaqEIEQVTBz0uVl5h+9cKoLwRsp2OCFUrefg==}
    peerDependencies:
      '@tiptap/core': ^3.0.3
      '@tiptap/pm': ^3.0.3

  '@tiptap/extension-bullet-list@3.0.3':
    resolution: {integrity: sha512-6j09X10EMD5A1l00EwZdLTGA5RQ0MxL1VCgAsUr7GMTHkIZ6VtV0URJY1a6fDEyaVh7UYW+Afzcmr7XFSTAh6Q==}
    peerDependencies:
      '@tiptap/extension-list': ^3.0.3

  '@tiptap/extension-code-block@3.0.3':
    resolution: {integrity: sha512-FNM49d2DsOJsSHqsMVZrgnHBy1KoJ4LS+N2dyegr7u6TCTFxApngUT9mxMXbfScMZd3aok+O4z1bXIQ7R/lExg==}
    peerDependencies:
      '@tiptap/core': ^3.0.3
      '@tiptap/pm': ^3.0.3

  '@tiptap/extension-code@3.0.3':
    resolution: {integrity: sha512-EvXIQhH83etd1cJwQn5JLXxYIyYHTY+/VcopWNYnZuIauEDk+GY8wOszvxkVCwfNNVKsomD7pZHCfDyfhPb5GA==}
    peerDependencies:
      '@tiptap/core': ^3.0.3

  '@tiptap/extension-document@3.0.3':
    resolution: {integrity: sha512-zzt40Z1gFbs1Vh8RNQcsNuVfxTS12LWPwDLhhGs0IfCx/YPZXtNekJjJSInRjYTBWa3h8PvbnGOYgmovHtDvIQ==}
    peerDependencies:
      '@tiptap/core': ^3.0.3

  '@tiptap/extension-dropcursor@3.0.3':
    resolution: {integrity: sha512-HfKUb5lz0yRT1CS66qk9u9/o1YRYgdIe2aa0G4wssIMzZKhGo7VO5vyIz6U8UTvdzUpo1v4VSpRpgVJ1hKl6/Q==}
    peerDependencies:
      '@tiptap/extensions': ^3.0.3

  '@tiptap/extension-floating-menu@3.0.3':
    resolution: {integrity: sha512-8Olx6ToF2WukktbCUUPm/2gbiA7OeEpY4lgQhWz3AKan1Dm33UyLlR+vy4SGjKDG0o0EaM+24nXIkMfm7VRL+Q==}
    peerDependencies:
      '@floating-ui/dom': ^1.0.0
      '@tiptap/core': ^3.0.3
      '@tiptap/pm': ^3.0.3

  '@tiptap/extension-gapcursor@3.0.3':
    resolution: {integrity: sha512-ZSKimV6F+QSODbNsL8NWteKLQrKrZVSZuOyE1MFdUHcB9mTtx9LP+tJPN7XZWnj+wm2IrcU9NFqKUjs7VQVceQ==}
    peerDependencies:
      '@tiptap/extensions': ^3.0.3

  '@tiptap/extension-hard-break@3.0.3':
    resolution: {integrity: sha512-/MHWhKCT8v7NHxK4xNX3OHqw6SXmQAp2xfKJztkffoJn+hJ5I1gRoXZO5+RwXG2J/nJXNu4W7EEAIvIbemVhRA==}
    peerDependencies:
      '@tiptap/core': ^3.0.3

  '@tiptap/extension-heading@3.0.3':
    resolution: {integrity: sha512-EkoY6NdgcuRiK+o58jw6wJkveAQl8buSVKnYsibCRn6Epu7hLC1AxhocH0HVfl3WmjaVkuyNo+5YvMjkcfDiKw==}
    peerDependencies:
      '@tiptap/core': ^3.0.3

  '@tiptap/extension-horizontal-rule@3.0.3':
    resolution: {integrity: sha512-H7pOyagr4/bDAjAVuLX9E+cuZ/WijMm6+VWtzB7RhIHc7fgXPTwCRUWn2Aosb4D7oMUvYatWpIlfukTplTkMtw==}
    peerDependencies:
      '@tiptap/core': ^3.0.3
      '@tiptap/pm': ^3.0.3

  '@tiptap/extension-italic@3.0.3':
    resolution: {integrity: sha512-fADRNbyXtZpJEVxxRua22I2T/O1WSEYagkz70Qrm3xe1bE5wLfkh0Myo9Gt0AEE6IhsaNhS+9LLM5BqX+nv/aQ==}
    peerDependencies:
      '@tiptap/core': ^3.0.3

  '@tiptap/extension-link@3.0.3':
    resolution: {integrity: sha512-QFlub/SLBKwAh7EjRX9zYkEfsIbht0n7eIRXJx0J9+b+RgrdJdSxCKSwkLET1PL9ZppDzOsrn8Lsav9ec1yGWw==}
    peerDependencies:
      '@tiptap/core': ^3.0.3
      '@tiptap/pm': ^3.0.3

  '@tiptap/extension-list-item@3.0.3':
    resolution: {integrity: sha512-HDPd54THjS2WyoSazRivfVqkaNHLiHt/4MjJ1LyfsQJdQKTs2zLItF8r8O9O7B0FWVnruNkK5TGrD2A+SVVJFg==}
    peerDependencies:
      '@tiptap/extension-list': ^3.0.3

  '@tiptap/extension-list-keymap@3.0.3':
    resolution: {integrity: sha512-k3jsA1MgZzy98VdGH9Hnki+FzRIMbKqtO9m3cr1lSZWH51acgEibKHY2f1YTnFjOQGSBv6Pb+Io8WrvSfkmhgw==}
    peerDependencies:
      '@tiptap/extension-list': ^3.0.3

  '@tiptap/extension-list@3.0.3':
    resolution: {integrity: sha512-1u88sOGd2Z30YfqZXKt6CjITNkFGDogJCzW44abf+pMYBFiYBZD79e3w05fWqvJYQ2GRob8UNkC82ZjqN88gdg==}
    peerDependencies:
      '@tiptap/core': ^3.0.3
      '@tiptap/pm': ^3.0.3

  '@tiptap/extension-ordered-list@3.0.3':
    resolution: {integrity: sha512-LFK1P4eWXWPmR4My6WEzG5mXtADaX5pkc/c1TJtz5/adDiC1pWHgarApQcSPgr5kGchGEbW7S4u6rEP0OdXVtA==}
    peerDependencies:
      '@tiptap/extension-list': ^3.0.3

  '@tiptap/extension-paragraph@3.0.3':
    resolution: {integrity: sha512-TbZE30uIkKYjKOCj9fFGXTM5lrbSZLh2gv8apNzfMEB0ZNRNmwcvfY+aN6a9uGtY5NgUF3V29BWJw9JIeGULSQ==}
    peerDependencies:
      '@tiptap/core': ^3.0.3

  '@tiptap/extension-strike@3.0.3':
    resolution: {integrity: sha512-AOWqmD0JEBQJnFhvlqdcKqi5r5x5RKHNuCNN0CL+4q075Qbuqz1tOslboP+Pq35j865XNCxmXlHxxY7xws/U/Q==}
    peerDependencies:
      '@tiptap/core': ^3.0.3

  '@tiptap/extension-text-align@3.0.3':
    resolution: {integrity: sha512-gXGzgDuBz2Vgjiq8lrO51CSsVJEfnQGdV5S2v3f/9cKhfK/IPnKYzf06EGMKJ9dUCm6p7/w1obew+vaX5v/+Qg==}
    peerDependencies:
      '@tiptap/core': ^3.0.3

  '@tiptap/extension-text@3.0.3':
    resolution: {integrity: sha512-0V9wuvAniCmhlX970sAr46dGpFCVj9awlgyiKtG0ZhR1H0lQwc+L3V05B9MiKT/WRe9qUhAYPjRLtroSGYJNQw==}
    peerDependencies:
      '@tiptap/core': ^3.0.3

  '@tiptap/extension-underline@3.0.3':
    resolution: {integrity: sha512-H0r6jlCblZ2Jfhz3Tk9yfXPlV71ZPeBz6SC5lNWIFx9Yrx/+3dmucfbnj66WZCoYdHaY5jjUoHIv8m9d6BTchQ==}
    peerDependencies:
      '@tiptap/core': ^3.0.3

  '@tiptap/extensions@3.0.3':
    resolution: {integrity: sha512-lNrXNsYzhqDhP+eXkSceXRAPW2IqgkN6qSF0Gukwh9eO2x2M6A/ofzHen+TsrpaeeKiKl5+Ix56PUyOdbIP5Fw==}
    peerDependencies:
      '@tiptap/core': ^3.0.3
      '@tiptap/pm': ^3.0.3

  '@tiptap/pm@3.0.3':
    resolution: {integrity: sha512-gK1B+ZqG+tq1lQwTOblnIJ7uPdxulwD8CsrTwC1l1d80GkfYVJUpYICuXPZzL3hFTKqTYh0rAchkdWCqD8ikng==}

  '@tiptap/react@3.0.3':
    resolution: {integrity: sha512-UlbBWW4sGHAYf0PNhyt1JB3gzJAHAMpqjoFz/Ph5SGFcb0ggEP/hka8sgQ7vxDUZw84YlUT7hx3CIjzccTAHsg==}
    peerDependencies:
      '@tiptap/core': ^3.0.3
      '@tiptap/pm': ^3.0.3
      react: ^17.0.0 || ^18.0.0 || ^19.0.0
      react-dom: ^17.0.0 || ^18.0.0 || ^19.0.0

  '@tiptap/starter-kit@3.0.3':
    resolution: {integrity: sha512-jJXPRn1rx5pmmACaQ0vEnLmrd6AnTaMRNbDrvk5DwjcZycyWChHGW5kPyUJQRcPH05yPXohQhuIYk3o2QdO4xg==}

  '@tootallnate/once@2.0.0':
    resolution: {integrity: sha512-XCuKFP5PS55gnMVu3dty8KPatLqUoy/ZYzDzAGCQ8JNFCkLXzmI7vNHCR+XpbZaMWQK/vQubr7PkYq8g470J/A==}
    engines: {node: '>= 10'}

  '@trpc/client@11.4.3':
    resolution: {integrity: sha512-i2suttUCfColktXT8bqex5kHW5jpT15nwUh0hGSDiW1keN621kSUQKcLJ095blqQAUgB+lsmgSqSMmB4L9shQQ==}
    peerDependencies:
      '@trpc/server': 11.4.3
      typescript: '>=5.7.2'

  '@trpc/server@11.4.3':
    resolution: {integrity: sha512-wnWq3wiLlMOlYkaIZz+qbuYA5udPTLS4GVVRyFkr6aT83xpdCHyVtURT+u4hSoIrOXQM9OPCNXSXsAujWZDdaw==}
    peerDependencies:
      typescript: '>=5.7.2'

  '@types/babel__core@7.20.5':
    resolution: {integrity: sha512-qoQprZvz5wQFJwMDqeseRXWv3rqMvhgpbXFfVyWhbx9X47POIA6i/+dXefEmZKoAgOaTdaIgNSMqMIU61yRyzA==}

  '@types/babel__generator@7.27.0':
    resolution: {integrity: sha512-ufFd2Xi92OAVPYsy+P4n7/U7e68fex0+Ee8gSG9KX7eo084CWiQ4sdxktvdl0bOPupXtVJPY19zk6EwWqUQ8lg==}

  '@types/babel__template@7.4.4':
    resolution: {integrity: sha512-h/NUaSyG5EyxBIp8YRxo4RMe2/qQgvyowRwVMzhYhBCONbW8PUsg4lkFMrhgZhUe5z3L3MiLDuvyJ/CaPa2A8A==}

  '@types/babel__traverse@7.20.7':
    resolution: {integrity: sha512-dkO5fhS7+/oos4ciWxyEyjWe48zmG6wbCheo/G2ZnHx4fs3EU6YC6UM8rk56gAjNJ9P3MTH2jo5jb92/K6wbng==}

  '@types/body-parser@1.19.6':
    resolution: {integrity: sha512-HLFeCYgz89uk22N5Qg3dvGvsv46B8GLvKKo1zKG4NybA8U2DiEO3w9lqGg29t/tfLRJpJ6iQxnVw4OnB7MoM9g==}

  '@types/caseless@0.12.5':
    resolution: {integrity: sha512-hWtVTC2q7hc7xZ/RLbxapMvDMgUnDvKvMOpKal4DrMyfGBUfB1oKaZlIRr6mJL+If3bAP6sV/QneGzF6tJjZDg==}

  '@types/connect@3.4.38':
    resolution: {integrity: sha512-K6uROf1LD88uDQqJCktA4yzL1YYAK6NgfsI0v/mTgyPKWsX1CnJ0XPSDhViejru1GcRkLWb8RlzFYJRqGUbaug==}

  '@types/debug@4.1.12':
    resolution: {integrity: sha512-vIChWdVG3LG1SMxEvI/AK+FWJthlrqlTu7fbrlywTkkaONwk/UAGaULXRlf8vkzFBLVm0zkMdCquhL5aOjhXPQ==}

  '@types/estree-jsx@1.0.5':
    resolution: {integrity: sha512-52CcUVNFyfb1A2ALocQw/Dd1BQFNmSdkuC3BkZ6iqhdMfQz7JWOFRuJFloOzjk+6WijU56m9oKXFAXc7o3Towg==}

  '@types/estree@1.0.8':
    resolution: {integrity: sha512-dWHzHa2WqEXI/O1E9OjrocMTKJl2mSrEolh1Iomrv6U+JuNwaHXsXx9bLu5gG7BUWFIN0skIQJQ/L1rIex4X6w==}

  '@types/express-serve-static-core@4.19.6':
    resolution: {integrity: sha512-N4LZ2xG7DatVqhCZzOGb1Yi5lMbXSZcmdLDe9EzSndPV2HpWYWzRbaerl2n27irrm94EPpprqa8KpskPT085+A==}

  '@types/express@4.17.23':
    resolution: {integrity: sha512-Crp6WY9aTYP3qPi2wGDo9iUe/rceX01UMhnF1jmwDcKCFM6cx7YhGP/Mpr3y9AASpfHixIG0E6azCcL5OcDHsQ==}

  '@types/hast@2.3.10':
    resolution: {integrity: sha512-McWspRw8xx8J9HurkVBfYj0xKoE25tOFlHGdx4MJ5xORQrMGZNqJhVQWaIbm6Oyla5kYOXtDiopzKRJzEOkwJw==}

  '@types/hast@3.0.4':
    resolution: {integrity: sha512-WPs+bbQw5aCj+x6laNGWLH3wviHtoCv/P3+otBhbOhJgG8qtpdAMlTCxLtsTWA7LH1Oh/bFCHsBn0TPS5m30EQ==}

  '@types/http-errors@2.0.5':
    resolution: {integrity: sha512-r8Tayk8HJnX0FztbZN7oVqGccWgw98T/0neJphO91KkmOzug1KkofZURD4UaD5uH8AqcFLfdPErnBod0u71/qg==}

  '@types/json-schema@7.0.15':
    resolution: {integrity: sha512-5+fP8P8MFNC+AyZCDxrB2pkZFPGzqQWUzpSeuuVLvm8VMcorNYavBqoFcxK8bQz4Qsbn4oUEEem4wDLfcysGHA==}

  '@types/jsonwebtoken@9.0.10':
    resolution: {integrity: sha512-asx5hIG9Qmf/1oStypjanR7iKTv0gXQ1Ov/jfrX6kS/EO0OFni8orbmGCn0672NHR3kXHwpAwR+B368ZGN/2rA==}

  '@types/katex@0.16.7':
    resolution: {integrity: sha512-HMwFiRujE5PjrgwHQ25+bsLJgowjGjm5Z8FVSf0N6PwgJrwxH0QxzHYDcKsTfV3wva0vzrpqMTJS2jXPr5BMEQ==}

  '@types/linkify-it@5.0.0':
    resolution: {integrity: sha512-sVDA58zAw4eWAffKOaQH5/5j3XeayukzDk+ewSsnv3p4yJEZHCCzMDiZM8e0OUrRvmpGZ85jf4yDHkHsgBNr9Q==}

  '@types/long@4.0.2':
    resolution: {integrity: sha512-MqTGEo5bj5t157U6fA/BiDynNkn0YknVdh48CMPkTSpFTVmvao5UQmm7uEF6xBEo7qIMAlY/JSleYaE6VOdpaA==}

  '@types/markdown-it@14.1.2':
    resolution: {integrity: sha512-promo4eFwuiW+TfGxhi+0x3czqTYJkG8qB17ZUJiVF10Xm7NLVRSLUsfRTU/6h1e24VvRnXCx+hG7li58lkzog==}

  '@types/mdast@3.0.15':
    resolution: {integrity: sha512-LnwD+mUEfxWMa1QpDraczIn6k0Ee3SMicuYSSzS6ZYl2gKS09EClnJYGd8Du6rfc5r/GZEk5o1mRb8TaTj03sQ==}

  '@types/mdast@4.0.4':
    resolution: {integrity: sha512-kGaNbPh1k7AFzgpud/gMdvIm5xuECykRR+JnWKQno9TAXVa6WIVCGTPvYGekIDL4uwCZQSYbUxNBSb1aUo79oA==}

  '@types/mdurl@2.0.0':
    resolution: {integrity: sha512-RGdgjQUZba5p6QEFAVx2OGb8rQDL/cPRG7GiedRzMcJ1tYnUANBncjbSB1NRGwbvjcPeikRABz2nshyPk1bhWg==}

  '@types/mime@1.3.5':
    resolution: {integrity: sha512-/pyBZWSLD2n0dcHE3hq8s8ZvcETHtEuF+3E7XVt0Ig2nvsVQXdghHVcEkIWjy9A0wKfTn97a/PSDYohKIlnP/w==}

  '@types/ms@2.1.0':
    resolution: {integrity: sha512-GsCCIZDE/p3i96vtEqx+7dBUGXrc7zeSK3wwPHIaRThS+9OhWIXRqzs4d6k1SVU8g91DrNRWxWUGhp5KXQb2VA==}

  '@types/node@22.16.0':
    resolution: {integrity: sha512-B2egV9wALML1JCpv3VQoQ+yesQKAmNMBIAY7OteVrikcOcAkWm+dGL6qpeCktPjAv6N1JLnhbNiqS35UpFyBsQ==}

  '@types/prismjs@1.26.5':
    resolution: {integrity: sha512-AUZTa7hQ2KY5L7AmtSiqxlhWxb4ina0yd8hNbl4TWuqnv/pFP0nDMb3YrfSBf4hJVGLh2YEIBfKaBW/9UEl6IQ==}

  '@types/prop-types@15.7.15':
    resolution: {integrity: sha512-F6bEyamV9jKGAFBEmlQnesRPGOQqS2+Uwi0Em15xenOxHaf2hv6L8YCVn3rPdPJOiJfPiCnLIRyvwVaqMY3MIw==}

  '@types/qs@6.14.0':
    resolution: {integrity: sha512-eOunJqu0K1923aExK6y8p6fsihYEn/BYuQ4g0CxAAgFc4b/ZLN4CrsRZ55srTdqoiLzU2B2evC+apEIxprEzkQ==}

  '@types/range-parser@1.2.7':
    resolution: {integrity: sha512-hKormJbkJqzQGhziax5PItDUTMAM9uE2XXQmM37dyd4hVM+5aVl7oVxMVUiVQn2oCQFN/LKCZdvSM0pFRqbSmQ==}

  '@types/react-dom@19.1.6':
    resolution: {integrity: sha512-4hOiT/dwO8Ko0gV1m/TJZYk3y0KBnY9vzDh7W+DH17b2HFSOGgdj33dhihPeuy3l0q23+4e+hoXHV6hCC4dCXw==}
    peerDependencies:
      '@types/react': ^19.0.0

  '@types/react@19.1.8':
    resolution: {integrity: sha512-AwAfQ2Wa5bCx9WP8nZL2uMZWod7J7/JSplxbTmBQ5ms6QpqNYm672H0Vu9ZVKVngQ+ii4R/byguVEUZQyeg44g==}

  '@types/request@2.48.12':
    resolution: {integrity: sha512-G3sY+NpsA9jnwm0ixhAFQSJ3Q9JkpLZpJbI3GMv0mIAT0y3mRabYeINzal5WOChIiaTEGQYlHOKgkaM9EisWHw==}

  '@types/send@0.17.5':
    resolution: {integrity: sha512-z6F2D3cOStZvuk2SaP6YrwkNO65iTZcwA2ZkSABegdkAh/lf+Aa/YQndZVfmEXT5vgAp6zv06VQ3ejSVjAny4w==}

  '@types/serve-static@1.15.8':
    resolution: {integrity: sha512-roei0UY3LhpOJvjbIP6ZZFngyLKl5dskOtDhxY5THRSpO+ZI+nzJ+m5yUMzGrp89YRa7lvknKkMYjqQFGwA7Sg==}

  '@types/tough-cookie@4.0.5':
    resolution: {integrity: sha512-/Ad8+nIOV7Rl++6f1BdKxFSMgmoqEoYbHRpPcx3JEfv8VRsQe9Z4mCXeJBzxs7mbHY/XOZZuXlRNfhpVPbs6ZA==}

  '@types/unist@2.0.11':
    resolution: {integrity: sha512-CmBKiL6NNo/OqgmMn95Fk9Whlp2mtvIv+KNpQKN2F4SjvrEesubTRWGYSg+BnWZOnlCaSTU1sMpsBOzgbYhnsA==}

  '@types/unist@3.0.3':
    resolution: {integrity: sha512-ko/gIFJRv177XgZsZcBwnqJN5x/Gien8qNOn0D5bQU/zAzVf9Zt3BlcUiLqhV9y4ARk0GbT3tnUiPNgnTXzc/Q==}

  '@types/use-sync-external-store@0.0.6':
    resolution: {integrity: sha512-zFDAD+tlpf2r4asuHEj0XH6pY6i0g5NeAHPn+15wk3BV6JA69eERFXC1gyGThDkVa1zCyKr5jox1+2LbV/AMLg==}

  '@typescript-eslint/eslint-plugin@8.35.1':
    resolution: {integrity: sha512-9XNTlo7P7RJxbVeICaIIIEipqxLKguyh+3UbXuT2XQuFp6d8VOeDEGuz5IiX0dgZo8CiI6aOFLg4e8cF71SFVg==}
    engines: {node: ^18.18.0 || ^20.9.0 || >=21.1.0}
    peerDependencies:
      '@typescript-eslint/parser': ^8.35.1
      eslint: ^8.57.0 || ^9.0.0
      typescript: '>=4.8.4 <5.9.0'

  '@typescript-eslint/parser@8.35.1':
    resolution: {integrity: sha512-3MyiDfrfLeK06bi/g9DqJxP5pV74LNv4rFTyvGDmT3x2p1yp1lOd+qYZfiRPIOf/oON+WRZR5wxxuF85qOar+w==}
    engines: {node: ^18.18.0 || ^20.9.0 || >=21.1.0}
    peerDependencies:
      eslint: ^8.57.0 || ^9.0.0
      typescript: '>=4.8.4 <5.9.0'

  '@typescript-eslint/project-service@8.35.1':
    resolution: {integrity: sha512-VYxn/5LOpVxADAuP3NrnxxHYfzVtQzLKeldIhDhzC8UHaiQvYlXvKuVho1qLduFbJjjy5U5bkGwa3rUGUb1Q6Q==}
    engines: {node: ^18.18.0 || ^20.9.0 || >=21.1.0}
    peerDependencies:
      typescript: '>=4.8.4 <5.9.0'

  '@typescript-eslint/scope-manager@8.35.1':
    resolution: {integrity: sha512-s/Bpd4i7ht2934nG+UoSPlYXd08KYz3bmjLEb7Ye1UVob0d1ENiT3lY8bsCmik4RqfSbPw9xJJHbugpPpP5JUg==}
    engines: {node: ^18.18.0 || ^20.9.0 || >=21.1.0}

  '@typescript-eslint/tsconfig-utils@8.35.1':
    resolution: {integrity: sha512-K5/U9VmT9dTHoNowWZpz+/TObS3xqC5h0xAIjXPw+MNcKV9qg6eSatEnmeAwkjHijhACH0/N7bkhKvbt1+DXWQ==}
    engines: {node: ^18.18.0 || ^20.9.0 || >=21.1.0}
    peerDependencies:
      typescript: '>=4.8.4 <5.9.0'

  '@typescript-eslint/type-utils@8.35.1':
    resolution: {integrity: sha512-HOrUBlfVRz5W2LIKpXzZoy6VTZzMu2n8q9C2V/cFngIC5U1nStJgv0tMV4sZPzdf4wQm9/ToWUFPMN9Vq9VJQQ==}
    engines: {node: ^18.18.0 || ^20.9.0 || >=21.1.0}
    peerDependencies:
      eslint: ^8.57.0 || ^9.0.0
      typescript: '>=4.8.4 <5.9.0'

  '@typescript-eslint/types@8.35.1':
    resolution: {integrity: sha512-q/O04vVnKHfrrhNAscndAn1tuQhIkwqnaW+eu5waD5IPts2eX1dgJxgqcPx5BX109/qAz7IG6VrEPTOYKCNfRQ==}
    engines: {node: ^18.18.0 || ^20.9.0 || >=21.1.0}

  '@typescript-eslint/typescript-estree@8.35.1':
    resolution: {integrity: sha512-Vvpuvj4tBxIka7cPs6Y1uvM7gJgdF5Uu9F+mBJBPY4MhvjrjWGK4H0lVgLJd/8PWZ23FTqsaJaLEkBCFUk8Y9g==}
    engines: {node: ^18.18.0 || ^20.9.0 || >=21.1.0}
    peerDependencies:
      typescript: '>=4.8.4 <5.9.0'

  '@typescript-eslint/utils@8.35.1':
    resolution: {integrity: sha512-lhnwatFmOFcazAsUm3ZnZFpXSxiwoa1Lj50HphnDe1Et01NF4+hrdXONSUHIcbVu2eFb1bAf+5yjXkGVkXBKAQ==}
    engines: {node: ^18.18.0 || ^20.9.0 || >=21.1.0}
    peerDependencies:
      eslint: ^8.57.0 || ^9.0.0
      typescript: '>=4.8.4 <5.9.0'

  '@typescript-eslint/visitor-keys@8.35.1':
    resolution: {integrity: sha512-VRwixir4zBWCSTP/ljEo091lbpypz57PoeAQ9imjG+vbeof9LplljsL1mos4ccG6H9IjfrVGM359RozUnuFhpw==}
    engines: {node: ^18.18.0 || ^20.9.0 || >=21.1.0}

  '@ungap/structured-clone@1.3.0':
    resolution: {integrity: sha512-WmoN8qaIAo7WTYWbAZuG8PYEhn5fkz7dZrqTBZ7dtt//lL2Gwms1IcnQ5yHqjDfX8Ft5j4YzDM23f87zBfDe9g==}

  '@urql/core@5.2.0':
    resolution: {integrity: sha512-/n0ieD0mvvDnVAXEQgX/7qJiVcvYvNkOHeBvkwtylfjydar123caCXcl58PXFY11oU1oquJocVXHxLAbtv4x1A==}

  '@vitejs/plugin-react@4.6.0':
    resolution: {integrity: sha512-5Kgff+m8e2PB+9j51eGHEpn5kUzRKH2Ry0qGoe8ItJg7pqnkPrYPkDQZGgGmTa0EGarHrkjLvOdU3b1fzI8otQ==}
    engines: {node: ^14.18.0 || >=16.0.0}
    peerDependencies:
      vite: ^4.2.0 || ^5.0.0 || ^6.0.0 || ^7.0.0-beta.0

  abort-controller@3.0.0:
    resolution: {integrity: sha512-h8lQ8tacZYnR3vNQTgibj+tODHI5/+l06Au2Pcriv/Gmet0eaj4TwWH41sO9wnHDiQsEj19q0drzdWdeAHtweg==}
    engines: {node: '>=6.5'}

  accepts@1.3.8:
    resolution: {integrity: sha512-PYAthTa2m2VKxuvSD3DPC/Gy+U+sOA1LAuT8mkmRuvw+NACSaeXEQ+NHcVF7rONl6qcaxV3Uuemwawk+7+SJLw==}
    engines: {node: '>= 0.6'}

  acorn-jsx@5.3.2:
    resolution: {integrity: sha512-rq9s+JNhf0IChjtDXxllJ7g41oZk5SlXtp0LHwyA5cejwn7vKmKp4pPri6YEePv2PU65sAsegbXtIinmDFDXgQ==}
    peerDependencies:
      acorn: ^6.0.0 || ^7.0.0 || ^8.0.0

  acorn@8.15.0:
    resolution: {integrity: sha512-NZyJarBfL7nWwIq+FDL6Zp/yHEhePMNnnJ0y3qfieCrmNvYct8uvtiV41UvlSe6apAfk0fY1FbWx+NwfmpvtTg==}
    engines: {node: '>=0.4.0'}
    hasBin: true

  agent-base@6.0.2:
    resolution: {integrity: sha512-RZNwNclF7+MS/8bDg70amg32dyeZGZxiDuQmZxKLAlQjr3jGyLx+4Kkk58UO7D2QdgFIQCovuSuZESne6RG6XQ==}
    engines: {node: '>= 6.0.0'}

  agent-base@7.1.4:
    resolution: {integrity: sha512-MnA+YT8fwfJPgBx3m60MNqakm30XOkyIoH1y6huTQvC0PwZG7ki8NacLBcrPbNoo8vEZy7Jpuk7+jMO+CUovTQ==}
    engines: {node: '>= 14'}

  ajv-formats@3.0.1:
    resolution: {integrity: sha512-8iUql50EUR+uUcdRQ3HDqa6EVyo3docL8g5WJ3FNcWmu62IbkGUue/pEyLBW8VGKKucTPgqeks4fIU1DA4yowQ==}
    peerDependencies:
      ajv: ^8.0.0
    peerDependenciesMeta:
      ajv:
        optional: true

  ajv@6.12.6:
    resolution: {integrity: sha512-j3fVLgvTo527anyYyJOGTYJbG+vnnQYvE0m5mmkc1TK+nxAppkCLMIL0aZ4dblVCNoGShhm+kzE4ZUykBoMg4g==}

  ajv@8.17.1:
    resolution: {integrity: sha512-B/gBuNg5SiMTrPkC+A2+cW0RszwxYmn6VYxB/inlBStS5nx6xHIt/ehKRhIMhqusl7a8LjQoZnjCs5vhwxOQ1g==}

  ansi-escapes@4.3.2:
    resolution: {integrity: sha512-gKXj5ALrKWQLsYG9jlTRmR/xKluxHV+Z9QEwNIgCfM1/uwPMCuzVVnh5mwTd+OuBZcwSIMbqssNWRm1lE51QaQ==}
    engines: {node: '>=8'}

  ansi-regex@5.0.1:
    resolution: {integrity: sha512-quJQXlTSUGL2LH9SUXo8VwsY4soanhgo6LNSm84E1LBcE8s3O0wpdiRzyR9z/ZZJMlMWv37qOOb9pdJlMUEKFQ==}
    engines: {node: '>=8'}

  ansi-regex@6.1.0:
    resolution: {integrity: sha512-7HSX4QQb4CspciLpVFwyRe79O3xsIZDDLER21kERQ71oaPodF8jL725AgJMFAYbooIqolJoRLuM81SpeUkpkvA==}
    engines: {node: '>=12'}

  ansi-styles@3.2.1:
    resolution: {integrity: sha512-VT0ZI6kZRdTh8YyJw3SMbYm/u+NqfsAxEpWO0Pf9sq8/e94WxxOpPKx9FR1FlyCtOVDNOQ+8ntlqFxiRc+r5qA==}
    engines: {node: '>=4'}

  ansi-styles@4.3.0:
    resolution: {integrity: sha512-zbB9rCJAT1rbjiVDb2hqKFHNYLxgtk8NURxZ3IZwD3F6NtxbXZQCnnSi1Lkx+IDohdPlFp222wVALIheZJQSEg==}
    engines: {node: '>=8'}

  ansis@3.17.0:
    resolution: {integrity: sha512-0qWUglt9JEqLFr3w1I1pbrChn1grhaiAR2ocX1PP/flRmxgtwTzPFFFnfIlD6aMOLQZgSuCRlidD70lvx8yhzg==}
    engines: {node: '>=14'}

  argparse@2.0.1:
    resolution: {integrity: sha512-8+9WqebbFzpX9OR+Wa6O29asIogeRMzcGtAINdpMHHyAg10f05aSFVBbcEqGf/PXw1EjAZ+q2/bEBg3DvurK3Q==}

  aria-hidden@1.2.6:
    resolution: {integrity: sha512-ik3ZgC9dY/lYVVM++OISsaYDeg1tb0VtP5uL3ouh1koGOaUMDPpbFIei4JkFimWUFPn90sbMNMXQAIVOlnYKJA==}
    engines: {node: '>=10'}

  array-buffer-byte-length@1.0.2:
    resolution: {integrity: sha512-LHE+8BuR7RYGDKvnrmcuSq3tDcKv9OFEXQt/HpbZhY7V6h0zlUXutnAD82GiFx9rdieCMjkvtcsPqBwgUl1Iiw==}
    engines: {node: '>= 0.4'}

  array-flatten@1.1.1:
    resolution: {integrity: sha512-PCVAQswWemu6UdxsDFFX/+gVeYqKAod3D3UVm91jHwynguOwAvYPhx8nNlM++NqRcK6CxxpUafjmhIdKiHibqg==}

  arraybuffer.prototype.slice@1.0.4:
    resolution: {integrity: sha512-BNoCY6SXXPQ7gF2opIP4GBE+Xw7U+pHMYKuzjgCN3GwiaIR09UUeKfheyIry77QtrCBlC0KK0q5/TER/tYh3PQ==}
    engines: {node: '>= 0.4'}

  arrify@2.0.1:
    resolution: {integrity: sha512-3duEwti880xqi4eAMN8AyR4a0ByT90zoYdLlevfrvU43vb0YZwZVfxOgxWrLXXXpyugL0hNZc9G6BiB5B3nUug==}
    engines: {node: '>=8'}

  async-function@1.0.0:
    resolution: {integrity: sha512-hsU18Ae8CDTR6Kgu9DYf0EbCr/a5iGL0rytQDobUcdpYOKokk8LEjVphnXkDkgpi0wYVsqrXuP0bZxJaTqdgoA==}
    engines: {node: '>= 0.4'}

  async-retry@1.3.3:
    resolution: {integrity: sha512-wfr/jstw9xNi/0teMHrRW7dsz3Lt5ARhYNZ2ewpadnhaIp5mbALhOAP+EAdsC7t4Z6wqsDVv9+W6gm1Dk9mEyw==}

  async@3.2.6:
    resolution: {integrity: sha512-htCUDlxyyCLMgaM3xXg0C0LW2xqfuQ6p05pCEIsXuyQ+a1koYKTuBMzRNwmybfLgvJDMd0r1LTn4+E0Ti6C2AA==}

  asynckit@0.4.0:
    resolution: {integrity: sha512-Oei9OH4tRh0YqU3GxhX79dM/mwVgvbZJaSNaRk+bshkj0S5cfHcgYakreBjrHwatXKbz+IoIdYLxrKim2MjW0Q==}

  atomically@2.0.3:
    resolution: {integrity: sha512-kU6FmrwZ3Lx7/7y3hPS5QnbJfaohcIul5fGqf7ok+4KklIEk9tJ0C2IQPdacSbVUWv6zVHXEBWoWd6NrVMT7Cw==}

  available-typed-arrays@1.0.7:
    resolution: {integrity: sha512-wvUjBtSGN7+7SjNpq/9M2Tg350UZD3q62IFZLbRAR1bSMlCo1ZaeW+BJ+D090e4hIIZLBcTDWe4Mh4jvUDajzQ==}
    engines: {node: '>= 0.4'}

  axios@0.21.4:
    resolution: {integrity: sha512-ut5vewkiu8jjGBdqpM44XxjuCjq9LAKeHVmoVfHVzy8eHgxxq8SbAVQNovDA8mVi05kP0Ea/n/UzcSHcTJQfNg==}

  axios@1.10.0:
    resolution: {integrity: sha512-/1xYAC4MP/HEG+3duIhFr4ZQXR4sQXOIe+o6sdqzeykGLx6Upp/1p8MHqhINOvGeP7xyNHe7tsiJByc4SSVUxw==}

  bail@2.0.2:
    resolution: {integrity: sha512-0xO6mYd7JB2YesxDKplafRpsiOzPt9V02ddPCLbY1xYGPOX24NTyN50qnUxgCPcSoYMhKpAuBTjQoRZCAkUDRw==}

  balanced-match@1.0.2:
    resolution: {integrity: sha512-3oSeUO0TMV67hN1AmbXsK4yaqU7tjiHlbxRDZOpH0KW9+CeX4bRAaX0Anxt0tx2MrpRpWwQaPwIlISEJhYU5Pw==}

  base64-js@1.5.1:
    resolution: {integrity: sha512-AKpaYlHn8t4SVbOHCy+b5+KKgvR4vrsD8vbvrbiQJps7fKDTkjkDry6ji0rUJjC0kzbNePLwzxq8iypo41qeWA==}

  bignumber.js@9.3.1:
    resolution: {integrity: sha512-Ko0uX15oIUS7wJ3Rb30Fs6SkVbLmPBAKdlm7q9+ak9bbIeFf0MwuBsQV6z7+X768/cHsfg+WlysDWJcmthjsjQ==}

  body-parser@1.20.3:
    resolution: {integrity: sha512-7rAxByjUMqQ3/bHJy7D6OGXvx/MMc4IqBn/X0fcM1QUcAItpZrBEYhWGem+tzXH90c+G01ypMcYJBO9Y30203g==}
    engines: {node: '>= 0.8', npm: 1.2.8000 || >= 1.4.16}

  brace-expansion@1.1.12:
    resolution: {integrity: sha512-9T9UjW3r0UW5c1Q7GTwllptXwhvYmEzFhzMfZ9H7FQWt+uZePjZPjBP/W1ZEyZ1twGWom5/56TF4lPcqjnDHcg==}

  brace-expansion@2.0.2:
    resolution: {integrity: sha512-Jt0vHyM+jmUBqojB7E1NIYadt0vI0Qxjxd2TErW94wDz+E2LAm5vKMXXwg6ZZBTHPuUlDgQHKXvjGBdfcF1ZDQ==}

  braces@3.0.3:
    resolution: {integrity: sha512-yQbXgO/OSZVD2IsiLlro+7Hf6Q18EJrKSEsdoMzKePKXct3gvD8oLcOQdIzGupr5Fj+EDe8gO/lxc1BzfMpxvA==}
    engines: {node: '>=8'}

  browserslist@4.25.1:
    resolution: {integrity: sha512-KGj0KoOMXLpSNkkEI6Z6mShmQy0bc1I+T7K9N81k4WWMrfz+6fQ6es80B/YLAeRoKvjYE1YSHHOW1qe9xIVzHw==}
    engines: {node: ^6 || ^7 || ^8 || ^9 || ^10 || ^11 || ^12 || >=13.7}
    hasBin: true

  buffer-equal-constant-time@1.0.1:
    resolution: {integrity: sha512-zRpUiDwd/xk6ADqPMATG8vc9VPrkck7T07OIx0gnjmJAnHnTVXNQG3vfvWNuiZIkwu9KrKdA1iJKfsfTVxE6NA==}

  buffer@6.0.3:
    resolution: {integrity: sha512-FTiCpNxtwiZZHEZbcbTIcZjERVICn9yq/pDFkTl95/AxzD1naBctN7YO68riM/gLSDY7sdrMby8hofADYuuqOA==}

  bundle-name@4.1.0:
    resolution: {integrity: sha512-tjwM5exMg6BGRI+kNmTntNsvdZS1X8BFYS6tnJ2hdH0kVxM6/eVZ2xy+FqStSWvYmtfFMDLIxurorHwDKfDz5Q==}
    engines: {node: '>=18'}

  bytes@3.1.2:
    resolution: {integrity: sha512-/Nf7TyzTx6S3yRJObOAV7956r8cr2+Oj8AC5dt8wSP3BQAoeX58NoHyCU8P8zGkNXStjTSi6fzO6F0pBdcYbEg==}
    engines: {node: '>= 0.8'}

  call-bind-apply-helpers@1.0.2:
    resolution: {integrity: sha512-Sp1ablJ0ivDkSzjcaJdxEunN5/XvksFJ2sMBFfq6x0ryhQV/2b/KwFe21cMpmHtPOSij8K99/wSfoEuTObmuMQ==}
    engines: {node: '>= 0.4'}

  call-bind@1.0.8:
    resolution: {integrity: sha512-oKlSFMcMwpUg2ednkhQ454wfWiU/ul3CkJe/PEHcTKuiX6RpbehUiFMXu13HalGZxfUwCQzZG747YXBn1im9ww==}
    engines: {node: '>= 0.4'}

  call-bound@1.0.4:
    resolution: {integrity: sha512-+ys997U96po4Kx/ABpBCqhA9EuxJaQWDQg7295H4hBphv3IZg0boBKuwYpt4YXp6MZ5AmZQnU/tyMTlRpaSejg==}
    engines: {node: '>= 0.4'}

  callsites@3.1.0:
    resolution: {integrity: sha512-P8BjAsXvZS+VIDUI11hHCQEv74YT67YUi5JJFNWIqL235sBmjX4+qx9Muvls5ivyNENctx46xQLQ3aTuE7ssaQ==}
    engines: {node: '>=6'}

  caniuse-lite@1.0.30001726:
    resolution: {integrity: sha512-VQAUIUzBiZ/UnlM28fSp2CRF3ivUn1BWEvxMcVTNwpw91Py1pGbPIyIKtd+tzct9C3ouceCVdGAXxZOpZAsgdw==}

  ccount@2.0.1:
    resolution: {integrity: sha512-eyrF0jiFpY+3drT6383f1qhkbGsLSifNAjA61IUjZjmLCWjItY6LB9ft9YhoDgwfmclB2zhu51Lc7+95b8NRAg==}

  chalk@2.4.2:
    resolution: {integrity: sha512-Mti+f9lpJNcwF4tWV8/OrTTtF1gZi+f8FqlyAdouralcFWFQWF2+NgCHShjkCb+IFBLq9buZwE1xckQU4peSuQ==}
    engines: {node: '>=4'}

  chalk@4.1.2:
    resolution: {integrity: sha512-oKnbhFyRIXpUuez8iBMmyEa4nbj4IOQyuhc/wy9kY7/WVPcwIO9VA668Pu8RkO7+0G76SLROeyw9CpQ061i4mA==}
    engines: {node: '>=10'}

  chalk@5.4.1:
    resolution: {integrity: sha512-zgVZuo2WcZgfUEmsn6eO3kINexW8RAE4maiQ8QNs8CtpPCSyMiYsULR3HQYkm3w8FIA3SberyMJMSldGsW+U3w==}
    engines: {node: ^12.17.0 || ^14.13 || >=16.0.0}

  character-entities-html4@2.1.0:
    resolution: {integrity: sha512-1v7fgQRj6hnSwFpq1Eu0ynr/CDEw0rXo2B61qXrLNdHZmPKgb7fqS1a2JwF0rISo9q77jDI8VMEHoApn8qDoZA==}

  character-entities-legacy@1.1.4:
    resolution: {integrity: sha512-3Xnr+7ZFS1uxeiUDvV02wQ+QDbc55o97tIV5zHScSPJpcLm/r0DFPcoY3tYRp+VZukxuMeKgXYmsXQHO05zQeA==}

  character-entities-legacy@3.0.0:
    resolution: {integrity: sha512-RpPp0asT/6ufRm//AJVwpViZbGM/MkjQFxJccQRHmISF/22NBtsHqAWmL+/pmkPWoIUJdWyeVleTl1wydHATVQ==}

  character-entities@1.2.4:
    resolution: {integrity: sha512-iBMyeEHxfVnIakwOuDXpVkc54HijNgCyQB2w0VfGQThle6NXn50zU6V/u+LDhxHcDUPojn6Kpga3PTAD8W1bQw==}

  character-entities@2.0.2:
    resolution: {integrity: sha512-shx7oQ0Awen/BRIdkjkvz54PnEEI/EjwXDSIZp86/KKdbafHh1Df/RYGBhn4hbe2+uKC9FnT5UCEdyPz3ai9hQ==}

  character-reference-invalid@1.1.4:
    resolution: {integrity: sha512-mKKUkUbhPpQlCOfIuZkvSEgktjPFIsZKRRbC6KWVEMvlzblj3i3asQv5ODsrwt0N3pHAEvjP8KTQPHkp0+6jOg==}

  character-reference-invalid@2.0.1:
    resolution: {integrity: sha512-iBZ4F4wRbyORVsu0jPV7gXkOsGYjGHPmAyv+HiHG8gi5PtC9KI2j1+v8/tlibRvjoWX027ypmG/n0HtO5t7unw==}

  chardet@0.7.0:
    resolution: {integrity: sha512-mT8iDcrh03qDGRRmoA2hmBJnxpllMR+0/0qlzjqZES6NdiWDcZkCNAk4rPFZ9Q85r27unkiNNg8ZOiwZXBHwcA==}

  chownr@2.0.0:
    resolution: {integrity: sha512-bIomtDF5KGpdogkLd9VspvFzk9KfpyyGlS8YFVZl7TGPBHL5snIOnxeshwVgPteQ9b4Eydl+pVbIyE1DcvCWgQ==}
    engines: {node: '>=10'}

  chownr@3.0.0:
    resolution: {integrity: sha512-+IxzY9BZOQd/XuYPRmrvEVjF/nqj5kgT4kEq7VofrDoM1MxoRjEWkrCC3EtLi59TVawxTAn+orJwFQcrqEN1+g==}
    engines: {node: '>=18'}

  class-variance-authority@0.7.1:
    resolution: {integrity: sha512-Ka+9Trutv7G8M6WT6SeiRWz792K5qEqIGEGzXKhAE6xOWAY6pPH8U+9IY3oCMv6kqTmLsv7Xh/2w2RigkePMsg==}

  clean-stack@3.0.1:
    resolution: {integrity: sha512-lR9wNiMRcVQjSB3a7xXGLuz4cr4wJuuXlaAEbRutGowQTmlp7R72/DOgN21e8jdwblMWl9UOJMJXarX94pzKdg==}
    engines: {node: '>=10'}

  cli-cursor@5.0.0:
    resolution: {integrity: sha512-aCj4O5wKyszjMmDT4tZj93kxyydN/K5zPWSCe6/0AV/AA1pqe5ZBIw0a2ZfPQV7lL5/yb5HsUreJ6UFAF1tEQw==}
    engines: {node: '>=18'}

  cli-spinners@2.9.2:
    resolution: {integrity: sha512-ywqV+5MmyL4E7ybXgKys4DugZbX0FC6LnwrhjuykIjnK9k8OQacQ7axGKnjDXWNhns0xot3bZI5h55H8yo9cJg==}
    engines: {node: '>=6'}

  cli-width@4.1.0:
    resolution: {integrity: sha512-ouuZd4/dm2Sw5Gmqy6bGyNNNe1qt9RpmxveLSO7KcgsTnU7RXfsw+/bukWGo1abgBiMAic068rclZsO4IWmmxQ==}
    engines: {node: '>= 12'}

  cliui@7.0.4:
    resolution: {integrity: sha512-OcRE68cOsVMXp1Yvonl/fzkQOyjLSu/8bhPDfQt0e0/Eb283TKP20Fs2MqoPsr9SwA595rRCA+QMzYc9nBP+JQ==}

  cliui@8.0.1:
    resolution: {integrity: sha512-BSeNnyus75C4//NQ9gQt1/csTXyo/8Sb+afLAkzAptFuMsod9HFokGNudZpi/oQV73hnVK+sR+5PVRMd+Dr7YQ==}
    engines: {node: '>=12'}

  clsx@2.1.1:
    resolution: {integrity: sha512-eYm0QWBtUrBWZWG0d386OGAw16Z995PiOVo2B7bjWSbHedGl5e0ZWaq65kOGgUSNesEIDkB9ISbTg/JK9dhCZA==}
    engines: {node: '>=6'}

  color-convert@1.9.3:
    resolution: {integrity: sha512-QfAUtd+vFdAtFQcC8CCyYt1fYWxSqAiK2cSD6zDB8N3cpsEBAvRxp9zOGg6G/SHHJYAT88/az/IuDGALsNVbGg==}

  color-convert@2.0.1:
    resolution: {integrity: sha512-RRECPsj7iu/xb5oKYcsFHSppFNnsj/52OVTRKb4zP5onXwVF3zVmmToNcOfGC+CRDpfK/U584fMg38ZHCaElKQ==}
    engines: {node: '>=7.0.0'}

  color-name@1.1.3:
    resolution: {integrity: sha512-72fSenhMw2HZMTVHeCA9KCmpEIbzWiQsjN+BHcBbS9vr1mtt+vJjPdksIBNUmKAW8TFUDPJK5SUU3QhE9NEXDw==}

  color-name@1.1.4:
    resolution: {integrity: sha512-dOy+3AuW3a2wNbZHIuMZpTcgjGuLU/uBL/ubcZF9OXbDo8ff4O8yVp5Bf0efS8uEoYo5q4Fx7dY9OgQGXgAsQA==}

  combined-stream@1.0.8:
    resolution: {integrity: sha512-FQN4MRfuJeHf7cBbBMJFXhKSDq+2kAArBlmRBvcvFE5BB1HZKXtSFASDhdlz9zOYwxh8lDdnvmMOe/+5cdoEdg==}
    engines: {node: '>= 0.8'}

  comma-separated-tokens@1.0.8:
    resolution: {integrity: sha512-GHuDRO12Sypu2cV70d1dkA2EUmXHgntrzbpvOB+Qy+49ypNfGgFQIC2fhhXbnyrJRynDCAARsT7Ou0M6hirpfw==}

  comma-separated-tokens@2.0.3:
    resolution: {integrity: sha512-Fu4hJdvzeylCfQPp9SGWidpzrMs7tTrlu6Vb8XGaRGck8QSNZJJp538Wrb60Lax4fPwR64ViY468OIUTbRlGZg==}

  commander@8.3.0:
    resolution: {integrity: sha512-OkTL9umf+He2DZkUq8f8J9of7yL6RJKI24dVITBmNfZBmri9zYZQrKkuXiKhyfPSu8tUhnVBB1iKXevvnlR4Ww==}
    engines: {node: '>= 12'}

  concat-map@0.0.1:
    resolution: {integrity: sha512-/Srv4dswyQNBfohGpz9o6Yb3Gz3SrUDqBH5rTuhGR7ahtlbYKnVxw2bCFMRljaA7EXHaXZ8wsHdodFvbkhKmqg==}

  conf@13.1.0:
    resolution: {integrity: sha512-Bi6v586cy1CoTFViVO4lGTtx780lfF96fUmS1lSX6wpZf6330NvHUu6fReVuDP1de8Mg0nkZb01c8tAQdz1o3w==}
    engines: {node: '>=18'}

  content-disposition@0.5.4:
    resolution: {integrity: sha512-FveZTNuGw04cxlAiWbzi6zTAL/lhehaWbTtgluJh4/E95DqMwTmha3KZN1aAWA8cFIhHzMZUvLevkw5Rqk+tSQ==}
    engines: {node: '>= 0.6'}

  content-type@1.0.5:
    resolution: {integrity: sha512-nTjqfcBFEipKdXCv4YDQWCfmcLZKm81ldF0pAopTvyrFGVbcR6P/VAAd5G7N+0tTr8QqiU0tFadD6FK4NtJwOA==}
    engines: {node: '>= 0.6'}

  convert-source-map@2.0.0:
    resolution: {integrity: sha512-Kvp459HrV2FEJ1CAsi1Ku+MY3kasH19TFykTz2xWmMeq6bk2NU3XXvfJ+Q61m0xktWwt+1HSYf3JZsTms3aRJg==}

<<<<<<< HEAD
  convex@1.25.4:
    resolution: {integrity: sha512-LiGZZTmbe5iHWwDOYfSA00w+uDM8kgLC0ohFJW0VgQlKcs8famHCE6yuplk4wwXyj9Lhb1+yMRfrAD2ZEquqHg==}
=======
  convex-helpers@0.1.99:
    resolution: {integrity: sha512-W4sV9676vWWIwfYvG76Dxf7biDgpYggvwTLW5fJgLhXIb/XUCacO2AOXu+HrW85GvPRb1LLjhWgWPH8byHiTsw==}
    hasBin: true
    peerDependencies:
      '@standard-schema/spec': ^1.0.0
      convex: ^1.13.0
      hono: ^4.0.5
      react: ^17.0.2 || ^18.0.0 || ^19.0.0
      typescript: ^5.5
      zod: ^3.22.4
    peerDependenciesMeta:
      '@standard-schema/spec':
        optional: true
      hono:
        optional: true
      react:
        optional: true
      typescript:
        optional: true
      zod:
        optional: true

  convex@1.25.2:
    resolution: {integrity: sha512-4r3Lsln9ceOOQ8OqQM13yQtZ6rXWcW1BCfqVkP7LXI8sovpbKzEn6CusT9bE2Rv3STqAHYu153adAj37pZm34A==}
>>>>>>> e728ec94
    engines: {node: '>=18.0.0', npm: '>=7.0.0'}
    hasBin: true
    peerDependencies:
      '@auth0/auth0-react': ^2.0.1
      '@clerk/clerk-react': ^4.12.8 || ^5.0.0
      react: ^18.0.0 || ^19.0.0-0 || ^19.0.0
    peerDependenciesMeta:
      '@auth0/auth0-react':
        optional: true
      '@clerk/clerk-react':
        optional: true
      react:
        optional: true

  cookie-signature@1.0.6:
    resolution: {integrity: sha512-QADzlaHc8icV8I7vbaJXJwod9HWYp8uCqf1xa4OfNu1T7JVxQIrUgOWtHdNDtPiywmFbiS12VjotIXLrKM3orQ==}

  cookie@0.7.1:
    resolution: {integrity: sha512-6DnInpx7SJ2AK3+CTUE/ZM0vWTUboZCegxhC2xiIydHR9jNuTAASBrfEpHhiGOZw/nX51bHt6YQl8jsGo4y/0w==}
    engines: {node: '>= 0.6'}

  cookie@0.7.2:
    resolution: {integrity: sha512-yki5XnKuf750l50uGTllt6kKILY4nQ1eNIQatoXEByZ5dWgnKqbnqmTrBE5B4N7lrMJKQ2ytWMiTO2o0v6Ew/w==}
    engines: {node: '>= 0.6'}

  cookie@1.0.2:
    resolution: {integrity: sha512-9Kr/j4O16ISv8zBBhJoi4bXOYNTkFLOqSL3UDB0njXxCXNezjeyVrJyGOWtgfs/q2km1gwBcfH8q1yEGoMYunA==}
    engines: {node: '>=18'}

  copilotkit@0.0.42:
    resolution: {integrity: sha512-bgc2mrlAWzK8DYY5DK2p/jH2Ur1SMslKzNpb5IGCsqa2pzR3Qycrns18bnsdTbYk+cGCEGnTcmYeqIhO3nBufg==}
    engines: {node: '>=18.0.0'}
    hasBin: true

  copy-anything@3.0.5:
    resolution: {integrity: sha512-yCEafptTtb4bk7GLEQoM8KVJpxAfdBJYaXyzQEgQQQgYrZiDp8SJmGKlYza6CYjEDNstAdNdKA3UuoULlEbS6w==}
    engines: {node: '>=12.13'}

  cors@2.8.5:
    resolution: {integrity: sha512-KIHbLJqu73RGr/hnbrO9uBeixNGuvSQjul/jdFvS/KFSIH1hWVd1ng7zOHx+YrEfInLG7q4n6GHQ9cDtxv/P6g==}
    engines: {node: '>= 0.10'}

  crelt@1.0.6:
    resolution: {integrity: sha512-VQ2MBenTq1fWZUH9DJNGti7kKv6EeAuYr3cLwxUWhIu1baTaXh4Ib5W2CqHVqib4/MqbYGJqiL3Zb8GJZr3l4g==}

  cross-spawn@6.0.6:
    resolution: {integrity: sha512-VqCUuhcd1iB+dsv8gxPttb5iZh/D0iubSP21g36KXdEuf6I5JiioesUVjpCdHV9MZRUfVFlvwtIUyPfxo5trtw==}
    engines: {node: '>=4.8'}

  cross-spawn@7.0.6:
    resolution: {integrity: sha512-uV2QOWP2nWzsy2aMp8aRibhi9dlzF5Hgh5SHaB9OiTGEyDTiJJyx0uy51QXdyWbtAHNua4XJzUKca3OzKUd3vA==}
    engines: {node: '>= 8'}

  csstype@3.1.3:
    resolution: {integrity: sha512-M1uQkMl8rQK/szD0LNhtqxIPLpimGm8sOBwU7lLnCpSbTyY3yeU1Vc7l4KT5zT4s/yOxHH5O7tIuuLOCnLADRw==}

  data-view-buffer@1.0.2:
    resolution: {integrity: sha512-EmKO5V3OLXh1rtK2wgXRansaK1/mtVdTUEiEI0W8RkvgT05kfxaH29PliLnpLP73yYO6142Q72QNa8Wx/A5CqQ==}
    engines: {node: '>= 0.4'}

  data-view-byte-length@1.0.2:
    resolution: {integrity: sha512-tuhGbE6CfTM9+5ANGf+oQb72Ky/0+s3xKUpHvShfiz2RxMFgFPjsXuRLBVMtvMs15awe45SRb83D6wH4ew6wlQ==}
    engines: {node: '>= 0.4'}

  data-view-byte-offset@1.0.1:
    resolution: {integrity: sha512-BS8PfmtDGnrgYdOonGZQdLZslWIeCGFP9tpan0hi1Co2Zr2NKADsvGYA8XxuG/4UWgJ6Cjtv+YJnB6MM69QGlQ==}
    engines: {node: '>= 0.4'}

  debounce-fn@6.0.0:
    resolution: {integrity: sha512-rBMW+F2TXryBwB54Q0d8drNEI+TfoS9JpNTAoVpukbWEhjXQq4rySFYLaqXMFXwdv61Zb2OHtj5bviSoimqxRQ==}
    engines: {node: '>=18'}

  debug@2.6.9:
    resolution: {integrity: sha512-bC7ElrdJaJnPbAP+1EotYvqZsb3ecl5wi6Bfi6BJTUcNowp6cvspg0jXznRTKDjm/E7AdgFBVeAPVMNcKGsHMA==}
    peerDependencies:
      supports-color: '*'
    peerDependenciesMeta:
      supports-color:
        optional: true

  debug@4.3.2:
    resolution: {integrity: sha512-mOp8wKcvj7XxC78zLgw/ZA+6TSgkoE2C/ienthhRD298T7UNwAg9diBpLRxC0mOezLl4B0xV7M0cCO6P/O0Xhw==}
    engines: {node: '>=6.0'}
    peerDependencies:
      supports-color: '*'
    peerDependenciesMeta:
      supports-color:
        optional: true

  debug@4.4.1:
    resolution: {integrity: sha512-KcKCqiftBJcZr++7ykoDIEwSa3XWowTfNPo92BYxjXiyYEVrUQh2aLyhxBCwww+heortUFxEJYcRzosstTEBYQ==}
    engines: {node: '>=6.0'}
    peerDependencies:
      supports-color: '*'
    peerDependenciesMeta:
      supports-color:
        optional: true

  decode-named-character-reference@1.2.0:
    resolution: {integrity: sha512-c6fcElNV6ShtZXmsgNgFFV5tVX2PaV4g+MOAkb8eXHvn6sryJBrZa9r0zV6+dtTyoCKxtDy5tyQ5ZwQuidtd+Q==}

  deep-is@0.1.4:
    resolution: {integrity: sha512-oIPzksmTg4/MriiaYGO+okXDT7ztn/w3Eptv/+gSIdMdKsJo0u4CfYNFJPy+4SKMuCqGw2wxnA+URMg3t8a/bQ==}

  default-browser-id@5.0.0:
    resolution: {integrity: sha512-A6p/pu/6fyBcA1TRz/GqWYPViplrftcW2gZC9q79ngNCKAeR/X3gcEdXQHl4KNXV+3wgIJ1CPkJQ3IHM6lcsyA==}
    engines: {node: '>=18'}

  default-browser@5.2.1:
    resolution: {integrity: sha512-WY/3TUME0x3KPYdRRxEJJvXRHV4PyPoUsxtZa78lwItwRQRHhd2U9xOscaT/YTf8uCXIAjeJOFBVEh/7FtD8Xg==}
    engines: {node: '>=18'}

  define-data-property@1.1.4:
    resolution: {integrity: sha512-rBMvIzlpA8v6E+SJZoo++HAYqsLrkg7MSfIinMPFhmkorw7X+dOXVJQs+QT69zGkzMyfDnIMN2Wid1+NbL3T+A==}
    engines: {node: '>= 0.4'}

  define-lazy-prop@3.0.0:
    resolution: {integrity: sha512-N+MeXYoqr3pOgn8xfyRPREN7gHakLYjhsHhWGT3fWAiL4IkAt0iDw14QiiEm2bE30c5XX5q0FtAA3CK5f9/BUg==}
    engines: {node: '>=12'}

  define-properties@1.2.1:
    resolution: {integrity: sha512-8QmQKqEASLd5nx0U1B1okLElbUuuttJ/AnYmRXbbbGDWh6uS208EjD4Xqq/I9wK7u0v6O08XhTWnt5XtEbR6Dg==}
    engines: {node: '>= 0.4'}

  delayed-stream@1.0.0:
    resolution: {integrity: sha512-ZySD7Nf91aLB0RxL4KGrKHBXl7Eds1DAmEdcoVawXnLD7SDhpNgtuII2aAkg7a7QS41jxPSZ17p4VdGnMHk3MQ==}
    engines: {node: '>=0.4.0'}

  depd@2.0.0:
    resolution: {integrity: sha512-g7nH6P6dyDioJogAAGprGpCtVImJhpPk/roCzdb3fIh61/s/nPsfR6onyMwkCAR/OlC3yBC0lESvUoQEAssIrw==}
    engines: {node: '>= 0.8'}

  dequal@2.0.3:
    resolution: {integrity: sha512-0je+qPKHEMohvfRTCEo3CrPG6cAzAYgmzKyxRiYSSDkS6eGJdyVJm7WaYA5ECaAD9wLB2T4EEeymA5aFVcYXCA==}
    engines: {node: '>=6'}

  destroy@1.2.0:
    resolution: {integrity: sha512-2sJGJTaXIIaR1w4iJSNoN0hnMY7Gpc/n8D4qSCJw8QqFWXf7cuAgnEHxBpweaVcPevC2l3KpjYCx3NypQQgaJg==}
    engines: {node: '>= 0.8', npm: 1.2.8000 || >= 1.4.16}

  detect-libc@2.0.4:
    resolution: {integrity: sha512-3UDv+G9CsCKO1WKMGw9fwq/SWJYbI0c5Y7LU1AXYoDdbhE2AHQ6N6Nb34sG8Fj7T5APy8qXDCKuuIHd1BR0tVA==}
    engines: {node: '>=8'}

  detect-node-es@1.1.0:
    resolution: {integrity: sha512-ypdmJU/TbBby2Dxibuv7ZLW3Bs1QEmM7nHjEANfohJLvE0XVujisn1qPJcZxg+qDucsr+bP6fLD1rPS3AhJ7EQ==}

  devlop@1.1.0:
    resolution: {integrity: sha512-RWmIqhcFf1lRYBvNmr7qTNuyCt/7/ns2jbpp1+PalgE/rDQcBT0fioSMUpJ93irlUhC5hrg4cYqe6U+0ImW0rA==}

  diff@5.2.0:
    resolution: {integrity: sha512-uIFDxqpRZGZ6ThOk84hEfqWoHx2devRFvpTZcTHur85vImfaxUbTW9Ryh4CpCuDnToOP1CEtXKIgytHBPVff5A==}
    engines: {node: '>=0.3.1'}

  dot-case@3.0.4:
    resolution: {integrity: sha512-Kv5nKlh6yRrdrGvxeJ2e5y2eRUpkUosIW4A2AS38zwSz27zu7ufDwQPi5Jhs3XAlGNetl3bmnGhQsMtkKJnj3w==}

  dot-prop@9.0.0:
    resolution: {integrity: sha512-1gxPBJpI/pcjQhKgIU91II6Wkay+dLcN3M6rf2uwP8hRur3HtQXjVrdAK3sjC0piaEuxzMwjXChcETiJl47lAQ==}
    engines: {node: '>=18'}

  dset@3.1.4:
    resolution: {integrity: sha512-2QF/g9/zTaPDc3BjNcVTGoBbXBgYfMTTceLaYcFJ/W9kggFUkhxD/hMEeuLKbugyef9SqAx8cpgwlIP/jinUTA==}
    engines: {node: '>=4'}

  dunder-proto@1.0.1:
    resolution: {integrity: sha512-KIN/nDJBQRcXw0MLVhZE9iQHmG68qAVIBg9CqmUYjmQIhgij9U5MFvrqkUL5FbtyyzZuOeOt0zdeRe4UY7ct+A==}
    engines: {node: '>= 0.4'}

  duplexify@4.1.3:
    resolution: {integrity: sha512-M3BmBhwJRZsSx38lZyhE53Csddgzl5R7xGJNk7CVddZD6CcmwMCH8J+7AprIrQKH7TonKxaCjcv27Qmf+sQ+oA==}

  ecdsa-sig-formatter@1.0.11:
    resolution: {integrity: sha512-nagl3RYrbNv6kQkeJIpt6NJZy8twLB/2vtz6yN9Z4vRKHN4/QZJIEbqohALSgwKdnksuY3k5Addp5lg8sVoVcQ==}

  ee-first@1.1.1:
    resolution: {integrity: sha512-WMwm9LhRUo+WUaRN+vRuETqG89IgZphVSNkdFgeb6sS/E4OrDIN7t48CAewSHXc6C8lefD8KKfr5vY61brQlow==}

  ejs@3.1.10:
    resolution: {integrity: sha512-UeJmFfOrAQS8OJWPZ4qtgHyWExa088/MtK5UEyoJGFH67cDEXkZSviOiKRCZ4Xij0zxI3JECgYs3oKx+AizQBA==}
    engines: {node: '>=0.10.0'}
    hasBin: true

  electron-to-chromium@1.5.179:
    resolution: {integrity: sha512-UWKi/EbBopgfFsc5k61wFpV7WrnnSlSzW/e2XcBmS6qKYTivZlLtoll5/rdqRTxGglGHkmkW0j0pFNJG10EUIQ==}

  emoji-regex@10.4.0:
    resolution: {integrity: sha512-EC+0oUMY1Rqm4O6LLrgjtYDvcVYTy7chDnM4Q7030tP4Kwj3u/pR6gP9ygnp2CJMK5Gq+9Q2oqmrFJAz01DXjw==}

  emoji-regex@8.0.0:
    resolution: {integrity: sha512-MSjYzcWNOA0ewAHpz0MxpYFvwg6yjy1NG3xteoqz644VCo/RPgnr1/GGt+ic3iJTzQ8Eu3TdM14SawnVUmGE6A==}

  encodeurl@1.0.2:
    resolution: {integrity: sha512-TPJXq8JqFaVYm2CWmPvnP2Iyo4ZSM7/QKcSmuMLDObfpH5fi7RUGmd/rTDf+rut/saiDiQEeVTNgAmJEdAOx0w==}
    engines: {node: '>= 0.8'}

  encodeurl@2.0.0:
    resolution: {integrity: sha512-Q0n9HRi4m6JuGIV1eFlmvJB7ZEVxu93IrMyiMsGC0lrMJMWzRgx6WGquyfQgZVb31vhGgXnfmPNNXmxnOkRBrg==}
    engines: {node: '>= 0.8'}

  end-of-stream@1.4.5:
    resolution: {integrity: sha512-ooEGc6HP26xXq/N+GCGOT0JKCLDGrq2bQUZrQ7gyrJiZANJ/8YDTxTpQBXGMn+WbIQXNVpyWymm7KYVICQnyOg==}

  enhanced-resolve@5.18.2:
    resolution: {integrity: sha512-6Jw4sE1maoRJo3q8MsSIn2onJFbLTOjY9hlx4DZXmOKvLRd1Ok2kXmAGXaafL2+ijsJZ1ClYbl/pmqr9+k4iUQ==}
    engines: {node: '>=10.13.0'}

  entities@4.5.0:
    resolution: {integrity: sha512-V0hjH4dGPh9Ao5p0MoRY6BVqtwCjhz6vI5LT8AJ55H+4g9/4vbHx1I54fS0XuclLhDHArPQCiMjDxjaL8fPxhw==}
    engines: {node: '>=0.12'}

  entities@6.0.1:
    resolution: {integrity: sha512-aN97NXWF6AWBTahfVOIrB/NShkzi5H7F9r1s9mD3cDj4Ko5f2qhhVoYMibXF7GlLveb/D2ioWay8lxI97Ven3g==}
    engines: {node: '>=0.12'}

  env-paths@3.0.0:
    resolution: {integrity: sha512-dtJUTepzMW3Lm/NPxRf3wP4642UWhjL2sQxc+ym2YMj1m/H2zDNQOlezafzkHwn6sMstjHTwG6iQQsctDW/b1A==}
    engines: {node: ^12.20.0 || ^14.13.1 || >=16.0.0}

  error-ex@1.3.2:
    resolution: {integrity: sha512-7dFHNmqeFSEt2ZBsCriorKnn3Z2pj+fd9kmI6QoWw4//DL+icEBfc0U7qJCisqrTsKTjw4fNFy2pW9OqStD84g==}

  es-abstract@1.24.0:
    resolution: {integrity: sha512-WSzPgsdLtTcQwm4CROfS5ju2Wa1QQcVeT37jFjYzdFz1r9ahadC8B8/a4qxJxM+09F18iumCdRmlr96ZYkQvEg==}
    engines: {node: '>= 0.4'}

  es-define-property@1.0.1:
    resolution: {integrity: sha512-e3nRfgfUZ4rNGL232gUgX06QNyyez04KdjFrF+LTRoOXmrOgFKDg4BCdsjW8EnT69eqdYGmRpJwiPVYNrCaW3g==}
    engines: {node: '>= 0.4'}

  es-errors@1.3.0:
    resolution: {integrity: sha512-Zf5H2Kxt2xjTvbJvP2ZWLEICxA6j+hAmMzIlypy4xcBg1vKVnx89Wy0GbS+kf5cwCVFFzdCFh2XSCFNULS6csw==}
    engines: {node: '>= 0.4'}

  es-object-atoms@1.1.1:
    resolution: {integrity: sha512-FGgH2h8zKNim9ljj7dankFPcICIK9Cp5bm+c2gQSYePhpaG5+esrLODihIorn+Pe6FGJzWhXQotPv73jTaldXA==}
    engines: {node: '>= 0.4'}

  es-set-tostringtag@2.1.0:
    resolution: {integrity: sha512-j6vWzfrGVfyXxge+O0x5sh6cvxAog0a/4Rdd2K36zCMV5eJ+/+tOAngRO8cODMNWbVRdVlmGZQL2YS3yR8bIUA==}
    engines: {node: '>= 0.4'}

  es-to-primitive@1.3.0:
    resolution: {integrity: sha512-w+5mJ3GuFL+NjVtJlvydShqE1eN3h3PbI7/5LAsYJP/2qtuMXjfL2LpHSRqo4b4eSF5K/DH1JXKUAHSB2UW50g==}
    engines: {node: '>= 0.4'}

  es6-promise@4.2.8:
    resolution: {integrity: sha512-HJDGx5daxeIvxdBxvG2cb9g4tEvwIk3i8+nhX0yGrYmZUzbkdg8QbDevheDB8gd0//uPj4c1EQua8Q+MViT0/w==}

  esbuild@0.25.4:
    resolution: {integrity: sha512-8pgjLUcUjcgDg+2Q4NYXnPbo/vncAY4UmyaCm0jZevERqCHZIaWwdJHkf8XQtu4AxSKCdvrUbT0XUr1IdZzI8Q==}
    engines: {node: '>=18'}
    hasBin: true

  esbuild@0.25.5:
    resolution: {integrity: sha512-P8OtKZRv/5J5hhz0cUAdu/cLuPIKXpQl1R9pZtvmHWQvrAUVd0UNIPT4IB4W3rNOqVO0rlqHmCIbSwxh/c9yUQ==}
    engines: {node: '>=18'}
    hasBin: true

  escalade@3.2.0:
    resolution: {integrity: sha512-WUj2qlxaQtO4g6Pq5c29GTcWGDyd8itL8zTlipgECz3JesAiiOKotd8JU6otB3PACgG6xkJUyVhboMS+bje/jA==}
    engines: {node: '>=6'}

  escape-html@1.0.3:
    resolution: {integrity: sha512-NiSupZ4OeuGwr68lGIeym/ksIZMJodUGOSCZ/FSnTxcrekbvqrgdUxlJOMpijaKZVjAJrWrGs/6Jy8OMuyj9ow==}

  escape-string-regexp@1.0.5:
    resolution: {integrity: sha512-vbRorB5FUQWvla16U8R/qgaFIya2qGzwDrNmCZuYKrbdSUMG6I1ZCGQRefkRVhuOkIGVne7BQ35DSfo1qvJqFg==}
    engines: {node: '>=0.8.0'}

  escape-string-regexp@4.0.0:
    resolution: {integrity: sha512-TtpcNJ3XAzx3Gq8sWRzJaVajRs0uVxA2YAkdb1jm2YkPz4G6egUFAyA3n5vtEIZefPk5Wa4UXbKuS5fKkJWdgA==}
    engines: {node: '>=10'}

  escape-string-regexp@5.0.0:
    resolution: {integrity: sha512-/veY75JbMK4j1yjvuUxuVsiS/hr/4iHs9FTT6cgTexxdE0Ly/glccBAkloH/DofkjRbZU3bnoj38mOmhkZ0lHw==}
    engines: {node: '>=12'}

  eslint-plugin-react-hooks@5.2.0:
    resolution: {integrity: sha512-+f15FfK64YQwZdJNELETdn5ibXEUQmW1DZL6KXhNnc2heoy/sg9VJJeT7n8TlMWouzWqSWavFkIhHyIbIAEapg==}
    engines: {node: '>=10'}
    peerDependencies:
      eslint: ^3.0.0 || ^4.0.0 || ^5.0.0 || ^6.0.0 || ^7.0.0 || ^8.0.0-0 || ^9.0.0

  eslint-plugin-react-refresh@0.4.20:
    resolution: {integrity: sha512-XpbHQ2q5gUF8BGOX4dHe+71qoirYMhApEPZ7sfhF/dNnOF1UXnCMGZf79SFTBO7Bz5YEIT4TMieSlJBWhP9WBA==}
    peerDependencies:
      eslint: '>=8.40'

  eslint-scope@8.4.0:
    resolution: {integrity: sha512-sNXOfKCn74rt8RICKMvJS7XKV/Xk9kA7DyJr8mJik3S7Cwgy3qlkkmyS2uQB3jiJg6VNdZd/pDBJu0nvG2NlTg==}
    engines: {node: ^18.18.0 || ^20.9.0 || >=21.1.0}

  eslint-visitor-keys@3.4.3:
    resolution: {integrity: sha512-wpc+LXeiyiisxPlEkUzU6svyS1frIO3Mgxj1fdy7Pm8Ygzguax2N3Fa/D/ag1WqbOprdI+uY6wMUl8/a2G+iag==}
    engines: {node: ^12.22.0 || ^14.17.0 || >=16.0.0}

  eslint-visitor-keys@4.2.1:
    resolution: {integrity: sha512-Uhdk5sfqcee/9H/rCOJikYz67o0a2Tw2hGRPOG2Y1R2dg7brRe1uG0yaNQDHu+TO/uQPF/5eCapvYSmHUjt7JQ==}
    engines: {node: ^18.18.0 || ^20.9.0 || >=21.1.0}

  eslint@9.30.1:
    resolution: {integrity: sha512-zmxXPNMOXmwm9E0yQLi5uqXHs7uq2UIiqEKo3Gq+3fwo1XrJ+hijAZImyF7hclW3E6oHz43Yk3RP8at6OTKflQ==}
    engines: {node: ^18.18.0 || ^20.9.0 || >=21.1.0}
    hasBin: true
    peerDependencies:
      jiti: '*'
    peerDependenciesMeta:
      jiti:
        optional: true

  espree@10.4.0:
    resolution: {integrity: sha512-j6PAQ2uUr79PZhBjP5C5fhl8e39FmRnOjsD5lGnWrFU8i2G776tBK7+nP8KuQUTTyAZUwfQqXAgrVH5MbH9CYQ==}
    engines: {node: ^18.18.0 || ^20.9.0 || >=21.1.0}

  esquery@1.6.0:
    resolution: {integrity: sha512-ca9pw9fomFcKPvFLXhBKUK90ZvGibiGOvRJNbjljY7s7uq/5YO4BOzcYtJqExdx99rF6aAcnRxHmcUHcz6sQsg==}
    engines: {node: '>=0.10'}

  esrecurse@4.3.0:
    resolution: {integrity: sha512-KmfKL3b6G+RXvP8N1vr3Tq1kL/oCFgn2NYXEtqP8/L3pKapUA4G8cFVaoF3SU323CD4XypR/ffioHmkti6/Tag==}
    engines: {node: '>=4.0'}

  estraverse@5.3.0:
    resolution: {integrity: sha512-MMdARuVEQziNTeJD8DgMqmhwR11BRQ/cBP+pLtYdSTnf3MIO8fFeiINEbX36ZdNlfU/7A9f3gUw49B3oQsvwBA==}
    engines: {node: '>=4.0'}

  estree-util-is-identifier-name@3.0.0:
    resolution: {integrity: sha512-hFtqIDZTIUZ9BXLb8y4pYGyk6+wekIivNVTcmvk8NoOh+VeRn5y6cEHzbURrWbfp1fIqdVipilzj+lfaadNZmg==}

  esutils@2.0.3:
    resolution: {integrity: sha512-kVscqXk4OCp68SZ0dkgEKVi6/8ij300KBWTJq32P/dYeWTSwK41WyTxalN1eRmA5Z9UU/LX9D7FWSmV9SAYx6g==}
    engines: {node: '>=0.10.0'}

  etag@1.8.1:
    resolution: {integrity: sha512-aIL5Fx7mawVa300al2BnEE4iNvo1qETxLrPI/o05L7z6go7fCw1J6EQmbK4FmJ2AS7kgVF/KEZWufBfdClMcPg==}
    engines: {node: '>= 0.6'}

  event-target-shim@5.0.1:
    resolution: {integrity: sha512-i/2XbnSz/uxRCU6+NdVJgKWDTM427+MqYbkQzD321DuCQJUqOuJKIA0IM2+W2xtYHdKOmZ4dR6fExsd4SXL+WQ==}
    engines: {node: '>=6'}

  execa@8.0.1:
    resolution: {integrity: sha512-VyhnebXciFV2DESc+p6B+y0LjSm0krU4OgJN44qFAhBY0TJ+1V61tYD2+wHusZ6F9n5K+vl8k0sTy7PEfV4qpg==}
    engines: {node: '>=16.17'}

  express@4.21.2:
    resolution: {integrity: sha512-28HqgMZAmih1Czt9ny7qr6ek2qddF4FclbMzwhCREB6OFfH+rXAnuNCwo1/wFvrtbgsQDb4kSbX9de9lFbrXnA==}
    engines: {node: '>= 0.10.0'}

  extend@3.0.2:
    resolution: {integrity: sha512-fjquC59cD7CyW6urNXK0FBufkZcoiGG80wTuPujX590cB5Ttln20E2UB4S/WARVqhXffZl2LNgS+gQdPIIim/g==}

  external-editor@3.1.0:
    resolution: {integrity: sha512-hMQ4CX1p1izmuLYyZqLMO/qGNw10wSv9QDCPfzXfyFrOaCSSoRfqE1Kf1s5an66J5JZC62NewG+mK49jOCtQew==}
    engines: {node: '>=4'}

  farmhash-modern@1.1.0:
    resolution: {integrity: sha512-6ypT4XfgqJk/F3Yuv4SX26I3doUjt0GTG4a+JgWxXQpxXzTBq8fPUeGHfcYMMDPHJHm3yPOSjaeBwBGAHWXCdA==}
    engines: {node: '>=18.0.0'}

  fast-deep-equal@3.1.3:
    resolution: {integrity: sha512-f3qQ9oQy9j2AhBe/H9VC91wLmKBCCU/gDOnKNAYG5hswO7BLKj09Hc5HYNz9cGI++xlpDCIgDaitVs03ATR84Q==}

  fast-glob@3.3.3:
    resolution: {integrity: sha512-7MptL8U0cqcFdzIzwOTHoilX9x5BrNqye7Z/LuC7kCMRio1EMSyqRK3BEAUD7sXRq4iT4AzTVuZdhgQ2TCvYLg==}
    engines: {node: '>=8.6.0'}

  fast-json-stable-stringify@2.1.0:
    resolution: {integrity: sha512-lhd/wF+Lk98HZoTCtlVraHtfh5XYijIjalXck7saUtuanSDyLMxnHhSXEDJqHxD7msR8D0uCmqlkwjCV8xvwHw==}

  fast-levenshtein@2.0.6:
    resolution: {integrity: sha512-DCXu6Ifhqcks7TZKY3Hxp3y6qphY5SJZmrWMDrKcERSOXWQdMhU9Ig/PYrzyw/ul9jOIyh0N4M0tbC5hodg8dw==}

  fast-sha256@1.3.0:
    resolution: {integrity: sha512-n11RGP/lrWEFI/bWdygLxhI+pVeo1ZYIVwvvPkW7azl/rOy+F3HYRZ2K5zeE9mmkhQppyv9sQFx0JM9UabnpPQ==}

  fast-uri@3.0.6:
    resolution: {integrity: sha512-Atfo14OibSv5wAp4VWNsFYE1AchQRTv9cBGWET4pZWHzYshFSS9NQI6I57rdKn9croWVMbYFbLhJ+yJvmZIIHw==}

  fast-xml-parser@4.5.3:
    resolution: {integrity: sha512-RKihhV+SHsIUGXObeVy9AXiBbFwkVk7Syp8XgwN5U3JV416+Gwp/GO9i0JYKmikykgz/UHRrrV4ROuZEo/T0ig==}
    hasBin: true

  fastq@1.19.1:
    resolution: {integrity: sha512-GwLTyxkCXjXbxqIhTsMI2Nui8huMPtnxg7krajPJAjnEG/iiOS7i+zCtWGZR9G0NBKbXKh6X9m9UIsYX/N6vvQ==}

  fault@1.0.4:
    resolution: {integrity: sha512-CJ0HCB5tL5fYTEA7ToAq5+kTwd++Borf1/bifxd9iT70QcXr4MRrO3Llf8Ifs70q+SJcGHFtnIE/Nw6giCtECA==}

  faye-websocket@0.11.4:
    resolution: {integrity: sha512-CzbClwlXAuiRQAlUyfqPgvPoNKTckTPGfwZV4ZdAhVcP2lh9KUxJg2b5GkE7XbjKQ3YJnQ9z6D9ntLAlB+tP8g==}
    engines: {node: '>=0.8.0'}

  fdir@6.4.6:
    resolution: {integrity: sha512-hiFoqpyZcfNm1yc4u8oWCf9A2c4D3QjCrks3zmoVKVxpQRzmPNar1hUJcBG2RQHvEVGDN+Jm81ZheVLAQMK6+w==}
    peerDependencies:
      picomatch: ^3 || ^4
    peerDependenciesMeta:
      picomatch:
        optional: true

  file-entry-cache@8.0.0:
    resolution: {integrity: sha512-XXTUwCvisa5oacNGRP9SfNtYBNAMi+RPwBFmblZEF7N7swHYQS6/Zfk7SRwx4D5j3CH211YNRco1DEMNVfZCnQ==}
    engines: {node: '>=16.0.0'}

  filelist@1.0.4:
    resolution: {integrity: sha512-w1cEuf3S+DrLCQL7ET6kz+gmlJdbq9J7yXCSjK/OZCPA+qEN1WyF4ZAf0YYJa4/shHJra2t/d/r8SV4Ji+x+8Q==}

  fill-range@7.1.1:
    resolution: {integrity: sha512-YsGpe3WHLK8ZYi4tWDg2Jy3ebRz2rXowDxnld4bkQB00cc/1Zw9AWnC0i9ztDJitivtQvaI9KaLyKrc+hBW0yg==}
    engines: {node: '>=8'}

  finalhandler@1.3.1:
    resolution: {integrity: sha512-6BN9trH7bp3qvnrRyzsBz+g3lZxTNZTbVO2EV1CS0WIcDbawYVdYvGflME/9QP0h0pYlCDBCTjYa9nZzMDpyxQ==}
    engines: {node: '>= 0.8'}

  find-up@5.0.0:
    resolution: {integrity: sha512-78/PXT1wlLLDgTzDs7sjq9hzz0vXD+zn+7wypEe4fXQxCmdmqfGsEPQxmiCSQI3ajFV91bVSsvNtrJRiW6nGng==}
    engines: {node: '>=10'}

  firebase-admin@13.4.0:
    resolution: {integrity: sha512-Y8DcyKK+4pl4B93ooiy1G8qvdyRMkcNFfBSh+8rbVcw4cW8dgG0VXCCTp5NUwub8sn9vSPsOwpb9tE2OuFmcfQ==}
    engines: {node: '>=18'}

  flat-cache@4.0.1:
    resolution: {integrity: sha512-f7ccFPK3SXFHpx15UIGyRJ/FJQctuKZ0zVuN3frBo4HnK3cay9VEW0R6yPYFHC0AgqhukPzKjq22t5DmAyqGyw==}
    engines: {node: '>=16'}

  flatted@3.3.3:
    resolution: {integrity: sha512-GX+ysw4PBCz0PzosHDepZGANEuFCMLrnRTiEy9McGjmkCQYwRq4A/X786G/fjM/+OjsWSU1ZrY5qyARZmO/uwg==}

  follow-redirects@1.15.9:
    resolution: {integrity: sha512-gew4GsXizNgdoRyqmyfMHyAmXsZDk6mHkSxZFCzW9gwlbtOW44CDtYavM+y+72qD/Vq2l550kMF52DT8fOLJqQ==}
    engines: {node: '>=4.0'}
    peerDependencies:
      debug: '*'
    peerDependenciesMeta:
      debug:
        optional: true

  for-each@0.3.5:
    resolution: {integrity: sha512-dKx12eRCVIzqCxFGplyFKJMPvLEWgmNtUrpTiJIR5u97zEhRG8ySrtboPHZXx7daLxQVrl643cTzbab2tkQjxg==}
    engines: {node: '>= 0.4'}

  form-data@2.5.3:
    resolution: {integrity: sha512-XHIrMD0NpDrNM/Ckf7XJiBbLl57KEhT3+i3yY+eWm+cqYZJQTZrKo8Y8AWKnuV5GT4scfuUGt9LzNoIx3dU1nQ==}
    engines: {node: '>= 0.12'}

  form-data@4.0.4:
    resolution: {integrity: sha512-KrGhL9Q4zjj0kiUt5OO4Mr/A/jlI2jDYs5eHBpYHPcBEVSiipAvn2Ko2HnPe20rmcuuvMHNdZFp+4IlGTMF0Ow==}
    engines: {node: '>= 6'}

  format@0.2.2:
    resolution: {integrity: sha512-wzsgA6WOq+09wrU1tsJ09udeR/YZRaeArL9e1wPbFg3GG2yDnC2ldKpxs4xunpFF9DgqCqOIra3bc1HWrJ37Ww==}
    engines: {node: '>=0.4.x'}

  forwarded@0.2.0:
    resolution: {integrity: sha512-buRG0fpBtRHSTCOASe6hD258tEubFoRLb4ZNA6NxMVHNw2gOcwHo9wyablzMzOA5z9xA9L1KNjk/Nt6MT9aYow==}
    engines: {node: '>= 0.6'}

  fresh@0.5.2:
    resolution: {integrity: sha512-zJ2mQYM18rEFOudeV4GShTGIQ7RbzA7ozbU9I/XBpm7kqgMywgmylMwXHxZJmkVoYkna9d2pVXVXPdYTP9ej8Q==}
    engines: {node: '>= 0.6'}

  fs-extra@11.3.0:
    resolution: {integrity: sha512-Z4XaCL6dUDHfP/jT25jJKMmtxvuwbkrD1vNSMFlo9lNLY2c5FHYSQgHPRZUjAB26TpDEoW9HCOgplrdbaPV/ew==}
    engines: {node: '>=14.14'}

  fs-minipass@2.1.0:
    resolution: {integrity: sha512-V/JgOLFCS+R6Vcq0slCuaeWEdNC3ouDlJMNIsacH2VtALiu9mV4LPrHc5cDl8k5aw6J8jwgWWpiTo5RYhmIzvg==}
    engines: {node: '>= 8'}

  fsevents@2.3.3:
    resolution: {integrity: sha512-5xoDfX+fL7faATnagmWPpbFtwh/R77WmMMqqHGS65C3vvB0YHrgF+B1YmZ3441tMj5n63k0212XNoJwzlhffQw==}
    engines: {node: ^8.16.0 || ^10.6.0 || >=11.0.0}
    os: [darwin]

  function-bind@1.1.2:
    resolution: {integrity: sha512-7XHNxH7qX9xG5mIwxkhumTox/MIRNcOgDrxWsMt2pAr23WHp6MrRlN7FBSFpCpr+oVO0F744iUgR82nJMfG2SA==}

  function.prototype.name@1.1.8:
    resolution: {integrity: sha512-e5iwyodOHhbMr/yNrc7fDYG4qlbIvI5gajyzPnb5TCwyhjApznQh1BMFou9b30SevY43gCJKXycoCBjMbsuW0Q==}
    engines: {node: '>= 0.4'}

  functional-red-black-tree@1.0.1:
    resolution: {integrity: sha512-dsKNQNdj6xA3T+QlADDA7mOSlX0qiMINjn0cgr+eGHGsbSHzTabcIogz2+p/iqP1Xs6EP/sS2SbqH+brGTbq0g==}

  functions-have-names@1.2.3:
    resolution: {integrity: sha512-xckBUXyTIqT97tq2x2AMb+g163b5JFysYk0x4qxNFwbfQkmNZoiRHb6sPzI9/QV33WeuvVYBUIiD4NzNIyqaRQ==}

  gaxios@6.7.1:
    resolution: {integrity: sha512-LDODD4TMYx7XXdpwxAVRAIAuB0bzv0s+ywFonY46k126qzQHT9ygyoa9tncmOiQmmDrik65UYsEkv3lbfqQ3yQ==}
    engines: {node: '>=14'}

  gcp-metadata@6.1.1:
    resolution: {integrity: sha512-a4tiq7E0/5fTjxPAaH4jpjkSv/uCaU2p5KC6HVGrvl0cDjA8iBZv4vv1gyzlmK0ZUKqwpOyQMKzZQe3lTit77A==}
    engines: {node: '>=14'}

  gensync@1.0.0-beta.2:
    resolution: {integrity: sha512-3hN7NaskYvMDLQY55gnW3NQ+mesEAepTqlg+VEbj7zzqEMBVNhzcGYYeqFo/TlYz6eQiFcp1HcsCZO+nGgS8zg==}
    engines: {node: '>=6.9.0'}

  get-caller-file@2.0.5:
    resolution: {integrity: sha512-DyFP3BM/3YHTQOCUL/w0OZHR0lpKeGrxotcHWcqNEdnltqFwXVfhEBQ94eIo34AfQpo0rGki4cyIiftY06h2Fg==}
    engines: {node: 6.* || 8.* || >= 10.*}

  get-east-asian-width@1.3.0:
    resolution: {integrity: sha512-vpeMIQKxczTD/0s2CdEWHcb0eeJe6TFjxb+J5xgX7hScxqrGuyjmv4c1D4A/gelKfyox0gJJwIHF+fLjeaM8kQ==}
    engines: {node: '>=18'}

  get-intrinsic@1.3.0:
    resolution: {integrity: sha512-9fSjSaos/fRIVIp+xSJlE6lfwhES7LNtKaCBIamHsjr2na1BiABJPo0mOjjz8GJDURarmCPGqaiVg5mfjb98CQ==}
    engines: {node: '>= 0.4'}

  get-nonce@1.0.1:
    resolution: {integrity: sha512-FJhYRoDaiatfEkUK8HKlicmu/3SGFD51q3itKDGoSTysQJBnfOcxU5GxnhE1E6soB76MbT0MBtnKJuXyAx+96Q==}
    engines: {node: '>=6'}

  get-package-type@0.1.0:
    resolution: {integrity: sha512-pjzuKtY64GYfWizNAJ0fr9VqttZkNiK2iS430LtIHzjBEr6bX8Am2zm4sW4Ro5wjWW5cAlRL1qAMTcXbjNAO2Q==}
    engines: {node: '>=8.0.0'}

  get-port@7.1.0:
    resolution: {integrity: sha512-QB9NKEeDg3xxVwCCwJQ9+xycaz6pBB6iQ76wiWMl1927n0Kir6alPiP+yuiICLLU4jpMe08dXfpebuQppFA2zw==}
    engines: {node: '>=16'}

  get-proto@1.0.1:
    resolution: {integrity: sha512-sTSfBjoXBp89JvIKIefqw7U2CCebsc74kiY6awiGogKtoSGbgjYE/G/+l9sF3MWFPNc9IcoOC4ODfKHfxFmp0g==}
    engines: {node: '>= 0.4'}

  get-stream@8.0.1:
    resolution: {integrity: sha512-VaUJspBffn/LMCJVoMvSAdmscJyS1auj5Zulnn5UoYcY531UWmdwhRWkcGKnGU93m5HSXP9LP2usOryrBtQowA==}
    engines: {node: '>=16'}

  get-symbol-description@1.1.0:
    resolution: {integrity: sha512-w9UMqWwJxHNOvoNzSJ2oPF5wvYcvP7jUvYzhp67yEhTi17ZDBBC1z9pTdGuzjD+EFIqLSYRweZjqfiPzQ06Ebg==}
    engines: {node: '>= 0.4'}

  glob-parent@5.1.2:
    resolution: {integrity: sha512-AOIgSQCepiJYwP3ARnGx+5VnTu2HBYdzbGP45eLw1vr3zB3vZLeyed1sC9hnbcOc9/SrMyM5RPQrkGz4aS9Zow==}
    engines: {node: '>= 6'}

  glob-parent@6.0.2:
    resolution: {integrity: sha512-XxwI8EOhVQgWp6iDL+3b0r86f4d6AX6zSU55HfB4ydCEuXLXc5FcYeOu+nnGftS4TEju/11rt4KJPTMgbfmv4A==}
    engines: {node: '>=10.13.0'}

  glob-to-regexp@0.4.1:
    resolution: {integrity: sha512-lkX1HJXwyMcprw/5YUZc2s7DrpAiHB21/V+E1rHUrVNokkvB6bqMzT0VfV6/86ZNabt1k14YOIaT7nDvOX3Iiw==}

  globals@14.0.0:
    resolution: {integrity: sha512-oahGvuMGQlPw/ivIYBjVSrWAfWLBeku5tpPE2fOPLi+WHffIWbuh2tCjhyQhTBPMf5E9jDEH4FOmTYgYwbKwtQ==}
    engines: {node: '>=18'}

  globals@15.15.0:
    resolution: {integrity: sha512-7ACyT3wmyp3I61S4fG682L0VA2RGD9otkqGJIwNUMF1SWUombIIk+af1unuDYgMm082aHYwD+mzJvv9Iu8dsgg==}
    engines: {node: '>=18'}

  globalthis@1.0.4:
    resolution: {integrity: sha512-DpLKbNU4WylpxJykQujfCcwYWiV/Jhm50Goo0wrVILAv5jOr9d+H+UR3PhSCD2rCCEIg0uc+G+muBTwD54JhDQ==}
    engines: {node: '>= 0.4'}

  google-auth-library@9.15.1:
    resolution: {integrity: sha512-Jb6Z0+nvECVz+2lzSMt9u98UsoakXxA2HGHMCxh+so3n90XgYWkq5dur19JAJV7ONiJY22yBTyJB1TSkvPq9Ng==}
    engines: {node: '>=14'}

  google-gax@4.6.1:
    resolution: {integrity: sha512-V6eky/xz2mcKfAd1Ioxyd6nmA61gao3n01C+YeuIwu3vzM9EDR6wcVzMSIbLMDXWeoi9SHYctXuKYC5uJUT3eQ==}
    engines: {node: '>=14'}

  google-logging-utils@0.0.2:
    resolution: {integrity: sha512-NEgUnEcBiP5HrPzufUkBzJOD/Sxsco3rLNo1F1TNf7ieU8ryUzBhqba8r756CjLX7rn3fHl6iLEwPYuqpoKgQQ==}
    engines: {node: '>=14'}

  gopd@1.2.0:
    resolution: {integrity: sha512-ZUKRh6/kUFoAiTAtTYPZJ3hw9wNxx+BIBOijnlG9PnrJsCcSjs1wyyD6vJpaYtgnzDrKYRSqf3OO6Rfa93xsRg==}
    engines: {node: '>= 0.4'}

  graceful-fs@4.2.11:
    resolution: {integrity: sha512-RbJ5/jmFcNNCcDV5o9eTnBLJ/HszWV0P73bc+Ff4nS/rJj+YaS6IGyiOL0VoBYX+l1Wrl3k63h/KrH+nhJ0XvQ==}

  graphemer@1.4.0:
    resolution: {integrity: sha512-EtKwoO6kxCL9WO5xipiHTZlSzBm7WLT627TqC/uVRd0HKmq8NXyebnNYxDoBi7wt8eTWrUrKXCOVaFq9x1kgag==}

  graphql@16.11.0:
    resolution: {integrity: sha512-mS1lbMsxgQj6hge1XZ6p7GPhbrtFwUFYi3wRzXAC/FmYnyXMTvvI3td3rjmQ2u8ewXueaSvRPWaEcgVVOT9Jnw==}
    engines: {node: ^12.22.0 || ^14.16.0 || ^16.0.0 || >=17.0.0}

  gtoken@7.1.0:
    resolution: {integrity: sha512-pCcEwRi+TKpMlxAQObHDQ56KawURgyAf6jtIY046fJ5tIv3zDe/LEIubckAO8fj6JnAxLdmWkUfNyulQ2iKdEw==}
    engines: {node: '>=14.0.0'}

  has-bigints@1.1.0:
    resolution: {integrity: sha512-R3pbpkcIqv2Pm3dUwgjclDRVmWpTJW2DcMzcIhEXEx1oh/CEMObMm3KLmRJOdvhM7o4uQBnwr8pzRK2sJWIqfg==}
    engines: {node: '>= 0.4'}

  has-flag@3.0.0:
    resolution: {integrity: sha512-sKJf1+ceQBr4SMkvQnBDNDtf4TXpVhVGateu0t918bl30FnbE2m4vNLX+VWe/dpjlb+HugGYzW7uQXH98HPEYw==}
    engines: {node: '>=4'}

  has-flag@4.0.0:
    resolution: {integrity: sha512-EykJT/Q1KjTWctppgIAgfSO0tKVuZUjhgMr17kqTumMl6Afv3EISleU7qZUzoXDFTAHTDC4NOoG/ZxU3EvlMPQ==}
    engines: {node: '>=8'}

  has-property-descriptors@1.0.2:
    resolution: {integrity: sha512-55JNKuIW+vq4Ke1BjOTjM2YctQIvCT7GFzHwmfZPGo5wnrgkid0YQtnAleFSqumZm4az3n2BS+erby5ipJdgrg==}

  has-proto@1.2.0:
    resolution: {integrity: sha512-KIL7eQPfHQRC8+XluaIw7BHUwwqL19bQn4hzNgdr+1wXoU0KKj6rufu47lhY7KbJR2C6T6+PfyN0Ea7wkSS+qQ==}
    engines: {node: '>= 0.4'}

  has-symbols@1.1.0:
    resolution: {integrity: sha512-1cDNdwJ2Jaohmb3sg4OmKaMBwuC48sYni5HUw2DvsC8LjGTLK9h+eb1X6RyuOHe4hT0ULCW68iomhjUoKUqlPQ==}
    engines: {node: '>= 0.4'}

  has-tostringtag@1.0.2:
    resolution: {integrity: sha512-NqADB8VjPFLM2V0VvHUewwwsw0ZWBaIdgo+ieHtK3hasLz4qeCRjYcqfB6AQrBggRKppKF8L52/VqdVsO47Dlw==}
    engines: {node: '>= 0.4'}

  hasown@2.0.2:
    resolution: {integrity: sha512-0hJU9SCPvmMzIBdZFqNPXWa6dqh7WdH0cII9y+CyS8rG3nL48Bclra9HmKhVVUHyPWNH5Y7xDwAB7bfgSjkUMQ==}
    engines: {node: '>= 0.4'}

  hast-util-from-parse5@8.0.3:
    resolution: {integrity: sha512-3kxEVkEKt0zvcZ3hCRYI8rqrgwtlIOFMWkbclACvjlDw8Li9S2hk/d51OI0nr/gIpdMHNepwgOKqZ/sy0Clpyg==}

  hast-util-parse-selector@2.2.5:
    resolution: {integrity: sha512-7j6mrk/qqkSehsM92wQjdIgWM2/BW61u/53G6xmC8i1OmEdKLHbk419QKQUjz6LglWsfqoiHmyMRkP1BGjecNQ==}

  hast-util-parse-selector@4.0.0:
    resolution: {integrity: sha512-wkQCkSYoOGCRKERFWcxMVMOcYE2K1AaNLU8DXS9arxnLOUEWbOXKXiJUNzEpqZ3JOKpnha3jkFrumEjVliDe7A==}

  hast-util-raw@9.1.0:
    resolution: {integrity: sha512-Y8/SBAHkZGoNkpzqqfCldijcuUKh7/su31kEBp67cFY09Wy0mTRgtsLYsiIxMJxlu0f6AA5SUTbDR8K0rxnbUw==}

  hast-util-to-jsx-runtime@2.3.6:
    resolution: {integrity: sha512-zl6s8LwNyo1P9uw+XJGvZtdFF1GdAkOg8ujOw+4Pyb76874fLps4ueHXDhXWdk6YHQ6OgUtinliG7RsYvCbbBg==}

  hast-util-to-parse5@8.0.0:
    resolution: {integrity: sha512-3KKrV5ZVI8if87DVSi1vDeByYrkGzg4mEfeu4alwgmmIeARiBLKCZS2uw5Gb6nU9x9Yufyj3iudm6i7nl52PFw==}

  hast-util-whitespace@2.0.1:
    resolution: {integrity: sha512-nAxA0v8+vXSBDt3AnRUNjyRIQ0rD+ntpbAp4LnPkumc5M9yUbSMa4XDU9Q6etY4f1Wp4bNgvc1yjiZtsTTrSng==}

  hast-util-whitespace@3.0.0:
    resolution: {integrity: sha512-88JUN06ipLwsnv+dVn+OIYOvAuvBMy/Qoi6O7mQHxdPXpjy+Cd6xRkWwux7DKO+4sYILtLBRIKgsdpS2gQc7qw==}

  hastscript@6.0.0:
    resolution: {integrity: sha512-nDM6bvd7lIqDUiYEiu5Sl/+6ReP0BMk/2f4U/Rooccxkj0P5nm+acM5PrGJ/t5I8qPGiqZSE6hVAwZEdZIvP4w==}

  hastscript@9.0.1:
    resolution: {integrity: sha512-g7df9rMFX/SPi34tyGCyUBREQoKkapwdY/T04Qn9TDWfHhAYt4/I0gMVirzK5wEzeUqIjEB+LXC/ypb7Aqno5w==}

  highlight.js@10.7.3:
    resolution: {integrity: sha512-tzcUFauisWKNHaRkN4Wjl/ZA07gENAjFl3J/c480dprkGTg5EQstgaNFqBfUqCq54kZRIEcreTsAgF/m2quD7A==}

  highlightjs-vue@1.0.0:
    resolution: {integrity: sha512-PDEfEF102G23vHmPhLyPboFCD+BkMGu+GuJe2d9/eH4FsCwvgBpnc9n0pGE+ffKdph38s6foEZiEjdgHdzp+IA==}

  hosted-git-info@2.8.9:
    resolution: {integrity: sha512-mxIDAb9Lsm6DoOJ7xH+5+X4y1LU/4Hi50L9C5sIswK3JzULS4bwk1FvjdBgvYR4bzT4tuUQiC15FE2f5HbLvYw==}

  html-entities@2.6.0:
    resolution: {integrity: sha512-kig+rMn/QOVRvr7c86gQ8lWXq+Hkv6CbAH1hLu+RG338StTpE8Z0b44SDVaqVu7HGKf27frdmUYEs9hTUX/cLQ==}

  html-url-attributes@3.0.1:
    resolution: {integrity: sha512-ol6UPyBWqsrO6EJySPz2O7ZSr856WDrEzM5zMqp+FJJLGMW35cLYmmZnl0vztAZxRUoNZJFTCohfjuIJ8I4QBQ==}

  html-void-elements@3.0.0:
    resolution: {integrity: sha512-bEqo66MRXsUGxWHV5IP0PUiAWwoEjba4VCzg0LjFJBpchPaTfyfCKTG6bc5F8ucKec3q5y6qOdGyYTSBEvhCrg==}

  http-errors@2.0.0:
    resolution: {integrity: sha512-FtwrG/euBzaEjYeRqOgly7G0qviiXoJWnvEH2Z1plBdXgbyjv34pHTSb9zoeHMyDy33+DWy5Wt9Wo+TURtOYSQ==}
    engines: {node: '>= 0.8'}

  http-parser-js@0.5.10:
    resolution: {integrity: sha512-Pysuw9XpUq5dVc/2SMHpuTY01RFl8fttgcyunjL7eEMhGM3cI4eOmiCycJDVCo/7O7ClfQD3SaI6ftDzqOXYMA==}

  http-proxy-agent@5.0.0:
    resolution: {integrity: sha512-n2hY8YdoRE1i7r6M0w9DIw5GgZN0G25P8zLCRQ8rjXtTU3vsNFBI/vWK/UIeE6g5MUUz6avwAPXmL6Fy9D/90w==}
    engines: {node: '>= 6'}

  https-proxy-agent@5.0.1:
    resolution: {integrity: sha512-dFcAjpTQFgoLMzC2VwU+C/CbS7uRL0lWmxDITmqm7C+7F0Odmj6s9l6alZc6AELXhrnggM2CeWSXHGOdX2YtwA==}
    engines: {node: '>= 6'}

  https-proxy-agent@7.0.6:
    resolution: {integrity: sha512-vK9P5/iUfdl95AI+JVyUuIcVtd4ofvtrOr3HNtM2yxC9bnMbEdp3x01OhQNnjb8IJYi38VlTE3mBXwcfvywuSw==}
    engines: {node: '>= 14'}

  human-signals@5.0.0:
    resolution: {integrity: sha512-AXcZb6vzzrFAUE61HnN4mpLqd/cSIwNQjtNWR0euPm6y0iqx3G4gOXaIDdtdDwZmhwe82LA6+zinmW4UBWVePQ==}
    engines: {node: '>=16.17.0'}

  iconv-lite@0.4.24:
    resolution: {integrity: sha512-v3MXnZAcvnywkTUEZomIActle7RXXeedOR31wwl7VlyoXO4Qi9arvSenNQWne1TcRwhCL1HwLI21bEqdpj8/rA==}
    engines: {node: '>=0.10.0'}

  ieee754@1.2.1:
    resolution: {integrity: sha512-dcyqhDvX1C46lXZcVqCpK+FtMRQVdIMN6/Df5js2zouUsqG7I6sFxitIC+7KYK29KdXOLHdu9zL4sFnoVQnqaA==}

  ignore@5.3.2:
    resolution: {integrity: sha512-hsBTNUqQTDwkWtcdYI2i06Y/nUBEsNEDJKjWdigLvegy8kDuJAS8uRlpkkcQpyEXL0Z/pjDy5HBmMjRCJ2gq+g==}
    engines: {node: '>= 4'}

  ignore@7.0.5:
    resolution: {integrity: sha512-Hs59xBNfUIunMFgWAbGX5cq6893IbWg4KnrjbYwX3tx0ztorVgTDA6B2sxf8ejHJ4wz8BqGUMYlnzNBer5NvGg==}
    engines: {node: '>= 4'}

  immediate@3.0.6:
    resolution: {integrity: sha512-XXOFtyqDjNDAQxVfYxuF7g9Il/IbWmmlQg2MYKOH8ExIT1qg6xc4zyS3HaEEATgs1btfzxq15ciUiY7gjSXRGQ==}

  import-fresh@3.3.1:
    resolution: {integrity: sha512-TR3KfrTZTYLPB6jUjfx6MF9WcWrHL9su5TObK4ZkYgBdWKPOFoSoQIdEuTuR82pmtxH2spWG9h6etwfr1pLBqQ==}
    engines: {node: '>=6'}

  imurmurhash@0.1.4:
    resolution: {integrity: sha512-JmXMZ6wuvDmLiHEml9ykzqO6lwFbof0GG4IkcGaENdCRDDmMVnny7s5HsIgHCbaq0w2MyPhDqkhTUgS2LU2PHA==}
    engines: {node: '>=0.8.19'}

  indent-string@4.0.0:
    resolution: {integrity: sha512-EdDDZu4A2OyIK7Lr/2zG+w5jmbuk1DVBnEwREQvBzspBJkCEbRa8GxU1lghYcaGJCnRWibjDXlq779X1/y5xwg==}
    engines: {node: '>=8'}

  inherits@2.0.4:
    resolution: {integrity: sha512-k/vGaX4/Yla3WzyMCvTQOXYeIHvqOKtnqBduzTHpzpQZzAskKMhZ2K+EnBiSM9zGSoIFeMpXKxa4dYeZIQqewQ==}

  inline-style-parser@0.1.1:
    resolution: {integrity: sha512-7NXolsK4CAS5+xvdj5OMMbI962hU/wvwoxk+LWR9Ek9bVtyuuYScDN6eS0rUm6TxApFpw7CX1o4uJzcd4AyD3Q==}

  inline-style-parser@0.2.4:
    resolution: {integrity: sha512-0aO8FkhNZlj/ZIbNi7Lxxr12obT7cL1moPfE4tg1LkX7LlLfC6DeX4l2ZEud1ukP9jNQyNnfzQVqwbwmAATY4Q==}

  inquirer@12.7.0:
    resolution: {integrity: sha512-KKFRc++IONSyE2UYw9CJ1V0IWx5yQKomwB+pp3cWomWs+v2+ZsG11G2OVfAjFS6WWCppKw+RfKmpqGfSzD5QBQ==}
    engines: {node: '>=18'}
    peerDependencies:
      '@types/node': '>=18'
    peerDependenciesMeta:
      '@types/node':
        optional: true

  internal-slot@1.1.0:
    resolution: {integrity: sha512-4gd7VpWNQNB4UKKCFFVcp1AVv+FMOgs9NKzjHKusc8jTMhd5eL1NqQqOpE0KzMds804/yHlglp3uxgluOqAPLw==}
    engines: {node: '>= 0.4'}

  ipaddr.js@1.9.1:
    resolution: {integrity: sha512-0KI/607xoxSToH7GjN1FfSbLoU0+btTicjsQSWQlh/hZykN8KpmMf7uYwPW3R+akZ6R/w18ZlXSHBYXiYUPO3g==}
    engines: {node: '>= 0.10'}

  is-alphabetical@1.0.4:
    resolution: {integrity: sha512-DwzsA04LQ10FHTZuL0/grVDk4rFoVH1pjAToYwBrHSxcrBIGQuXrQMtD5U1b0U2XVgKZCTLLP8u2Qxqhy3l2Vg==}

  is-alphabetical@2.0.1:
    resolution: {integrity: sha512-FWyyY60MeTNyeSRpkM2Iry0G9hpr7/9kD40mD/cGQEuilcZYS4okz8SN2Q6rLCJ8gbCt6fN+rC+6tMGS99LaxQ==}

  is-alphanumerical@1.0.4:
    resolution: {integrity: sha512-UzoZUr+XfVz3t3v4KyGEniVL9BDRoQtY7tOyrRybkVNjDFWyo1yhXNGrrBTQxp3ib9BLAWs7k2YKBQsFRkZG9A==}

  is-alphanumerical@2.0.1:
    resolution: {integrity: sha512-hmbYhX/9MUMF5uh7tOXyK/n0ZvWpad5caBA17GsC6vyuCqaWliRG5K1qS9inmUhEMaOBIW7/whAnSwveW/LtZw==}

  is-array-buffer@3.0.5:
    resolution: {integrity: sha512-DDfANUiiG2wC1qawP66qlTugJeL5HyzMpfr8lLK+jMQirGzNod0B12cFB/9q838Ru27sBwfw78/rdoU7RERz6A==}
    engines: {node: '>= 0.4'}

  is-arrayish@0.2.1:
    resolution: {integrity: sha512-zz06S8t0ozoDXMG+ube26zeCTNXcKIPJZJi8hBrF4idCLms4CG9QtK7qBl1boi5ODzFpjswb5JPmHCbMpjaYzg==}

  is-async-function@2.1.1:
    resolution: {integrity: sha512-9dgM/cZBnNvjzaMYHVoxxfPj2QXt22Ev7SuuPrs+xav0ukGB0S6d4ydZdEiM48kLx5kDV+QBPrpVnFyefL8kkQ==}
    engines: {node: '>= 0.4'}

  is-bigint@1.1.0:
    resolution: {integrity: sha512-n4ZT37wG78iz03xPRKJrHTdZbe3IicyucEtdRsV5yglwc3GyUfbAfpSeD0FJ41NbUNSt5wbhqfp1fS+BgnvDFQ==}
    engines: {node: '>= 0.4'}

  is-boolean-object@1.2.2:
    resolution: {integrity: sha512-wa56o2/ElJMYqjCjGkXri7it5FbebW5usLw/nPmCMs5DeZ7eziSYZhSmPRn0txqeW4LnAmQQU7FgqLpsEFKM4A==}
    engines: {node: '>= 0.4'}

  is-buffer@2.0.5:
    resolution: {integrity: sha512-i2R6zNFDwgEHJyQUtJEk0XFi1i0dPFn/oqjK3/vPCcDeJvW5NQ83V8QbicfF1SupOaB0h8ntgBC2YiE7dfyctQ==}
    engines: {node: '>=4'}

  is-callable@1.2.7:
    resolution: {integrity: sha512-1BC0BVFhS/p0qtw6enp8e+8OD0UrK0oFLztSjNzhcKA3WDuJxxAPXzPuPtKkjEY9UUoEWlX/8fgKeu2S8i9JTA==}
    engines: {node: '>= 0.4'}

  is-core-module@2.16.1:
    resolution: {integrity: sha512-UfoeMA6fIJ8wTYFEUjelnaGI67v6+N7qXJEvQuIGa99l4xsCruSYOVSQ0uPANn4dAzm8lkYPaKLrrijLq7x23w==}
    engines: {node: '>= 0.4'}

  is-data-view@1.0.2:
    resolution: {integrity: sha512-RKtWF8pGmS87i2D6gqQu/l7EYRlVdfzemCJN/P3UOs//x1QE7mfhvzHIApBTRf7axvT6DMGwSwBXYCT0nfB9xw==}
    engines: {node: '>= 0.4'}

  is-date-object@1.1.0:
    resolution: {integrity: sha512-PwwhEakHVKTdRNVOw+/Gyh0+MzlCl4R6qKvkhuvLtPMggI1WAHt9sOwZxQLSGpUaDnrdyDsomoRgNnCfKNSXXg==}
    engines: {node: '>= 0.4'}

  is-decimal@1.0.4:
    resolution: {integrity: sha512-RGdriMmQQvZ2aqaQq3awNA6dCGtKpiDFcOzrTWrDAT2MiWrKQVPmxLGHl7Y2nNu6led0kEyoX0enY0qXYsv9zw==}

  is-decimal@2.0.1:
    resolution: {integrity: sha512-AAB9hiomQs5DXWcRB1rqsxGUstbRroFOPPVAomNk/3XHR5JyEZChOyTWe2oayKnsSsr/kcGqF+z6yuH6HHpN0A==}

  is-docker@2.2.1:
    resolution: {integrity: sha512-F+i2BKsFrH66iaUFc0woD8sLy8getkwTwtOBjvs56Cx4CgJDeKQeqfz8wAYiSb8JOprWhHH5p77PbmYCvvUuXQ==}
    engines: {node: '>=8'}
    hasBin: true

  is-docker@3.0.0:
    resolution: {integrity: sha512-eljcgEDlEns/7AXFosB5K/2nCM4P7FQPkGc/DWLy5rmFEWvZayGrik1d9/QIY5nJ4f9YsVvBkA6kJpHn9rISdQ==}
    engines: {node: ^12.20.0 || ^14.13.1 || >=16.0.0}
    hasBin: true

  is-extglob@2.1.1:
    resolution: {integrity: sha512-SbKbANkN603Vi4jEZv49LeVJMn4yGwsbzZworEoyEiutsN3nJYdbO36zfhGJ6QEDpOZIFkDtnq5JRxmvl3jsoQ==}
    engines: {node: '>=0.10.0'}

  is-finalizationregistry@1.1.1:
    resolution: {integrity: sha512-1pC6N8qWJbWoPtEjgcL2xyhQOP491EQjeUo3qTKcmV8YSDDJrOepfG8pcC7h/QgnQHYSv0mJ3Z/ZWxmatVrysg==}
    engines: {node: '>= 0.4'}

  is-fullwidth-code-point@3.0.0:
    resolution: {integrity: sha512-zymm5+u+sCsSWyD9qNaejV3DFvhCKclKdizYaJUuHA83RLjb7nSuGnddCHGv0hk+KY7BMAlsWeK4Ueg6EV6XQg==}
    engines: {node: '>=8'}

  is-generator-function@1.1.0:
    resolution: {integrity: sha512-nPUB5km40q9e8UfN/Zc24eLlzdSf9OfKByBw9CIdw4H1giPMeA0OIJvbchsCu4npfI2QcMVBsGEBHKZ7wLTWmQ==}
    engines: {node: '>= 0.4'}

  is-glob@4.0.3:
    resolution: {integrity: sha512-xelSayHH36ZgE7ZWhli7pW34hNbNl8Ojv5KVmkJD4hBdD3th8Tfk9vYasLM+mXWOZhFkgZfxhLSnrwRr4elSSg==}
    engines: {node: '>=0.10.0'}

  is-hexadecimal@1.0.4:
    resolution: {integrity: sha512-gyPJuv83bHMpocVYoqof5VDiZveEoGoFL8m3BXNb2VW8Xs+rz9kqO8LOQ5DH6EsuvilT1ApazU0pyl+ytbPtlw==}

  is-hexadecimal@2.0.1:
    resolution: {integrity: sha512-DgZQp241c8oO6cA1SbTEWiXeoxV42vlcJxgH+B3hi1AiqqKruZR3ZGF8In3fj4+/y/7rHvlOZLZtgJ/4ttYGZg==}

  is-inside-container@1.0.0:
    resolution: {integrity: sha512-KIYLCCJghfHZxqjYBE7rEy0OBuTd5xCHS7tHVgvCLkx7StIoaxwNW3hCALgEUjFfeRk+MG/Qxmp/vtETEF3tRA==}
    engines: {node: '>=14.16'}
    hasBin: true

  is-interactive@2.0.0:
    resolution: {integrity: sha512-qP1vozQRI+BMOPcjFzrjXuQvdak2pHNUMZoeG2eRbiSqyvbEf/wQtEOTOX1guk6E3t36RkaqiSt8A/6YElNxLQ==}
    engines: {node: '>=12'}

  is-map@2.0.3:
    resolution: {integrity: sha512-1Qed0/Hr2m+YqxnM09CjA2d/i6YZNfF6R2oRAOj36eUdS6qIV/huPJNSEpKbupewFs+ZsJlxsjjPbc0/afW6Lw==}
    engines: {node: '>= 0.4'}

  is-negative-zero@2.0.3:
    resolution: {integrity: sha512-5KoIu2Ngpyek75jXodFvnafB6DJgr3u8uuK0LEZJjrU19DrMD3EVERaR8sjz8CCGgpZvxPl9SuE1GMVPFHx1mw==}
    engines: {node: '>= 0.4'}

  is-number-object@1.1.1:
    resolution: {integrity: sha512-lZhclumE1G6VYD8VHe35wFaIif+CTy5SJIi5+3y4psDgWu4wPDoBhF8NxUOinEc7pHgiTsT6MaBb92rKhhD+Xw==}
    engines: {node: '>= 0.4'}

  is-number@7.0.0:
    resolution: {integrity: sha512-41Cifkg6e8TylSpdtTpeLVMqvSBEVzTttHvERD741+pnZ8ANv0004MRL43QKPDlK9cGvNp6NZWZUBlbGXYxxng==}
    engines: {node: '>=0.12.0'}

  is-plain-obj@4.1.0:
    resolution: {integrity: sha512-+Pgi+vMuUNkJyExiMBt5IlFoMyKnr5zhJ4Uspz58WOhBF5QoIZkFyNHIbBAtHwzVAgk5RtndVNsDRN61/mmDqg==}
    engines: {node: '>=12'}

  is-regex@1.2.1:
    resolution: {integrity: sha512-MjYsKHO5O7mCsmRGxWcLWheFqN9DJ/2TmngvjKXihe6efViPqc274+Fx/4fYj/r03+ESvBdTXK0V6tA3rgez1g==}
    engines: {node: '>= 0.4'}

  is-set@2.0.3:
    resolution: {integrity: sha512-iPAjerrse27/ygGLxw+EBR9agv9Y6uLeYVJMu+QNCoouJ1/1ri0mGrcWpfCqFZuzzx3WjtwxG098X+n4OuRkPg==}
    engines: {node: '>= 0.4'}

  is-shared-array-buffer@1.0.4:
    resolution: {integrity: sha512-ISWac8drv4ZGfwKl5slpHG9OwPNty4jOWPRIhBpxOoD+hqITiwuipOQ2bNthAzwA3B4fIjO4Nln74N0S9byq8A==}
    engines: {node: '>= 0.4'}

  is-stream@2.0.1:
    resolution: {integrity: sha512-hFoiJiTl63nn+kstHGBtewWSKnQLpyb155KHheA1l39uvtO9nWIop1p3udqPcUd/xbF1VLMO4n7OI6p7RbngDg==}
    engines: {node: '>=8'}

  is-stream@3.0.0:
    resolution: {integrity: sha512-LnQR4bZ9IADDRSkvpqMGvt/tEJWclzklNgSw48V5EAaAeDd6qGvN8ei6k5p0tvxSR171VmGyHuTiAOfxAbr8kA==}
    engines: {node: ^12.20.0 || ^14.13.1 || >=16.0.0}

  is-string@1.1.1:
    resolution: {integrity: sha512-BtEeSsoaQjlSPBemMQIrY1MY0uM6vnS1g5fmufYOtnxLGUZM2178PKbhsk7Ffv58IX+ZtcvoGwccYsh0PglkAA==}
    engines: {node: '>= 0.4'}

  is-symbol@1.1.1:
    resolution: {integrity: sha512-9gGx6GTtCQM73BgmHQXfDmLtfjjTUDSyoxTCbp5WtoixAhfgsDirWIcVQ/IHpvI5Vgd5i/J5F7B9cN/WlVbC/w==}
    engines: {node: '>= 0.4'}

  is-typed-array@1.1.15:
    resolution: {integrity: sha512-p3EcsicXjit7SaskXHs1hA91QxgTw46Fv6EFKKGS5DRFLD8yKnohjF3hxoju94b/OcMZoQukzpPpBE9uLVKzgQ==}
    engines: {node: '>= 0.4'}

  is-unicode-supported@1.3.0:
    resolution: {integrity: sha512-43r2mRvz+8JRIKnWJ+3j8JtjRKZ6GmjzfaE/qiBJnikNnYv/6bagRJ1kUhNk8R5EX/GkobD+r+sfxCPJsiKBLQ==}
    engines: {node: '>=12'}

  is-unicode-supported@2.1.0:
    resolution: {integrity: sha512-mE00Gnza5EEB3Ds0HfMyllZzbBrmLOX3vfWoj9A9PEnTfratQ/BcaJOuMhnkhjXvb2+FkY3VuHqtAGpTPmglFQ==}
    engines: {node: '>=18'}

  is-weakmap@2.0.2:
    resolution: {integrity: sha512-K5pXYOm9wqY1RgjpL3YTkF39tni1XajUIkawTLUo9EZEVUFga5gSQJF8nNS7ZwJQ02y+1YCNYcMh+HIf1ZqE+w==}
    engines: {node: '>= 0.4'}

  is-weakref@1.1.1:
    resolution: {integrity: sha512-6i9mGWSlqzNMEqpCp93KwRS1uUOodk2OJ6b+sq7ZPDSy2WuI5NFIxp/254TytR8ftefexkWn5xNiHUNpPOfSew==}
    engines: {node: '>= 0.4'}

  is-weakset@2.0.4:
    resolution: {integrity: sha512-mfcwb6IzQyOKTs84CQMrOwW4gQcaTOAWJ0zzJCl2WSPDrWk/OzDaImWFH3djXhb24g4eudZfLRozAvPGw4d9hQ==}
    engines: {node: '>= 0.4'}

  is-what@4.1.16:
    resolution: {integrity: sha512-ZhMwEosbFJkA0YhFnNDgTM4ZxDRsS6HqTo7qsZM08fehyRYIYa0yHu5R6mgo1n/8MgaPBXiPimPD77baVFYg+A==}
    engines: {node: '>=12.13'}

  is-wsl@2.2.0:
    resolution: {integrity: sha512-fKzAra0rGJUUBwGBgNkHZuToZcn+TtXHpeCgmkMJMMYx1sQDYaCSyjJBSCa2nH1DGm7s3n1oBnohoVTBaN7Lww==}
    engines: {node: '>=8'}

  is-wsl@3.1.0:
    resolution: {integrity: sha512-UcVfVfaK4Sc4m7X3dUSoHoozQGBEFeDC+zVo06t98xe8CzHSZZBekNXH+tu0NalHolcJ/QAGqS46Hef7QXBIMw==}
    engines: {node: '>=16'}

  isarray@2.0.5:
    resolution: {integrity: sha512-xHjhDr3cNBK0BzdUJSPXZntQUx/mwMS5Rw4A7lPJ90XGAO6ISP/ePDNuo0vhqOZU+UD5JoodwCAAoZQd3FeAKw==}

  isexe@2.0.0:
    resolution: {integrity: sha512-RHxMLp9lnKHGHRng9QFhRCMbYAcVpn69smSGcq3f36xjgVVWThj4qqLbTLlq7Ssj8B+fIQ1EuCEGI2lKsyQeIw==}

  jake@10.9.2:
    resolution: {integrity: sha512-2P4SQ0HrLQ+fw6llpLnOaGAvN2Zu6778SJMrCUwns4fOoG9ayrTiZk3VV8sCPkVZF8ab0zksVpS8FDY5pRCNBA==}
    engines: {node: '>=10'}
    hasBin: true

  jiti@2.4.2:
    resolution: {integrity: sha512-rg9zJN+G4n2nfJl5MW3BMygZX56zKPNVEYYqq7adpmMh4Jn2QNEwhvQlFy6jPVdcod7txZtKHWnyZiA3a0zP7A==}
    hasBin: true

  jose@4.15.9:
    resolution: {integrity: sha512-1vUQX+IdDMVPj4k8kOxgUqlcK518yluMuGZwqlr44FS1ppZB/5GWh4rZG89erpOBOJjU/OBsnCVFfapsRz6nEA==}

  jose@5.10.0:
    resolution: {integrity: sha512-s+3Al/p9g32Iq+oqXxkW//7jk2Vig6FF1CFqzVXoTUXt2qz89YWbL+OwS17NFYEvxC35n0FKeGO2LGYSxeM2Gg==}

  js-cookie@3.0.5:
    resolution: {integrity: sha512-cEiJEAEoIbWfCZYKWhVwFuvPX1gETRYPw6LlaTKoxD3s2AkXzkCjnp6h0V77ozyqj0jakteJ4YqDJT830+lVGw==}
    engines: {node: '>=14'}

  js-tokens@4.0.0:
    resolution: {integrity: sha512-RdJUflcE3cUzKiMqQgsCu06FPu9UdIJO0beYbPhHN4k6apgJtifcoCtT9bcxOpYBtpD2kCM6Sbzg4CausW/PKQ==}

  js-yaml@4.1.0:
    resolution: {integrity: sha512-wpxZs9NoxZaJESJGIZTyDEaYpl0FKSA+FB9aJiyemKhMwkxQg63h4T1KJgUGHpTqPDNRcmmYLugrRjJlBtWvRA==}
    hasBin: true

  jsesc@3.1.0:
    resolution: {integrity: sha512-/sM3dO2FOzXjKQhJuo0Q173wf2KOo8t4I8vHy6lF9poUp7bKT0/NHE8fPX23PwfhnykfqnC2xRxOnVw5XuGIaA==}
    engines: {node: '>=6'}
    hasBin: true

  json-bigint@1.0.0:
    resolution: {integrity: sha512-SiPv/8VpZuWbvLSMtTDU8hEfrZWg/mH/nV/b4o0CYbSxu1UIQPLdwKOCIyLQX+VIPO5vrLX3i8qtqFyhdPSUSQ==}

  json-buffer@3.0.1:
    resolution: {integrity: sha512-4bV5BfR2mqfQTJm+V5tPPdf+ZpuhiIvTuAB5g8kcrXOZpTT/QwwVRWBywX1ozr6lEuPdbHxwaJlm9G6mI2sfSQ==}

  json-parse-better-errors@1.0.2:
    resolution: {integrity: sha512-mrqyZKfX5EhL7hvqcV6WG1yYjnjeuYDzDhhcAAUrq8Po85NBQBJP+ZDUT75qZQ98IkUoBqdkExkukOU7Ts2wrw==}

  json-schema-traverse@0.4.1:
    resolution: {integrity: sha512-xbbCH5dCYU5T8LcEhhuh7HJ88HXuW3qsI3Y0zOZFKfZEHcpWiHU/Jxzk629Brsab/mMiHQti9wMP+845RPe3Vg==}

  json-schema-traverse@1.0.0:
    resolution: {integrity: sha512-NM8/P9n3XjXhIZn1lLhkFaACTOURQXjWhV4BA/RnOv8xvgqtqpAX9IO4mRQxSx1Rlo4tqzeqb0sOlruaOy3dug==}

  json-schema-typed@8.0.1:
    resolution: {integrity: sha512-XQmWYj2Sm4kn4WeTYvmpKEbyPsL7nBsb647c7pMe6l02/yx2+Jfc4dT6UZkEXnIUb5LhD55r2HPsJ1milQ4rDg==}

  json-stable-stringify-without-jsonify@1.0.1:
    resolution: {integrity: sha512-Bdboy+l7tA3OGW6FjyFHWkP5LuByj1Tk33Ljyq0axyzdk9//JSi2u3fP1QSmd1KNwq6VOKYGlAu87CisVir6Pw==}

  json5@2.2.3:
    resolution: {integrity: sha512-XmOWe7eyHYH14cLdVPoyg+GOH3rYX++KpzrylJwSW98t3Nk+U8XOl8FWKOgwtzdb8lXGf6zYwDUzeHMWfxasyg==}
    engines: {node: '>=6'}
    hasBin: true

  jsondiffpatch@0.7.3:
    resolution: {integrity: sha512-zd4dqFiXSYyant2WgSXAZ9+yYqilNVvragVNkNRn2IFZKgjyULNrKRznqN4Zon0MkLueCg+3QaPVCnDAVP20OQ==}
    engines: {node: ^18.0.0 || >=20.0.0}
    hasBin: true

  jsonfile@6.1.0:
    resolution: {integrity: sha512-5dgndWOriYSm5cnYaJNhalLNDKOqFwyDB/rr1E9ZsGciGvKPs8R2xYGCacuf3z6K1YKDz182fd+fY3cn3pMqXQ==}

  jsonwebtoken@9.0.2:
    resolution: {integrity: sha512-PRp66vJ865SSqOlgqS8hujT5U4AOgMfhrwYIuIhfKaoSCZcirrmASQr8CX7cUg+RMih+hgznrjp99o+W4pJLHQ==}
    engines: {node: '>=12', npm: '>=6'}

  jwa@1.4.2:
    resolution: {integrity: sha512-eeH5JO+21J78qMvTIDdBXidBd6nG2kZjg5Ohz/1fpa28Z4CcsWUzJ1ZZyFq/3z3N17aZy+ZuBoHljASbL1WfOw==}

  jwa@2.0.1:
    resolution: {integrity: sha512-hRF04fqJIP8Abbkq5NKGN0Bbr3JxlQ+qhZufXVr0DvujKy93ZCbXZMHDL4EOtodSbCWxOqR8MS1tXA5hwqCXDg==}

  jwks-rsa@3.2.0:
    resolution: {integrity: sha512-PwchfHcQK/5PSydeKCs1ylNym0w/SSv8a62DgHJ//7x2ZclCoinlsjAfDxAAbpoTPybOum/Jgy+vkvMmKz89Ww==}
    engines: {node: '>=14'}

  jws@3.2.2:
    resolution: {integrity: sha512-YHlZCB6lMTllWDtSPHz/ZXTsi8S00usEV6v1tjq8tOUZzw7DpSDWVXjXDre6ed1w/pd495ODpHZYSdkRTsa0HA==}

  jws@4.0.0:
    resolution: {integrity: sha512-KDncfTmOZoOMTFG4mBlG0qUIOlc03fmzH+ru6RgYVZhPkyiy/92Owlt/8UEN+a4TXR1FQetfIpJE8ApdvdVxTg==}

  jwt-decode@4.0.0:
    resolution: {integrity: sha512-+KJGIyHgkGuIq3IEBNftfhW/LfWhXUIY6OmyVWjliu5KH1y0fw7VQ8YndE2O4qZdMSd9SqbnC8GOcZEy0Om7sA==}
    engines: {node: '>=18'}

  katex@0.16.22:
    resolution: {integrity: sha512-XCHRdUw4lf3SKBaJe4EvgqIuWwkPSo9XoeO8GjQW94Bp7TWv9hNhzZjZ+OH9yf1UmLygb7DIT5GSFQiyt16zYg==}
    hasBin: true

  keyv@4.5.4:
    resolution: {integrity: sha512-oxVHkHR/EJf2CNXnWxRLW6mg7JyCCUcG0DtEGmL2ctUo1PNTin1PUil+r/+4r5MpVgC/fn1kjsx7mjSujKqIpw==}

  kleur@4.1.5:
    resolution: {integrity: sha512-o+NO+8WrRiQEE4/7nwRJhN1HWpVmJm511pBHUxPLtp0BUISzlBplORYSmTclCnJvQq2tKu/sgl3xVpkc7ZWuQQ==}
    engines: {node: '>=6'}

  levn@0.4.1:
    resolution: {integrity: sha512-+bT2uH4E5LGE7h/n3evcS/sQlJXCpIp6ym8OWJ5eV6+67Dsql/LaaT7qJBAt2rzfoa/5QBGBhxDix1dMt2kQKQ==}
    engines: {node: '>= 0.8.0'}

  lie@3.1.1:
    resolution: {integrity: sha512-RiNhHysUjhrDQntfYSfY4MU24coXXdEOgw9WGcKHNeEwffDYbF//u87M1EWaMGzuFoSbqW0C9C6lEEhDOAswfw==}

  lightningcss-darwin-arm64@1.30.1:
    resolution: {integrity: sha512-c8JK7hyE65X1MHMN+Viq9n11RRC7hgin3HhYKhrMyaXflk5GVplZ60IxyoVtzILeKr+xAJwg6zK6sjTBJ0FKYQ==}
    engines: {node: '>= 12.0.0'}
    cpu: [arm64]
    os: [darwin]

  lightningcss-darwin-x64@1.30.1:
    resolution: {integrity: sha512-k1EvjakfumAQoTfcXUcHQZhSpLlkAuEkdMBsI/ivWw9hL+7FtilQc0Cy3hrx0AAQrVtQAbMI7YjCgYgvn37PzA==}
    engines: {node: '>= 12.0.0'}
    cpu: [x64]
    os: [darwin]

  lightningcss-freebsd-x64@1.30.1:
    resolution: {integrity: sha512-kmW6UGCGg2PcyUE59K5r0kWfKPAVy4SltVeut+umLCFoJ53RdCUWxcRDzO1eTaxf/7Q2H7LTquFHPL5R+Gjyig==}
    engines: {node: '>= 12.0.0'}
    cpu: [x64]
    os: [freebsd]

  lightningcss-linux-arm-gnueabihf@1.30.1:
    resolution: {integrity: sha512-MjxUShl1v8pit+6D/zSPq9S9dQ2NPFSQwGvxBCYaBYLPlCWuPh9/t1MRS8iUaR8i+a6w7aps+B4N0S1TYP/R+Q==}
    engines: {node: '>= 12.0.0'}
    cpu: [arm]
    os: [linux]

  lightningcss-linux-arm64-gnu@1.30.1:
    resolution: {integrity: sha512-gB72maP8rmrKsnKYy8XUuXi/4OctJiuQjcuqWNlJQ6jZiWqtPvqFziskH3hnajfvKB27ynbVCucKSm2rkQp4Bw==}
    engines: {node: '>= 12.0.0'}
    cpu: [arm64]
    os: [linux]

  lightningcss-linux-arm64-musl@1.30.1:
    resolution: {integrity: sha512-jmUQVx4331m6LIX+0wUhBbmMX7TCfjF5FoOH6SD1CttzuYlGNVpA7QnrmLxrsub43ClTINfGSYyHe2HWeLl5CQ==}
    engines: {node: '>= 12.0.0'}
    cpu: [arm64]
    os: [linux]

  lightningcss-linux-x64-gnu@1.30.1:
    resolution: {integrity: sha512-piWx3z4wN8J8z3+O5kO74+yr6ze/dKmPnI7vLqfSqI8bccaTGY5xiSGVIJBDd5K5BHlvVLpUB3S2YCfelyJ1bw==}
    engines: {node: '>= 12.0.0'}
    cpu: [x64]
    os: [linux]

  lightningcss-linux-x64-musl@1.30.1:
    resolution: {integrity: sha512-rRomAK7eIkL+tHY0YPxbc5Dra2gXlI63HL+v1Pdi1a3sC+tJTcFrHX+E86sulgAXeI7rSzDYhPSeHHjqFhqfeQ==}
    engines: {node: '>= 12.0.0'}
    cpu: [x64]
    os: [linux]

  lightningcss-win32-arm64-msvc@1.30.1:
    resolution: {integrity: sha512-mSL4rqPi4iXq5YVqzSsJgMVFENoa4nGTT/GjO2c0Yl9OuQfPsIfncvLrEW6RbbB24WtZ3xP/2CCmI3tNkNV4oA==}
    engines: {node: '>= 12.0.0'}
    cpu: [arm64]
    os: [win32]

  lightningcss-win32-x64-msvc@1.30.1:
    resolution: {integrity: sha512-PVqXh48wh4T53F/1CCu8PIPCxLzWyCnn/9T5W1Jpmdy5h9Cwd+0YQS6/LwhHXSafuc61/xg9Lv5OrCby6a++jg==}
    engines: {node: '>= 12.0.0'}
    cpu: [x64]
    os: [win32]

  lightningcss@1.30.1:
    resolution: {integrity: sha512-xi6IyHML+c9+Q3W0S4fCQJOym42pyurFiJUHEcEyHS0CeKzia4yZDEsLlqOFykxOdHpNy0NmvVO31vcSqAxJCg==}
    engines: {node: '>= 12.0.0'}

  lilconfig@3.1.3:
    resolution: {integrity: sha512-/vlFKAoH5Cgt3Ie+JLhRbwOsCQePABiU3tJ1egGvyQ+33R/vcwM2Zl2QR/LzjsBeItPt3oSVXapn+m4nQDvpzw==}
    engines: {node: '>=14'}

  limiter@1.1.5:
    resolution: {integrity: sha512-FWWMIEOxz3GwUI4Ts/IvgVy6LPvoMPgjMdQ185nN6psJyBJ4yOpzqm695/h5umdLJg2vW3GR5iG11MAkR2AzJA==}

  linkify-it@5.0.0:
    resolution: {integrity: sha512-5aHCbzQRADcdP+ATqnDuhhJ/MRIqDkZX5pyjFHRRysS8vZ5AbqGEoFIb6pYHPZ+L/OC2Lc+xT8uHVVR5CAK/wQ==}

  linkifyjs@4.3.1:
    resolution: {integrity: sha512-DRSlB9DKVW04c4SUdGvKK5FR6be45lTU9M76JnngqPeeGDqPwYc0zdUErtsNVMtxPXgUWV4HbXbnC4sNyBxkYg==}

  load-json-file@4.0.0:
    resolution: {integrity: sha512-Kx8hMakjX03tiGTLAIdJ+lL0htKnXjEZN6hk/tozf/WOuYGdZBJrZ+rCJRbVCugsjB3jMLn9746NsQIf5VjBMw==}
    engines: {node: '>=4'}

  localforage@1.10.0:
    resolution: {integrity: sha512-14/H1aX7hzBBmmh7sGPd+AOMkkIrHM3Z1PAyGgZigA1H1p5O5ANnMyWzvpAETtG68/dC4pC0ncy3+PPGzXZHPg==}

  localtunnel@2.0.2:
    resolution: {integrity: sha512-n418Cn5ynvJd7m/N1d9WVJISLJF/ellZnfsLnx8WBWGzxv/ntNcFkJ1o6se5quUhCplfLGBNL5tYHiq5WF3Nug==}
    engines: {node: '>=8.3.0'}
    hasBin: true

  locate-path@6.0.0:
    resolution: {integrity: sha512-iPZK6eYjbxRu3uB4/WZ3EsEIMJFMqAoopl3R+zuq0UjcAm/MO6KCweDgPfP3elTztoKP3KtnVHxTn2NHBSDVUw==}
    engines: {node: '>=10'}

  lodash.camelcase@4.3.0:
    resolution: {integrity: sha512-TwuEnCnxbc3rAvhf/LbG7tJUDzhqXyFnv3dtzLOPgCG/hODL7WFnsbwktkD7yUV0RrreP/l1PALq/YSg6VvjlA==}

  lodash.clonedeep@4.5.0:
    resolution: {integrity: sha512-H5ZhCF25riFd9uB5UCkVKo61m3S/xZk1x4wA6yp/L3RFP6Z/eHH1ymQcGLo7J3GMPfm0V/7m1tryHuGVxpqEBQ==}

  lodash.includes@4.3.0:
    resolution: {integrity: sha512-W3Bx6mdkRTGtlJISOvVD/lbqjTlPPUDTMnlXZFnVwi9NKJ6tiAk6LVdlhZMm17VZisqhKcgzpO5Wz91PCt5b0w==}

  lodash.isboolean@3.0.3:
    resolution: {integrity: sha512-Bz5mupy2SVbPHURB98VAcw+aHh4vRV5IPNhILUCsOzRmsTmSQ17jIuqopAentWoehktxGd9e/hbIXq980/1QJg==}

  lodash.isinteger@4.0.4:
    resolution: {integrity: sha512-DBwtEWN2caHQ9/imiNeEA5ys1JoRtRfY3d7V9wkqtbycnAmTvRRmbHKDV4a0EYc678/dia0jrte4tjYwVBaZUA==}

  lodash.isnumber@3.0.3:
    resolution: {integrity: sha512-QYqzpfwO3/CWf3XP+Z+tkQsfaLL/EnUlXWVkIk5FUPc4sBdTehEqZONuyRt2P67PXAk+NXmTBcc97zw9t1FQrw==}

  lodash.isplainobject@4.0.6:
    resolution: {integrity: sha512-oSXzaWypCMHkPC3NvBEaPHf0KsA5mvPrOPgQWDsbg8n7orZ290M0BmC/jgRZ4vcJ6DTAhjrsSYgdsW/F+MFOBA==}

  lodash.isstring@4.0.1:
    resolution: {integrity: sha512-0wJxfxH1wgO3GrbuP+dTTk7op+6L41QCXbGINEmD+ny/G/eCqGzxyCsh7159S+mgDDcoarnBw6PC1PS5+wUGgw==}

  lodash.merge@4.6.2:
    resolution: {integrity: sha512-0KpjqXRVvrYyCsX1swR/XTK0va6VQkQM6MNo7PqW77ByjAhoARA8EfrP1N4+KlKj8YS0ZUCtRT/YUuhyYDujIQ==}

  lodash.once@4.1.1:
    resolution: {integrity: sha512-Sb487aTOCr9drQVL8pIxOzVhafOjZN9UU54hiN8PU3uAiSV7lx1yYNpbNmex2PK6dSJoNTSJUUswT651yww3Mg==}

  log-symbols@6.0.0:
    resolution: {integrity: sha512-i24m8rpwhmPIS4zscNzK6MSEhk0DUWa/8iYQWxhffV8jkI4Phvs3F+quL5xvS0gdQR0FyTCMMH33Y78dDTzzIw==}
    engines: {node: '>=18'}

  long@5.3.2:
    resolution: {integrity: sha512-mNAgZ1GmyNhD7AuqnTG3/VQ26o760+ZYBPKjPvugO8+nLbYfX6TVpJPseBvopbdY+qpZ/lKUnmEc1LeZYS3QAA==}

  longest-streak@3.1.0:
    resolution: {integrity: sha512-9Ri+o0JYgehTaVBBDoMqIl8GXtbWg711O3srftcHhZ0dqnETqLaoIK0x17fUw9rFSlK/0NlsKe0Ahhyl5pXE2g==}

  loose-envify@1.4.0:
    resolution: {integrity: sha512-lyuxPGr/Wfhrlem2CL/UcnUc1zcqKAImBDzukY7Y5F/yQiNdko6+fRLevlw1HgMySw7f611UIY408EtxRSoK3Q==}
    hasBin: true

  lower-case@2.0.2:
    resolution: {integrity: sha512-7fm3l3NAF9WfN6W3JOmf5drwpVqX78JtoGJ3A6W0a6ZnldM41w2fV5D490psKFTpMds8TJse/eHLFFsNHHjHgg==}

  lowlight@1.20.0:
    resolution: {integrity: sha512-8Ktj+prEb1RoCPkEOrPMYUN/nCggB7qAWe3a7OpMjWQkh3l2RD5wKRQ+o8Q8YuI9RG/xs95waaI/E6ym/7NsTw==}

  lru-cache@5.1.1:
    resolution: {integrity: sha512-KpNARQA3Iwv+jTA0utUVVbrh+Jlrr1Fv0e56GGzAFOXN7dk/FviaDW8LHmK52DlcH4WP2n6gI8vN1aesBFgo9w==}

  lru-cache@6.0.0:
    resolution: {integrity: sha512-Jo6dJ04CmSjuznwJSS3pUeWmd/H0ffTlkXXgwZi+eq1UCmqQwCh+eLsYOYCwY991i2Fah4h1BEMCx4qThGbsiA==}
    engines: {node: '>=10'}

  lru-memoizer@2.3.0:
    resolution: {integrity: sha512-GXn7gyHAMhO13WSKrIiNfztwxodVsP8IoZ3XfrJV4yH2x0/OeTO/FIaAHTY5YekdGgW94njfuKmyyt1E0mR6Ug==}

  lucide-react@0.525.0:
    resolution: {integrity: sha512-Tm1txJ2OkymCGkvwoHt33Y2JpN5xucVq1slHcgE6Lk0WjDfjgKWor5CdVER8U6DvcfMwh4M8XxmpTiyzfmfDYQ==}
    peerDependencies:
      react: ^16.5.1 || ^17.0.0 || ^18.0.0 || ^19.0.0

  magic-string@0.30.17:
    resolution: {integrity: sha512-sNPKHvyjVf7gyjwS4xGTaW/mCnF8wnjtifKBEhxfZ7E/S8tQ0rssrwGNn6q8JH/ohItJfSQp9mBtQYuTlH5QnA==}

  map-obj@4.3.0:
    resolution: {integrity: sha512-hdN1wVrZbb29eBGiGjJbeP8JbKjq1urkHJ/LIP/NY48MZ1QVXUsQBV1G1zvYFHn1XE06cwjBsOI2K3Ulnj1YXQ==}
    engines: {node: '>=8'}

  markdown-it@14.1.0:
    resolution: {integrity: sha512-a54IwgWPaeBCAAsv13YgmALOF1elABB08FxO9i+r4VFk5Vl4pKokRPeX8u5TCgSsPi6ec1otfLjdOpVcgbpshg==}
    hasBin: true

  markdown-table@3.0.4:
    resolution: {integrity: sha512-wiYz4+JrLyb/DqW2hkFJxP7Vd7JuTDm77fvbM8VfEQdmSMqcImWeeRbHwZjBjIFki/VaMK2BhFi7oUUZeM5bqw==}

  math-intrinsics@1.1.0:
    resolution: {integrity: sha512-/IXtbwEk5HTPyEwyKX6hGkYXxM9nbj64B+ilVJnC/R6B0pH5G4V3b0pVbL7DBj4tkhBAppbQUlf6F6Xl9LHu1g==}
    engines: {node: '>= 0.4'}

  mdast-util-definitions@5.1.2:
    resolution: {integrity: sha512-8SVPMuHqlPME/z3gqVwWY4zVXn8lqKv/pAhC57FuJ40ImXyBpmO5ukh98zB2v7Blql2FiHjHv9LVztSIqjY+MA==}

  mdast-util-find-and-replace@3.0.2:
    resolution: {integrity: sha512-Tmd1Vg/m3Xz43afeNxDIhWRtFZgM2VLyaf4vSTYwudTyeuTneoL3qtWMA5jeLyz/O1vDJmmV4QuScFCA2tBPwg==}

  mdast-util-from-markdown@1.3.1:
    resolution: {integrity: sha512-4xTO/M8c82qBcnQc1tgpNtubGUW/Y1tBQ1B0i5CtSoelOLKFYlElIr3bvgREYYO5iRqbMY1YuqZng0GVOI8Qww==}

  mdast-util-from-markdown@2.0.2:
    resolution: {integrity: sha512-uZhTV/8NBuw0WHkPTrCqDOl0zVe1BIng5ZtHoDk49ME1qqcjYmmLmOf0gELgcRMxN4w2iuIeVso5/6QymSrgmA==}

  mdast-util-gfm-autolink-literal@2.0.1:
    resolution: {integrity: sha512-5HVP2MKaP6L+G6YaxPNjuL0BPrq9orG3TsrZ9YXbA3vDw/ACI4MEsnoDpn6ZNm7GnZgtAcONJyPhOP8tNJQavQ==}

  mdast-util-gfm-footnote@2.1.0:
    resolution: {integrity: sha512-sqpDWlsHn7Ac9GNZQMeUzPQSMzR6Wv0WKRNvQRg0KqHh02fpTz69Qc1QSseNX29bhz1ROIyNyxExfawVKTm1GQ==}

  mdast-util-gfm-strikethrough@2.0.0:
    resolution: {integrity: sha512-mKKb915TF+OC5ptj5bJ7WFRPdYtuHv0yTRxK2tJvi+BDqbkiG7h7u/9SI89nRAYcmap2xHQL9D+QG/6wSrTtXg==}

  mdast-util-gfm-table@2.0.0:
    resolution: {integrity: sha512-78UEvebzz/rJIxLvE7ZtDd/vIQ0RHv+3Mh5DR96p7cS7HsBhYIICDBCu8csTNWNO6tBWfqXPWekRuj2FNOGOZg==}

  mdast-util-gfm-task-list-item@2.0.0:
    resolution: {integrity: sha512-IrtvNvjxC1o06taBAVJznEnkiHxLFTzgonUdy8hzFVeDun0uTjxxrRGVaNFqkU1wJR3RBPEfsxmU6jDWPofrTQ==}

  mdast-util-gfm@3.1.0:
    resolution: {integrity: sha512-0ulfdQOM3ysHhCJ1p06l0b0VKlhU0wuQs3thxZQagjcjPrlFRqY215uZGHHJan9GEAXd9MbfPjFJz+qMkVR6zQ==}

  mdast-util-math@3.0.0:
    resolution: {integrity: sha512-Tl9GBNeG/AhJnQM221bJR2HPvLOSnLE/T9cJI9tlc6zwQk2nPk/4f0cHkOdEixQPC/j8UtKDdITswvLAy1OZ1w==}

  mdast-util-mdx-expression@2.0.1:
    resolution: {integrity: sha512-J6f+9hUp+ldTZqKRSg7Vw5V6MqjATc+3E4gf3CFNcuZNWD8XdyI6zQ8GqH7f8169MM6P7hMBRDVGnn7oHB9kXQ==}

  mdast-util-mdx-jsx@3.2.0:
    resolution: {integrity: sha512-lj/z8v0r6ZtsN/cGNNtemmmfoLAFZnjMbNyLzBafjzikOM+glrjNHPlf6lQDOTccj9n5b0PPihEBbhneMyGs1Q==}

  mdast-util-mdxjs-esm@2.0.1:
    resolution: {integrity: sha512-EcmOpxsZ96CvlP03NghtH1EsLtr0n9Tm4lPUJUBccV9RwUOneqSycg19n5HGzCf+10LozMRSObtVr3ee1WoHtg==}

  mdast-util-phrasing@4.1.0:
    resolution: {integrity: sha512-TqICwyvJJpBwvGAMZjj4J2n0X8QWp21b9l0o7eXyVJ25YNWYbJDVIyD1bZXE6WtV6RmKJVYmQAKWa0zWOABz2w==}

  mdast-util-to-hast@12.3.0:
    resolution: {integrity: sha512-pits93r8PhnIoU4Vy9bjW39M2jJ6/tdHyja9rrot9uujkN7UTU9SDnE6WNJz/IGyQk3XHX6yNNtrBH6cQzm8Hw==}

  mdast-util-to-hast@13.2.0:
    resolution: {integrity: sha512-QGYKEuUsYT9ykKBCMOEDLsU5JRObWQusAolFMeko/tYPufNkRffBAQjIE+99jbA87xv6FgmjLtwjh9wBWajwAA==}

  mdast-util-to-markdown@2.1.2:
    resolution: {integrity: sha512-xj68wMTvGXVOKonmog6LwyJKrYXZPvlwabaryTjLh9LuvovB/KAH+kvi8Gjj+7rJjsFi23nkUxRQv1KqSroMqA==}

  mdast-util-to-string@3.2.0:
    resolution: {integrity: sha512-V4Zn/ncyN1QNSqSBxTrMOLpjr+IKdHl2v3KVLoWmDPscP4r9GcCi71gjgvUV1SFSKh92AjAG4peFuBl2/YgCJg==}

  mdast-util-to-string@4.0.0:
    resolution: {integrity: sha512-0H44vDimn51F0YwvxSJSm0eCDOJTRlmN0R1yBh4HLj9wiV1Dn0QoXGbvFAWj2hSItVTlCmBF1hqKlIyUBVFLPg==}

  mdurl@2.0.0:
    resolution: {integrity: sha512-Lf+9+2r+Tdp5wXDXC4PcIBjTDtq4UKjCPMQhKIuzpJNW0b96kVqSwW0bT7FhRSfmAiFYgP+SCRvdrDozfh0U5w==}

  media-typer@0.3.0:
    resolution: {integrity: sha512-dq+qelQ9akHpcOl/gUVRTxVIOkAJ1wR3QAvb4RsVjS8oVoFjDGTc679wJYmUmknUF5HwMLOgb5O+a3KxfWapPQ==}
    engines: {node: '>= 0.6'}

  memorystream@0.3.1:
    resolution: {integrity: sha512-S3UwM3yj5mtUSEfP41UZmt/0SCoVYUcU1rkXv+BQ5Ig8ndL4sPoJNBUJERafdPb5jjHJGuMgytgKvKIf58XNBw==}
    engines: {node: '>= 0.10.0'}

  merge-descriptors@1.0.3:
    resolution: {integrity: sha512-gaNvAS7TZ897/rVaZ0nMtAyxNyi/pdbjbAwUpFQpN70GqnVfOiXpeUUMKRBmzXaSQ8DdTX4/0ms62r2K+hE6mQ==}

  merge-stream@2.0.0:
    resolution: {integrity: sha512-abv/qOcuPfk3URPfDzmZU1LKmuw8kT+0nIHvKrKgFrwifol/doWcdA4ZqsWQ8ENrFKkd67Mfpo/LovbIUsbt3w==}

  merge2@1.4.1:
    resolution: {integrity: sha512-8q7VEgMJW4J8tcfVPy8g09NcQwZdbwFEqhe/WZkoIzjn/3TGDwtOCYtXGxA3O8tPzpczCCDgv+P2P5y00ZJOOg==}
    engines: {node: '>= 8'}

  methods@1.1.2:
    resolution: {integrity: sha512-iclAHeNqNm68zFtnZ0e+1L2yUIdvzNoauKU4WBA3VvH/vPFieF7qfRlwUZU+DA9P9bPXIS90ulxoUoCH23sV2w==}
    engines: {node: '>= 0.6'}

  micromark-core-commonmark@1.1.0:
    resolution: {integrity: sha512-BgHO1aRbolh2hcrzL2d1La37V0Aoz73ymF8rAcKnohLy93titmv62E0gP8Hrx9PKcKrqCZ1BbLGbP3bEhoXYlw==}

  micromark-core-commonmark@2.0.3:
    resolution: {integrity: sha512-RDBrHEMSxVFLg6xvnXmb1Ayr2WzLAWjeSATAoxwKYJV94TeNavgoIdA0a9ytzDSVzBy2YKFK+emCPOEibLeCrg==}

  micromark-extension-gfm-autolink-literal@2.1.0:
    resolution: {integrity: sha512-oOg7knzhicgQ3t4QCjCWgTmfNhvQbDDnJeVu9v81r7NltNCVmhPy1fJRX27pISafdjL+SVc4d3l48Gb6pbRypw==}

  micromark-extension-gfm-footnote@2.1.0:
    resolution: {integrity: sha512-/yPhxI1ntnDNsiHtzLKYnE3vf9JZ6cAisqVDauhp4CEHxlb4uoOTxOCJ+9s51bIB8U1N1FJ1RXOKTIlD5B/gqw==}

  micromark-extension-gfm-strikethrough@2.1.0:
    resolution: {integrity: sha512-ADVjpOOkjz1hhkZLlBiYA9cR2Anf8F4HqZUO6e5eDcPQd0Txw5fxLzzxnEkSkfnD0wziSGiv7sYhk/ktvbf1uw==}

  micromark-extension-gfm-table@2.1.1:
    resolution: {integrity: sha512-t2OU/dXXioARrC6yWfJ4hqB7rct14e8f7m0cbI5hUmDyyIlwv5vEtooptH8INkbLzOatzKuVbQmAYcbWoyz6Dg==}

  micromark-extension-gfm-tagfilter@2.0.0:
    resolution: {integrity: sha512-xHlTOmuCSotIA8TW1mDIM6X2O1SiX5P9IuDtqGonFhEK0qgRI4yeC6vMxEV2dgyr2TiD+2PQ10o+cOhdVAcwfg==}

  micromark-extension-gfm-task-list-item@2.1.0:
    resolution: {integrity: sha512-qIBZhqxqI6fjLDYFTBIa4eivDMnP+OZqsNwmQ3xNLE4Cxwc+zfQEfbs6tzAo2Hjq+bh6q5F+Z8/cksrLFYWQQw==}

  micromark-extension-gfm@3.0.0:
    resolution: {integrity: sha512-vsKArQsicm7t0z2GugkCKtZehqUm31oeGBV/KVSorWSy8ZlNAv7ytjFhvaryUiCUJYqs+NoE6AFhpQvBTM6Q4w==}

  micromark-extension-math@3.1.0:
    resolution: {integrity: sha512-lvEqd+fHjATVs+2v/8kg9i5Q0AP2k85H0WUOwpIVvUML8BapsMvh1XAogmQjOCsLpoKRCVQqEkQBB3NhVBcsOg==}

  micromark-factory-destination@1.1.0:
    resolution: {integrity: sha512-XaNDROBgx9SgSChd69pjiGKbV+nfHGDPVYFs5dOoDd7ZnMAE+Cuu91BCpsY8RT2NP9vo/B8pds2VQNCLiu0zhg==}

  micromark-factory-destination@2.0.1:
    resolution: {integrity: sha512-Xe6rDdJlkmbFRExpTOmRj9N3MaWmbAgdpSrBQvCFqhezUn4AHqJHbaEnfbVYYiexVSs//tqOdY/DxhjdCiJnIA==}

  micromark-factory-label@1.1.0:
    resolution: {integrity: sha512-OLtyez4vZo/1NjxGhcpDSbHQ+m0IIGnT8BoPamh+7jVlzLJBH98zzuCoUeMxvM6WsNeh8wx8cKvqLiPHEACn0w==}

  micromark-factory-label@2.0.1:
    resolution: {integrity: sha512-VFMekyQExqIW7xIChcXn4ok29YE3rnuyveW3wZQWWqF4Nv9Wk5rgJ99KzPvHjkmPXF93FXIbBp6YdW3t71/7Vg==}

  micromark-factory-space@1.1.0:
    resolution: {integrity: sha512-cRzEj7c0OL4Mw2v6nwzttyOZe8XY/Z8G0rzmWQZTBi/jjwyw/U4uqKtUORXQrR5bAZZnbTI/feRV/R7hc4jQYQ==}

  micromark-factory-space@2.0.1:
    resolution: {integrity: sha512-zRkxjtBxxLd2Sc0d+fbnEunsTj46SWXgXciZmHq0kDYGnck/ZSGj9/wULTV95uoeYiK5hRXP2mJ98Uo4cq/LQg==}

  micromark-factory-title@1.1.0:
    resolution: {integrity: sha512-J7n9R3vMmgjDOCY8NPw55jiyaQnH5kBdV2/UXCtZIpnHH3P6nHUKaH7XXEYuWwx/xUJcawa8plLBEjMPU24HzQ==}

  micromark-factory-title@2.0.1:
    resolution: {integrity: sha512-5bZ+3CjhAd9eChYTHsjy6TGxpOFSKgKKJPJxr293jTbfry2KDoWkhBb6TcPVB4NmzaPhMs1Frm9AZH7OD4Cjzw==}

  micromark-factory-whitespace@1.1.0:
    resolution: {integrity: sha512-v2WlmiymVSp5oMg+1Q0N1Lxmt6pMhIHD457whWM7/GUlEks1hI9xj5w3zbc4uuMKXGisksZk8DzP2UyGbGqNsQ==}

  micromark-factory-whitespace@2.0.1:
    resolution: {integrity: sha512-Ob0nuZ3PKt/n0hORHyvoD9uZhr+Za8sFoP+OnMcnWK5lngSzALgQYKMr9RJVOWLqQYuyn6ulqGWSXdwf6F80lQ==}

  micromark-util-character@1.2.0:
    resolution: {integrity: sha512-lXraTwcX3yH/vMDaFWCQJP1uIszLVebzUa3ZHdrgxr7KEU/9mL4mVgCpGbyhvNLNlauROiNUq7WN5u7ndbY6xg==}

  micromark-util-character@2.1.1:
    resolution: {integrity: sha512-wv8tdUTJ3thSFFFJKtpYKOYiGP2+v96Hvk4Tu8KpCAsTMs6yi+nVmGh1syvSCsaxz45J6Jbw+9DD6g97+NV67Q==}

  micromark-util-chunked@1.1.0:
    resolution: {integrity: sha512-Ye01HXpkZPNcV6FiyoW2fGZDUw4Yc7vT0E9Sad83+bEDiCJ1uXu0S3mr8WLpsz3HaG3x2q0HM6CTuPdcZcluFQ==}

  micromark-util-chunked@2.0.1:
    resolution: {integrity: sha512-QUNFEOPELfmvv+4xiNg2sRYeS/P84pTW0TCgP5zc9FpXetHY0ab7SxKyAQCNCc1eK0459uoLI1y5oO5Vc1dbhA==}

  micromark-util-classify-character@1.1.0:
    resolution: {integrity: sha512-SL0wLxtKSnklKSUplok1WQFoGhUdWYKggKUiqhX+Swala+BtptGCu5iPRc+xvzJ4PXE/hwM3FNXsfEVgoZsWbw==}

  micromark-util-classify-character@2.0.1:
    resolution: {integrity: sha512-K0kHzM6afW/MbeWYWLjoHQv1sgg2Q9EccHEDzSkxiP/EaagNzCm7T/WMKZ3rjMbvIpvBiZgwR3dKMygtA4mG1Q==}

  micromark-util-combine-extensions@1.1.0:
    resolution: {integrity: sha512-Q20sp4mfNf9yEqDL50WwuWZHUrCO4fEyeDCnMGmG5Pr0Cz15Uo7KBs6jq+dq0EgX4DPwwrh9m0X+zPV1ypFvUA==}

  micromark-util-combine-extensions@2.0.1:
    resolution: {integrity: sha512-OnAnH8Ujmy59JcyZw8JSbK9cGpdVY44NKgSM7E9Eh7DiLS2E9RNQf0dONaGDzEG9yjEl5hcqeIsj4hfRkLH/Bg==}

  micromark-util-decode-numeric-character-reference@1.1.0:
    resolution: {integrity: sha512-m9V0ExGv0jB1OT21mrWcuf4QhP46pH1KkfWy9ZEezqHKAxkj4mPCy3nIH1rkbdMlChLHX531eOrymlwyZIf2iw==}

  micromark-util-decode-numeric-character-reference@2.0.2:
    resolution: {integrity: sha512-ccUbYk6CwVdkmCQMyr64dXz42EfHGkPQlBj5p7YVGzq8I7CtjXZJrubAYezf7Rp+bjPseiROqe7G6foFd+lEuw==}

  micromark-util-decode-string@1.1.0:
    resolution: {integrity: sha512-YphLGCK8gM1tG1bd54azwyrQRjCFcmgj2S2GoJDNnh4vYtnL38JS8M4gpxzOPNyHdNEpheyWXCTnnTDY3N+NVQ==}

  micromark-util-decode-string@2.0.1:
    resolution: {integrity: sha512-nDV/77Fj6eH1ynwscYTOsbK7rR//Uj0bZXBwJZRfaLEJ1iGBR6kIfNmlNqaqJf649EP0F3NWNdeJi03elllNUQ==}

  micromark-util-encode@1.1.0:
    resolution: {integrity: sha512-EuEzTWSTAj9PA5GOAs992GzNh2dGQO52UvAbtSOMvXTxv3Criqb6IOzJUBCmEqrrXSblJIJBbFFv6zPxpreiJw==}

  micromark-util-encode@2.0.1:
    resolution: {integrity: sha512-c3cVx2y4KqUnwopcO9b/SCdo2O67LwJJ/UyqGfbigahfegL9myoEFoDYZgkT7f36T0bLrM9hZTAaAyH+PCAXjw==}

  micromark-util-html-tag-name@1.2.0:
    resolution: {integrity: sha512-VTQzcuQgFUD7yYztuQFKXT49KghjtETQ+Wv/zUjGSGBioZnkA4P1XXZPT1FHeJA6RwRXSF47yvJ1tsJdoxwO+Q==}

  micromark-util-html-tag-name@2.0.1:
    resolution: {integrity: sha512-2cNEiYDhCWKI+Gs9T0Tiysk136SnR13hhO8yW6BGNyhOC4qYFnwF1nKfD3HFAIXA5c45RrIG1ub11GiXeYd1xA==}

  micromark-util-normalize-identifier@1.1.0:
    resolution: {integrity: sha512-N+w5vhqrBihhjdpM8+5Xsxy71QWqGn7HYNUvch71iV2PM7+E3uWGox1Qp90loa1ephtCxG2ftRV/Conitc6P2Q==}

  micromark-util-normalize-identifier@2.0.1:
    resolution: {integrity: sha512-sxPqmo70LyARJs0w2UclACPUUEqltCkJ6PhKdMIDuJ3gSf/Q+/GIe3WKl0Ijb/GyH9lOpUkRAO2wp0GVkLvS9Q==}

  micromark-util-resolve-all@1.1.0:
    resolution: {integrity: sha512-b/G6BTMSg+bX+xVCshPTPyAu2tmA0E4X98NSR7eIbeC6ycCqCeE7wjfDIgzEbkzdEVJXRtOG4FbEm/uGbCRouA==}

  micromark-util-resolve-all@2.0.1:
    resolution: {integrity: sha512-VdQyxFWFT2/FGJgwQnJYbe1jjQoNTS4RjglmSjTUlpUMa95Htx9NHeYW4rGDJzbjvCsl9eLjMQwGeElsqmzcHg==}

  micromark-util-sanitize-uri@1.2.0:
    resolution: {integrity: sha512-QO4GXv0XZfWey4pYFndLUKEAktKkG5kZTdUNaTAkzbuJxn2tNBOr+QtxR2XpWaMhbImT2dPzyLrPXLlPhph34A==}

  micromark-util-sanitize-uri@2.0.1:
    resolution: {integrity: sha512-9N9IomZ/YuGGZZmQec1MbgxtlgougxTodVwDzzEouPKo3qFWvymFHWcnDi2vzV1ff6kas9ucW+o3yzJK9YB1AQ==}

  micromark-util-subtokenize@1.1.0:
    resolution: {integrity: sha512-kUQHyzRoxvZO2PuLzMt2P/dwVsTiivCK8icYTeR+3WgbuPqfHgPPy7nFKbeqRivBvn/3N3GBiNC+JRTMSxEC7A==}

  micromark-util-subtokenize@2.1.0:
    resolution: {integrity: sha512-XQLu552iSctvnEcgXw6+Sx75GflAPNED1qx7eBJ+wydBb2KCbRZe+NwvIEEMM83uml1+2WSXpBAcp9IUCgCYWA==}

  micromark-util-symbol@1.1.0:
    resolution: {integrity: sha512-uEjpEYY6KMs1g7QfJ2eX1SQEV+ZT4rUD3UcF6l57acZvLNK7PBZL+ty82Z1qhK1/yXIY4bdx04FKMgR0g4IAag==}

  micromark-util-symbol@2.0.1:
    resolution: {integrity: sha512-vs5t8Apaud9N28kgCrRUdEed4UJ+wWNvicHLPxCa9ENlYuAY31M0ETy5y1vA33YoNPDFTghEbnh6efaE8h4x0Q==}

  micromark-util-types@1.1.0:
    resolution: {integrity: sha512-ukRBgie8TIAcacscVHSiddHjO4k/q3pnedmzMQ4iwDcK0FtFCohKOlFbaOL/mPgfnPsL3C1ZyxJa4sbWrBl3jg==}

  micromark-util-types@2.0.2:
    resolution: {integrity: sha512-Yw0ECSpJoViF1qTU4DC6NwtC4aWGt1EkzaQB8KPPyCRR8z9TWeV0HbEFGTO+ZY1wB22zmxnJqhPyTpOVCpeHTA==}

  micromark@3.2.0:
    resolution: {integrity: sha512-uD66tJj54JLYq0De10AhWycZWGQNUvDI55xPgk2sQM5kn1JYlhbCMTtEeT27+vAhW2FBQxLlOmS3pmA7/2z4aA==}

  micromark@4.0.2:
    resolution: {integrity: sha512-zpe98Q6kvavpCr1NPVSCMebCKfD7CA2NqZ+rykeNhONIJBpc1tFKt9hucLGwha3jNTNI8lHpctWJWoimVF4PfA==}

  micromatch@4.0.8:
    resolution: {integrity: sha512-PXwfBhYu0hBCPw8Dn0E+WDYb7af3dSLVWKi3HGv84IdF4TyFoC0ysxFd0Goxw7nSv4T/PzEJQxsYsEiFCKo2BA==}
    engines: {node: '>=8.6'}

  mime-db@1.52.0:
    resolution: {integrity: sha512-sPU4uV7dYlvtWJxwwxHD0PuihVNiE7TyAbQ5SWxDCB9mUYvOgroQOwYQQOKPJ8CIbE+1ETVlOoK1UC2nU3gYvg==}
    engines: {node: '>= 0.6'}

  mime-types@2.1.35:
    resolution: {integrity: sha512-ZDY+bPm5zTTF+YpCrAU9nK0UgICYPT0QtT1NZWFv4s++TNkcgVaT0g6+4R2uI4MjQjzysHB1zxuWL50hzaeXiw==}
    engines: {node: '>= 0.6'}

  mime@1.6.0:
    resolution: {integrity: sha512-x0Vn8spI+wuJ1O6S7gnbaQg8Pxh4NNHb7KSINmEWKiPE4RKOplvijn+NkmYmmRgP68mc70j2EbeTFRsrswaQeg==}
    engines: {node: '>=4'}
    hasBin: true

  mime@3.0.0:
    resolution: {integrity: sha512-jSCU7/VB1loIWBZe14aEYHU/+1UMEHoaO7qxCOVJOw9GgH72VAWppxNcjU+x9a2k3GSIBXNKxXQFqRvvZ7vr3A==}
    engines: {node: '>=10.0.0'}
    hasBin: true

  mimic-fn@4.0.0:
    resolution: {integrity: sha512-vqiC06CuhBTUdZH+RYl8sFrL096vA45Ok5ISO6sE/Mr1jRbGH4Csnhi8f3wKVl7x8mO4Au7Ir9D3Oyv1VYMFJw==}
    engines: {node: '>=12'}

  mimic-function@5.0.1:
    resolution: {integrity: sha512-VP79XUPxV2CigYP3jWwAUFSku2aKqBH7uTAapFWCBqutsbmDo96KY5o8uh6U+/YSIn5OxJnXp73beVkpqMIGhA==}
    engines: {node: '>=18'}

  minimatch@3.1.2:
    resolution: {integrity: sha512-J7p63hRiAjw1NDEww1W7i37+ByIrOWO5XQQAzZ3VOcL0PNybwpfmV/N05zFAzwQ9USyEcX6t3UO+K5aqBQOIHw==}

  minimatch@5.1.6:
    resolution: {integrity: sha512-lKwV/1brpG6mBUFHtb7NUmtABCb2WZZmm2wNiOA5hAb8VdCS4B3dtMWyvcoViccwAW/COERjXLt0zP1zXUN26g==}
    engines: {node: '>=10'}

  minimatch@9.0.5:
    resolution: {integrity: sha512-G6T0ZX48xgozx7587koeX9Ys2NYy6Gmv//P89sEte9V9whIapMNF4idKxnW2QtCcLiTWlb/wfCabAtAFWhhBow==}
    engines: {node: '>=16 || 14 >=14.17'}

  minipass@3.3.6:
    resolution: {integrity: sha512-DxiNidxSEK+tHG6zOIklvNOwm3hvCrbUrdtzY74U6HKTJxvIDfOUL5W5P2Ghd3DTkhhKPYGqeNUIh5qcM4YBfw==}
    engines: {node: '>=8'}

  minipass@4.2.8:
    resolution: {integrity: sha512-fNzuVyifolSLFL4NzpF+wEF4qrgqaaKX0haXPQEdQ7NKAN+WecoKMHV09YcuL/DHxrUsYQOK3MiuDf7Ip2OXfQ==}
    engines: {node: '>=8'}

  minipass@7.1.2:
    resolution: {integrity: sha512-qOOzS1cBTWYF4BH8fVePDBOO9iptMnGUEZwNc/cMWnTV2nVLZ7VoNWEPHkYczZA0pdoA7dl6e7FL659nX9S2aw==}
    engines: {node: '>=16 || 14 >=14.17'}

  minizlib@2.1.2:
    resolution: {integrity: sha512-bAxsR8BVfj60DWXHE3u30oHzfl4G7khkSuPW+qvpd7jFRHm7dLxOjUk1EHACJ/hxLY8phGJ0YhYHZo7jil7Qdg==}
    engines: {node: '>= 8'}

  minizlib@3.0.2:
    resolution: {integrity: sha512-oG62iEk+CYt5Xj2YqI5Xi9xWUeZhDI8jjQmC5oThVH5JGCTgIjr7ciJDzC7MBzYd//WvR1OTmP5Q38Q8ShQtVA==}
    engines: {node: '>= 18'}

  mkdirp@1.0.4:
    resolution: {integrity: sha512-vVqVZQyf3WLx2Shd0qJ9xuvqgAyKPLAiqITEtqW0oIUjzo3PePDd6fW9iFz30ef7Ysp/oiWqbhszeGWW2T6Gzw==}
    engines: {node: '>=10'}
    hasBin: true

  mkdirp@3.0.1:
    resolution: {integrity: sha512-+NsyUUAZDmo6YVHzL/stxSu3t9YS1iljliy3BSDrXJ/dkn1KYdmtZODGGjLcc9XLgVVpH4KshHB8XmZgMhaBXg==}
    engines: {node: '>=10'}
    hasBin: true

  mri@1.2.0:
    resolution: {integrity: sha512-tzzskb3bG8LvYGFF/mDTpq3jpI6Q9wc3LEmBaghu+DdCssd1FakN7Bc0hVNmEyGq1bq3RgfkCb3cmQLpNPOroA==}
    engines: {node: '>=4'}

  ms@2.0.0:
    resolution: {integrity: sha512-Tpp60P6IUJDTuOq/5Z8cdskzJujfwqfOTkrwIwj7IRISpnkJnT6SyJ4PCPnGMoFjC9ddhal5KVIYtAt97ix05A==}

  ms@2.1.2:
    resolution: {integrity: sha512-sGkPx+VjMtmA6MX27oA4FBFELFCZZ4S4XqeGOXCv68tT+jb3vk/RyaKWP0PTKyWtmLSM0b+adUTEvbs1PEaH2w==}

  ms@2.1.3:
    resolution: {integrity: sha512-6FlzubTLZG3J2a/NVCAleEhjzq5oxgHyaCU9yYXvcLsvoVaHJq/s5xXI6/XXP6tz7R9xAOtHnSO/tXtF3WRTlA==}

  mute-stream@2.0.0:
    resolution: {integrity: sha512-WWdIxpyjEn+FhQJQQv9aQAYlHoNVdzIzUySNV1gHUPDSdZJ3yZn7pAAbQcV7B56Mvu881q9FZV+0Vx2xC44VWA==}
    engines: {node: ^18.17.0 || >=20.5.0}

  nanoid@3.3.11:
    resolution: {integrity: sha512-N8SpfPUnUp1bK+PMYW8qSWdl9U+wwNWI4QKxOYDy9JAro3WMX7p2OeVRF9v+347pnakNevPmiHhNmZ2HbFA76w==}
    engines: {node: ^10 || ^12 || ^13.7 || ^14 || >=15.0.1}
    hasBin: true

  natural-compare@1.4.0:
    resolution: {integrity: sha512-OWND8ei3VtNC9h7V60qff3SVobHr996CTwgxubgyQYEpg290h9J0buyECNNJexkFm5sOajh5G116RYA1c8ZMSw==}

<<<<<<< HEAD
  negotiator@0.6.3:
    resolution: {integrity: sha512-+EUsqGPLsM+j/zdChZjsnX51g4XrHFOIXwfnCVPGlQk/k5giakcKsuxCObBRu6DSm9opw/O6slWbJdghQM4bBg==}
    engines: {node: '>= 0.6'}
=======
  next-themes@0.4.6:
    resolution: {integrity: sha512-pZvgD5L0IEvX5/9GWyHMf3m8BKiVQwsCMHfoFosXtXBMnaS0ZnIJ9ST4b4NqLVKDEm8QBxoNNGNaBv2JNF6XNA==}
    peerDependencies:
      react: ^16.8 || ^17 || ^18 || ^19 || ^19.0.0-rc
      react-dom: ^16.8 || ^17 || ^18 || ^19 || ^19.0.0-rc
>>>>>>> e728ec94

  nice-try@1.0.5:
    resolution: {integrity: sha512-1nh45deeb5olNY7eX82BkPO7SSxR5SSYJiPTrTdFUVYwAl8CKMA5N9PjTYkHiRjisVcxcQ1HXdLhx2qxxJzLNQ==}

  no-case@3.0.4:
    resolution: {integrity: sha512-fgAN3jGAh+RoxUGZHTSOLJIqUc2wmoBwGR4tbpNAKmmovFoWq0OdRkb0VkldReO2a2iBT/OEulG9XSUc10r3zg==}

  node-fetch@2.7.0:
    resolution: {integrity: sha512-c4FRfUm/dbcWZ7U+1Wq0AwCyFL+3nt2bEw05wfxSz+DWpWsitgmSgYmy2dQdWyKC1694ELPqMs/YzUSNozLt8A==}
    engines: {node: 4.x || >=6.0.0}
    peerDependencies:
      encoding: ^0.1.0
    peerDependenciesMeta:
      encoding:
        optional: true

  node-forge@1.3.1:
    resolution: {integrity: sha512-dPEtOeMvF9VMcYV/1Wb8CPoVAXtp6MKMlcbAt4ddqmGqUJ6fQZFXkNZNkNlfevtNkGtaSoXf/vNNNSvgrdXwtA==}
    engines: {node: '>= 6.13.0'}

  node-releases@2.0.19:
    resolution: {integrity: sha512-xxOWJsBKtzAq7DY0J+DTzuz58K8e7sJbdgwkbMWQe8UYB6ekmsQ45q0M/tJDsGaZmbC+l7n57UV8Hl5tHxO9uw==}

  normalize-package-data@2.5.0:
    resolution: {integrity: sha512-/5CMN3T0R4XTj4DcGaexo+roZSdSFW/0AOOTROrjxzCG1wrWXEsGbRKevjlIL+ZDE4sZlJr5ED4YW0yqmkK+eA==}

  npm-run-all@4.1.5:
    resolution: {integrity: sha512-Oo82gJDAVcaMdi3nuoKFavkIHBRVqQ1qvMb+9LHk/cF4P6B2m8aP04hGf7oL6wZ9BuGwX1onlLhpuoofSyoQDQ==}
    engines: {node: '>= 4'}
    hasBin: true

  npm-run-path@5.3.0:
    resolution: {integrity: sha512-ppwTtiJZq0O/ai0z7yfudtBpWIoxM8yE6nHi1X47eFR2EWORqfbu6CnPlNsjeN683eT0qG6H/Pyf9fCcvjnnnQ==}
    engines: {node: ^12.20.0 || ^14.13.1 || >=16.0.0}

  object-assign@4.1.1:
    resolution: {integrity: sha512-rJgTQnkUnH1sFw8yT6VSU3zD3sWmu6sZhIseY8VX+GRu3P6F7Fu+JNDoXfklElbLJSnc3FUQHVe4cU5hj+BcUg==}
    engines: {node: '>=0.10.0'}

  object-hash@3.0.0:
    resolution: {integrity: sha512-RSn9F68PjH9HqtltsSnqYC1XXoWe9Bju5+213R98cNGttag9q9yAOTzdbsqvIa7aNm5WffBZFpWYr2aWrklWAw==}
    engines: {node: '>= 6'}

  object-inspect@1.13.4:
    resolution: {integrity: sha512-W67iLl4J2EXEGTbfeHCffrjDfitvLANg0UlX3wFUUSTx92KXRFegMHUVgSqE+wvhAbi4WqjGg9czysTV2Epbew==}
    engines: {node: '>= 0.4'}

  object-keys@1.1.1:
    resolution: {integrity: sha512-NuAESUOUMrlIXOfHKzD6bpPu3tYt3xvjNdRIQ+FeT0lNb4K8WR70CaDxhuNguS2XG+GjkyMwOzsN5ZktImfhLA==}
    engines: {node: '>= 0.4'}

  object.assign@4.1.7:
    resolution: {integrity: sha512-nK28WOo+QIjBkDduTINE4JkF/UJJKyf2EJxvJKfblDpyg0Q+pkOHNTL0Qwy6NP6FhE/EnzV73BxxqcJaXY9anw==}
    engines: {node: '>= 0.4'}

  on-finished@2.4.1:
    resolution: {integrity: sha512-oVlzkg3ENAhCk2zdv7IJwd/QUD4z2RxRwpkcGY8psCVcCYZNq4wYnVWALHM+brtuJjePWiYF/ClmuDr8Ch5+kg==}
    engines: {node: '>= 0.8'}

  once@1.4.0:
    resolution: {integrity: sha512-lNaJgI+2Q5URQBkccEKHTQOPaXdUxnZZElQTZY0MFUAuaEqe1E+Nyvgdz/aIyNi6Z9MzO5dv1H8n58/GELp3+w==}

  onetime@6.0.0:
    resolution: {integrity: sha512-1FlR+gjXK7X+AsAHso35MnyN5KqGwJRi/31ft6x0M194ht7S+rWAvd7PHss9xSKMzE0asv1pyIHaJYq+BbacAQ==}
    engines: {node: '>=12'}

  onetime@7.0.0:
    resolution: {integrity: sha512-VXJjc87FScF88uafS3JllDgvAm+c/Slfz06lorj2uAY34rlUu0Nt+v8wreiImcrgAjjIHp1rXpTDlLOGw29WwQ==}
    engines: {node: '>=18'}

  open@10.2.0:
    resolution: {integrity: sha512-YgBpdJHPyQ2UE5x+hlSXcnejzAvD0b22U2OuAP+8OnlJT+PjWPxtgmGqKKc+RgTM63U9gN0YzrYc71R2WT/hTA==}
    engines: {node: '>=18'}

  openurl@1.1.1:
    resolution: {integrity: sha512-d/gTkTb1i1GKz5k3XE3XFV/PxQ1k45zDqGP2OA7YhgsaLoqm6qRvARAZOFer1fcXritWlGBRCu/UgeS4HAnXAA==}

  optionator@0.9.4:
    resolution: {integrity: sha512-6IpQ7mKUxRcZNLIObR0hz7lxsapSSIYNZJwXPGeF0mTVqGKFIXj1DQcMoT22S3ROcLyY/rz0PWaWZ9ayWmad9g==}
    engines: {node: '>= 0.8.0'}

  ora@8.2.0:
    resolution: {integrity: sha512-weP+BZ8MVNnlCm8c0Qdc1WSWq4Qn7I+9CJGm7Qali6g44e/PUzbjNqJX5NJ9ljlNMosfJvg1fKEGILklK9cwnw==}
    engines: {node: '>=18'}

  orderedmap@2.1.1:
    resolution: {integrity: sha512-TvAWxi0nDe1j/rtMcWcIj94+Ffe6n7zhow33h40SKxmsmozs6dz/e+EajymfoFcHd7sxNn8yHM8839uixMOV6g==}

  os-tmpdir@1.0.2:
    resolution: {integrity: sha512-D2FR03Vir7FIu45XBY20mTb+/ZSWB00sjU9jdQXt83gDrI4Ztz5Fs7/yy74g2N5SVQY4xY1qDr4rNddwYRVX0g==}
    engines: {node: '>=0.10.0'}

  own-keys@1.0.1:
    resolution: {integrity: sha512-qFOyK5PjiWZd+QQIh+1jhdb9LpxTF0qs7Pm8o5QHYZ0M3vKqSqzsZaEB6oWlxZ+q2sJBMI/Ktgd2N5ZwQoRHfg==}
    engines: {node: '>= 0.4'}

  oxlint@1.7.0:
    resolution: {integrity: sha512-krJN1fIRhs3xK1FyVyPtYIV9tkT4WDoIwI7eiMEKBuCjxqjQt5ZemQm1htPvHqNDOaWFRFt4btcwFdU8bbwgvA==}
    engines: {node: '>=8.*'}
    hasBin: true

  p-limit@3.1.0:
    resolution: {integrity: sha512-TYOanM3wGwNGsZN2cVTYPArw454xnXj5qmWF1bEoAc4+cU/ol7GVh7odevjp1FNHduHc3KZMcFduxU5Xc6uJRQ==}
    engines: {node: '>=10'}

  p-locate@5.0.0:
    resolution: {integrity: sha512-LaNjtRWUBY++zB5nE/NwcaoMylSPk+S+ZHNB1TzdbMJMny6dynpAGt7X/tl/QYq3TIeE6nxHppbo2LGymrG5Pw==}
    engines: {node: '>=10'}

  parent-module@1.0.1:
    resolution: {integrity: sha512-GQ2EWRpQV8/o+Aw8YqtfZZPfNRWZYkbidE9k5rpl/hC3vtHHBfGm2Ifi6qWV+coDGkrUKZAxE3Lot5kcsRlh+g==}
    engines: {node: '>=6'}

  parse-entities@2.0.0:
    resolution: {integrity: sha512-kkywGpCcRYhqQIchaWqZ875wzpS/bMKhz5HnN3p7wveJTkTtyAB/AlnS0f8DFSqYW1T82t6yEAkEcB+A1I3MbQ==}

  parse-entities@4.0.2:
    resolution: {integrity: sha512-GG2AQYWoLgL877gQIKeRPGO1xF9+eG1ujIb5soS5gPvLQ1y2o8FL90w2QWNdf9I361Mpp7726c+lj3U0qK1uGw==}

  parse-json@4.0.0:
    resolution: {integrity: sha512-aOIos8bujGN93/8Ox/jPLh7RwVnPEysynVFE+fQZyg6jKELEHwzgKdLRFHUgXJL6kylijVSBC4BvN9OmsB48Rw==}
    engines: {node: '>=4'}

  parse5@7.3.0:
    resolution: {integrity: sha512-IInvU7fabl34qmi9gY8XOVxhYyMyuH2xUNpb2q8/Y+7552KlejkRvqvD19nMoUW/uQGGbqNpA6Tufu5FL5BZgw==}

  parseurl@1.3.3:
    resolution: {integrity: sha512-CiyeOxFT/JZyN5m0z9PfXw4SCBJ6Sygz1Dpl0wqjlhDEGGBP1GnsUVEL0p63hoG1fcj3fHynXi9NYO4nWOL+qQ==}
    engines: {node: '>= 0.8'}

  path-exists@4.0.0:
    resolution: {integrity: sha512-ak9Qy5Q7jYb2Wwcey5Fpvg2KoAc/ZIhLSLOSBmRmygPsGwkVVt0fZa0qrtMz+m6tJTAHfZQ8FnmB4MG4LWy7/w==}
    engines: {node: '>=8'}

  path-key@2.0.1:
    resolution: {integrity: sha512-fEHGKCSmUSDPv4uoj8AlD+joPlq3peND+HRYyxFz4KPw4z926S/b8rIuFs2FYJg3BwsxJf6A9/3eIdLaYC+9Dw==}
    engines: {node: '>=4'}

  path-key@3.1.1:
    resolution: {integrity: sha512-ojmeN0qd+y0jszEtoY48r0Peq5dwMEkIlCOu6Q5f41lfkswXuKtYrhgoTpLnyIcHm24Uhqx+5Tqm2InSwLhE6Q==}
    engines: {node: '>=8'}

  path-key@4.0.0:
    resolution: {integrity: sha512-haREypq7xkM7ErfgIyA0z+Bj4AGKlMSdlQE2jvJo6huWD1EdkKYV+G/T4nq0YEF2vgTT8kqMFKo1uHn950r4SQ==}
    engines: {node: '>=12'}

  path-parse@1.0.7:
    resolution: {integrity: sha512-LDJzPVEEEPR+y48z93A0Ed0yXb8pAByGWo/k5YYdYgpY2/2EsOsksJrq7lOHxryrVOn1ejG6oAp8ahvOIQD8sw==}

  path-to-regexp@0.1.12:
    resolution: {integrity: sha512-RA1GjUVMnvYFxuqovrEqZoxxW5NUZqbwKtYz/Tt7nXerk0LbLblQmrsgdeOxV5SFHf0UDggjS/bSeOZwt1pmEQ==}

  path-type@3.0.0:
    resolution: {integrity: sha512-T2ZUsdZFHgA3u4e5PfPbjd7HDDpxPnQb5jN0SrDsjNSuVXHJqtwTnWqG0B1jZrgmJ/7lj1EmVIByWt1gxGkWvg==}
    engines: {node: '>=4'}

  picocolors@1.1.1:
    resolution: {integrity: sha512-xceH2snhtb5M9liqDsmEw56le376mTZkEX/jEb/RxNFyegNul7eNslCXP9FDj/Lcu0X8KEyMceP2ntpaHrDEVA==}

  picomatch@2.3.1:
    resolution: {integrity: sha512-JU3teHTNjmE2VCGFzuY8EXzCDVwEqB2a8fsIvwaStHhAWJEeVd1o1QD80CU6+ZdEXXSLbSsuLwJjkCBWqRQUVA==}
    engines: {node: '>=8.6'}

  picomatch@4.0.2:
    resolution: {integrity: sha512-M7BAV6Rlcy5u+m6oPhAPFgJTzAioX/6B0DxyvDlo9l8+T3nLKbrczg2WLUyzd45L8RqfUMyGPzekbMvX2Ldkwg==}
    engines: {node: '>=12'}

  pidtree@0.3.1:
    resolution: {integrity: sha512-qQbW94hLHEqCg7nhby4yRC7G2+jYHY4Rguc2bjw7Uug4GIJuu1tvf2uHaZv5Q8zdt+WKJ6qK1FOI6amaWUo5FA==}
    engines: {node: '>=0.10'}
    hasBin: true

  pify@3.0.0:
    resolution: {integrity: sha512-C3FsVNH1udSEX48gGX1xfvwTWfsYWj5U+8/uK15BGzIGrKoUpghX8hWZwa/OFnakBiiVNmBvemTJR5mcy7iPcg==}
    engines: {node: '>=4'}

  possible-typed-array-names@1.1.0:
    resolution: {integrity: sha512-/+5VFTchJDoVj3bhoqi6UeymcD00DAwb1nJwamzPvHEszJ4FpF6SNNbUbOS8yI56qHzdV8eK0qEfOSiodkTdxg==}
    engines: {node: '>= 0.4'}

  postcss@8.5.6:
    resolution: {integrity: sha512-3Ybi1tAuwAP9s0r1UQ2J4n5Y0G05bJkpUIO0/bI9MhwmD70S5aTWbXGBwxHrelT+XM1k6dM0pk+SwNkpTRN7Pg==}
    engines: {node: ^10 || ^12 || >=14}

  posthog-node@4.18.0:
    resolution: {integrity: sha512-XROs1h+DNatgKh/AlIlCtDxWzwrKdYDb2mOs58n4yN8BkGN9ewqeQwG5ApS4/IzwCb7HPttUkOVulkYatd2PIw==}
    engines: {node: '>=15.0.0'}

  prelude-ls@1.2.1:
    resolution: {integrity: sha512-vkcDPrRZo1QZLbn5RLGPpg/WmIQ65qoWWhcGKf/b5eplkkarX0m9z8ppCat4mlOqUsWpyNuYgO3VRyrYHSzX5g==}
    engines: {node: '>= 0.8.0'}

  prettier@3.5.3:
    resolution: {integrity: sha512-QQtaxnoDJeAkDvDKWCLiwIXkTgRhwYDEQCghU9Z6q03iyek/rxRh/2lC3HB7P8sWT2xC/y5JDctPLBIGzHKbhw==}
    engines: {node: '>=14'}
    hasBin: true

  prettier@3.6.2:
    resolution: {integrity: sha512-I7AIg5boAr5R0FFtJ6rCfD+LFsWHp81dolrFD8S79U9tb8Az2nGrJncnMSnys+bpQJfRUzqs9hnA81OAA3hCuQ==}
    engines: {node: '>=14'}
    hasBin: true

  prism-react-renderer@2.4.1:
    resolution: {integrity: sha512-ey8Ls/+Di31eqzUxC46h8MksNuGx/n0AAC8uKpwFau4RPDYLuE3EXTp8N8G2vX2N7UC/+IXeNUnlWBGGcAG+Ig==}
    peerDependencies:
      react: '>=16.0.0'

  prismjs@1.27.0:
    resolution: {integrity: sha512-t13BGPUlFDR7wRB5kQDG4jjl7XeuH6jbJGt11JHPL96qwsEHNX2+68tFXqc1/k+/jALsbSWJKUOT/hcYAZ5LkA==}
    engines: {node: '>=6'}

  prismjs@1.30.0:
    resolution: {integrity: sha512-DEvV2ZF2r2/63V+tK8hQvrR2ZGn10srHbXviTlcv7Kpzw8jWiNTqbVgjO3IY8RxrrOUF8VPMQQFysYYYv0YZxw==}
    engines: {node: '>=6'}

  prop-types@15.8.1:
    resolution: {integrity: sha512-oj87CgZICdulUohogVAR7AjlC0327U4el4L6eAvOqCeudMDVU0NThNaV+b9Df4dXgSP1gXMTnPdhfe/2qDH5cg==}

  property-information@5.6.0:
    resolution: {integrity: sha512-YUHSPk+A30YPv+0Qf8i9Mbfe/C0hdPXk1s1jPVToV8pk8BQtpw10ct89Eo7OWkutrwqvT0eicAxlOg3dOAu8JA==}

  property-information@6.5.0:
    resolution: {integrity: sha512-PgTgs/BlvHxOu8QuEN7wi5A0OmXaBcHpmCSTehcs6Uuu9IkDIEo13Hy7n898RHfrQ49vKCoGeWZSaAK01nwVig==}

  property-information@7.1.0:
    resolution: {integrity: sha512-TwEZ+X+yCJmYfL7TPUOcvBZ4QfoT5YenQiJuX//0th53DE6w0xxLEtfK3iyryQFddXuvkIk51EEgrJQ0WJkOmQ==}

  prosemirror-changeset@2.3.1:
    resolution: {integrity: sha512-j0kORIBm8ayJNl3zQvD1TTPHJX3g042et6y/KQhZhnPrruO8exkTgG8X+NRpj7kIyMMEx74Xb3DyMIBtO0IKkQ==}

  prosemirror-collab@1.3.1:
    resolution: {integrity: sha512-4SnynYR9TTYaQVXd/ieUvsVV4PDMBzrq2xPUWutHivDuOshZXqQ5rGbZM84HEaXKbLdItse7weMGOUdDVcLKEQ==}

  prosemirror-commands@1.7.1:
    resolution: {integrity: sha512-rT7qZnQtx5c0/y/KlYaGvtG411S97UaL6gdp6RIZ23DLHanMYLyfGBV5DtSnZdthQql7W+lEVbpSfwtO8T+L2w==}

  prosemirror-dropcursor@1.8.2:
    resolution: {integrity: sha512-CCk6Gyx9+Tt2sbYk5NK0nB1ukHi2ryaRgadV/LvyNuO3ena1payM2z6Cg0vO1ebK8cxbzo41ku2DE5Axj1Zuiw==}

  prosemirror-gapcursor@1.3.2:
    resolution: {integrity: sha512-wtjswVBd2vaQRrnYZaBCbyDqr232Ed4p2QPtRIUK5FuqHYKGWkEwl08oQM4Tw7DOR0FsasARV5uJFvMZWxdNxQ==}

  prosemirror-history@1.4.1:
    resolution: {integrity: sha512-2JZD8z2JviJrboD9cPuX/Sv/1ChFng+xh2tChQ2X4bB2HeK+rra/bmJ3xGntCcjhOqIzSDG6Id7e8RJ9QPXLEQ==}

  prosemirror-inputrules@1.5.0:
    resolution: {integrity: sha512-K0xJRCmt+uSw7xesnHmcn72yBGTbY45vm8gXI4LZXbx2Z0jwh5aF9xrGQgrVPu0WbyFVFF3E/o9VhJYz6SQWnA==}

  prosemirror-keymap@1.2.3:
    resolution: {integrity: sha512-4HucRlpiLd1IPQQXNqeo81BGtkY8Ai5smHhKW9jjPKRc2wQIxksg7Hl1tTI2IfT2B/LgX6bfYvXxEpJl7aKYKw==}

  prosemirror-markdown@1.13.2:
    resolution: {integrity: sha512-FPD9rHPdA9fqzNmIIDhhnYQ6WgNoSWX9StUZ8LEKapaXU9i6XgykaHKhp6XMyXlOWetmaFgGDS/nu/w9/vUc5g==}

  prosemirror-menu@1.2.5:
    resolution: {integrity: sha512-qwXzynnpBIeg1D7BAtjOusR+81xCp53j7iWu/IargiRZqRjGIlQuu1f3jFi+ehrHhWMLoyOQTSRx/IWZJqOYtQ==}

  prosemirror-model@1.25.2:
    resolution: {integrity: sha512-BVypCAJ4SL6jOiTsDffP3Wp6wD69lRhI4zg/iT8JXjp3ccZFiq5WyguxvMKmdKFC3prhaig7wSr8dneDToHE1Q==}

  prosemirror-schema-basic@1.2.4:
    resolution: {integrity: sha512-ELxP4TlX3yr2v5rM7Sb70SqStq5NvI15c0j9j/gjsrO5vaw+fnnpovCLEGIcpeGfifkuqJwl4fon6b+KdrODYQ==}

  prosemirror-schema-list@1.5.1:
    resolution: {integrity: sha512-927lFx/uwyQaGwJxLWCZRkjXG0p48KpMj6ueoYiu4JX05GGuGcgzAy62dfiV8eFZftgyBUvLx76RsMe20fJl+Q==}

  prosemirror-state@1.4.3:
    resolution: {integrity: sha512-goFKORVbvPuAQaXhpbemJFRKJ2aixr+AZMGiquiqKxaucC6hlpHNZHWgz5R7dS4roHiwq9vDctE//CZ++o0W1Q==}

  prosemirror-tables@1.7.1:
    resolution: {integrity: sha512-eRQ97Bf+i9Eby99QbyAiyov43iOKgWa7QCGly+lrDt7efZ1v8NWolhXiB43hSDGIXT1UXgbs4KJN3a06FGpr1Q==}

  prosemirror-trailing-node@3.0.0:
    resolution: {integrity: sha512-xiun5/3q0w5eRnGYfNlW1uU9W6x5MoFKWwq/0TIRgt09lv7Hcser2QYV8t4muXbEr+Fwo0geYn79Xs4GKywrRQ==}
    peerDependencies:
      prosemirror-model: ^1.22.1
      prosemirror-state: ^1.4.2
      prosemirror-view: ^1.33.8

  prosemirror-transform@1.10.4:
    resolution: {integrity: sha512-pwDy22nAnGqNR1feOQKHxoFkkUtepoFAd3r2hbEDsnf4wp57kKA36hXsB3njA9FtONBEwSDnDeCiJe+ItD+ykw==}

  prosemirror-view@1.40.0:
    resolution: {integrity: sha512-2G3svX0Cr1sJjkD/DYWSe3cfV5VPVTBOxI9XQEGWJDFEpsZb/gh4MV29ctv+OJx2RFX4BLt09i+6zaGM/ldkCw==}

  proto3-json-serializer@2.0.2:
    resolution: {integrity: sha512-SAzp/O4Yh02jGdRc+uIrGoe87dkN/XtwxfZ4ZyafJHymd79ozp5VG5nyZ7ygqPM5+cpLDjjGnYFUkngonyDPOQ==}
    engines: {node: '>=14.0.0'}

  protobufjs@7.5.3:
    resolution: {integrity: sha512-sildjKwVqOI2kmFDiXQ6aEB0fjYTafpEvIBs8tOR8qI4spuL9OPROLVu2qZqi/xgCfsHIwVqlaF8JBjWFHnKbw==}
    engines: {node: '>=12.0.0'}

  proxy-addr@2.0.7:
    resolution: {integrity: sha512-llQsMLSUDUPT44jdrU/O37qlnifitDP+ZwrmmZcoSKyLKvtZxpyV0n2/bD/N4tBAAZ/gJEdZU7KMraoK1+XYAg==}
    engines: {node: '>= 0.10'}

  proxy-from-env@1.1.0:
    resolution: {integrity: sha512-D+zkORCbA9f1tdWRK0RaCR3GPv50cMxcrz4X8k5LTSUD1Dkw47mKJEZQNunItRTkWwgtaUSo1RVFRIG9ZXiFYg==}

  punycode.js@2.3.1:
    resolution: {integrity: sha512-uxFIHU0YlHYhDQtV4R9J6a52SLx28BCjT+4ieh7IGbgwVJWO+km431c4yRlREUAsAmt/uMjQUyQHNEPf0M39CA==}
    engines: {node: '>=6'}

  punycode@2.3.1:
    resolution: {integrity: sha512-vYt7UD1U9Wg6138shLtLOvdAu+8DsC/ilFtEVHcH+wydcSpNE20AfSOduf6MkRFahL5FY7X1oU7nKVZFtfq8Fg==}
    engines: {node: '>=6'}

<<<<<<< HEAD
  qs@6.13.0:
    resolution: {integrity: sha512-+38qI9SOr8tfZ4QmJNplMUxqjbe7LKvvZgWdExBOmd+egZTtjLB67Gu0HRX3u/XOq7UU2Nx6nsjvS16Z9uwfpg==}
    engines: {node: '>=0.6'}
=======
  querystringify@2.2.0:
    resolution: {integrity: sha512-FIqgj2EUvTa7R50u0rGsyTftzjYmv/a3hO345bZNrqabNqjtgiDMgmo4mkUjd+nzU5oF3dClKqFIPUKybUyqoQ==}
>>>>>>> e728ec94

  queue-microtask@1.2.3:
    resolution: {integrity: sha512-NuaNSa6flKT5JaSYQzJok04JzTL1CA6aGhv5rfLW3PgqA+M2ChpZQnAC8h8i4ZFkBS8X5RqkDBHA7r4hej3K9A==}

  range-parser@1.2.1:
    resolution: {integrity: sha512-Hrgsx+orqoygnmhFbKaHE6c296J+HTAQXoxEF6gNupROmmGJRoyzfG3ccAveqCBrwr/2yxQ5BVd/GTl5agOwSg==}
    engines: {node: '>= 0.6'}

  raw-body@2.5.2:
    resolution: {integrity: sha512-8zGqypfENjCIqGhgXToC8aB2r7YrBX+AQAfIPs/Mlk+BtPTztOvTS01NRW/3Eh60J+a48lt8qsCzirQ6loCVfA==}
    engines: {node: '>= 0.8'}

  react-dom@19.1.0:
    resolution: {integrity: sha512-Xs1hdnE+DyKgeHJeJznQmYMIBG3TKIHJJT95Q58nHLSrElKlGQqDTR2HQ9fx5CN/Gk6Vh/kupBTDLU11/nDk/g==}
    peerDependencies:
      react: ^19.1.0

  react-is@16.13.1:
    resolution: {integrity: sha512-24e6ynE2H+OKt4kqsOvNd8kBpV65zoxbA4BVsEOB3ARVWQki/DHzaUoC5KuON/BiccDaCCTZBuOcfZs70kR8bQ==}

  react-is@18.3.1:
    resolution: {integrity: sha512-/LLMVyas0ljjAtoYiPqYiL8VWXzUUdThrmU5+n20DZv+a+ClRoevUzw5JxU+Ieh5/c87ytoTBV9G1FiKfNJdmg==}

  react-markdown@10.1.0:
    resolution: {integrity: sha512-qKxVopLT/TyA6BX3Ue5NwabOsAzm0Q7kAPwq6L+wWDwisYs7R8vZ0nRXqq6rkueboxpkjvLGU9fWifiX/ZZFxQ==}
    peerDependencies:
      '@types/react': '>=18'
      react: '>=18'

  react-markdown@8.0.7:
    resolution: {integrity: sha512-bvWbzG4MtOU62XqBx3Xx+zB2raaFFsq4mYiAzfjXJMEz2sixgeAfraA3tvzULF02ZdOMUOKTBFFaZJDDrq+BJQ==}
    peerDependencies:
      '@types/react': '>=16'
      react: '>=16'

  react-refresh@0.17.0:
    resolution: {integrity: sha512-z6F7K9bV85EfseRCp2bzrpyQ0Gkw1uLoCel9XBVWPg/TjRj94SkJzUTGfOa4bs7iJvBWtQG0Wq7wnI0syw3EBQ==}
    engines: {node: '>=0.10.0'}

  react-remove-scroll-bar@2.3.8:
    resolution: {integrity: sha512-9r+yi9+mgU33AKcj6IbT9oRCO78WriSj6t/cF8DWBZJ9aOGPOTEDvdUDz1FwKim7QXWwmHqtdHnRJfhAxEG46Q==}
    engines: {node: '>=10'}
    peerDependencies:
      '@types/react': '*'
      react: ^16.8.0 || ^17.0.0 || ^18.0.0 || ^19.0.0
    peerDependenciesMeta:
      '@types/react':
        optional: true

  react-remove-scroll@2.7.1:
    resolution: {integrity: sha512-HpMh8+oahmIdOuS5aFKKY6Pyog+FNaZV/XyJOq7b4YFwsFHe5yYfdbIalI4k3vU2nSDql7YskmUseHsRrJqIPA==}
    engines: {node: '>=10'}
    peerDependencies:
      '@types/react': '*'
      react: ^16.8.0 || ^17.0.0 || ^18.0.0 || ^19.0.0 || ^19.0.0-rc
    peerDependenciesMeta:
      '@types/react':
        optional: true

  react-router-dom@7.6.3:
    resolution: {integrity: sha512-DiWJm9qdUAmiJrVWaeJdu4TKu13+iB/8IEi0EW/XgaHCjW/vWGrwzup0GVvaMteuZjKnh5bEvJP/K0MDnzawHw==}
    engines: {node: '>=20.0.0'}
    peerDependencies:
      react: '>=18'
      react-dom: '>=18'

  react-router@7.6.3:
    resolution: {integrity: sha512-zf45LZp5skDC6I3jDLXQUu0u26jtuP4lEGbc7BbdyxenBN1vJSTA18czM2D+h5qyMBuMrD+9uB+mU37HIoKGRA==}
    engines: {node: '>=20.0.0'}
    peerDependencies:
      react: '>=18'
      react-dom: '>=18'
    peerDependenciesMeta:
      react-dom:
        optional: true

  react-style-singleton@2.2.3:
    resolution: {integrity: sha512-b6jSvxvVnyptAiLjbkWLE/lOnR4lfTtDAl+eUC7RZy+QQWc6wRzIV2CE6xBuMmDxc2qIihtDCZD5NPOFl7fRBQ==}
    engines: {node: '>=10'}
    peerDependencies:
      '@types/react': '*'
      react: ^16.8.0 || ^17.0.0 || ^18.0.0 || ^19.0.0 || ^19.0.0-rc
    peerDependenciesMeta:
      '@types/react':
        optional: true

  react-syntax-highlighter@15.6.1:
    resolution: {integrity: sha512-OqJ2/vL7lEeV5zTJyG7kmARppUjiB9h9udl4qHQjjgEos66z00Ia0OckwYfRxCSFrW8RJIBnsBwQsHZbVPspqg==}
    peerDependencies:
      react: '>= 0.14.0'

  react-textarea-autosize@8.5.9:
    resolution: {integrity: sha512-U1DGlIQN5AwgjTyOEnI1oCcMuEr1pv1qOtklB2l4nyMGbHzWrI0eFsYK0zos2YWqAolJyG0IWJaqWmWj5ETh0A==}
    engines: {node: '>=10'}
    peerDependencies:
      react: ^16.8.0 || ^17.0.0 || ^18.0.0 || ^19.0.0

  react@19.1.0:
    resolution: {integrity: sha512-FS+XFBNvn3GTAWq26joslQgWNoFu08F4kl0J4CgdNKADkdSGXQyTCnKteIAJy96Br6YbpEU1LSzV5dYtjMkMDg==}
    engines: {node: '>=0.10.0'}

  read-pkg@3.0.0:
    resolution: {integrity: sha512-BLq/cCO9two+lBgiTYNqD6GdtK8s4NpaWrl6/rCO9w0TUS8oJl7cmToOZfRYllKTISY6nt1U7jQ53brmKqY6BA==}
    engines: {node: '>=4'}

  readable-stream@3.6.2:
    resolution: {integrity: sha512-9u/sniCrY3D5WdsERHzHE4G2YCXqoG5FTHUiCC4SIbr6XcLZBY05ya9EKjYek9O5xOAwjGq+1JdGBAS7Q9ScoA==}
    engines: {node: '>= 6'}

  reflect.getprototypeof@1.0.10:
    resolution: {integrity: sha512-00o4I+DVrefhv+nX0ulyi3biSHCPDe+yLv5o/p6d/UVlirijB8E16FtfwSAi4g3tcqrQ4lRAqQSoFEZJehYEcw==}
    engines: {node: '>= 0.4'}

  refractor@3.6.0:
    resolution: {integrity: sha512-MY9W41IOWxxk31o+YvFCNyNzdkc9M20NoZK5vq6jkv4I/uh2zkWcfudj0Q1fovjUQJrNewS9NMzeTtqPf+n5EA==}

  regexp.prototype.flags@1.5.4:
    resolution: {integrity: sha512-dYqgNSZbDwkaJ2ceRd9ojCGjBq+mOm9LmtXnAnEGyHhN/5R7iDW2TRw3h+o/jCFxus3P2LfWIIiwowAjANm7IA==}
    engines: {node: '>= 0.4'}

<<<<<<< HEAD
  rehype-raw@7.0.0:
    resolution: {integrity: sha512-/aE8hCfKlQeA8LmyeyQvQF3eBiLRGNlfBJEvWH7ivp9sBqs7TNqBL5X3v157rM4IFETqDnIOO+z5M/biZbo9Ww==}

  remark-gfm@4.0.1:
    resolution: {integrity: sha512-1quofZ2RQ9EWdeN34S79+KExV1764+wCUGop5CPL1WGdD0ocPpu91lzPGbwWMECpEpd42kJGQwzRfyov9j4yNg==}

  remark-math@6.0.0:
    resolution: {integrity: sha512-MMqgnP74Igy+S3WwnhQ7kqGlEerTETXMvJhrUzDikVZ2/uogJCb+WHUg97hK9/jcfc0dkD73s3LN8zU49cTEtA==}

  remark-parse@10.0.2:
    resolution: {integrity: sha512-3ydxgHa/ZQzG8LvC7jTXccARYDcRld3VfcgIIFs7bI6vbRSxJJmzgLEIIoYKyrfhaY+ujuWaf/PJiMZXoiCXgw==}

  remark-parse@11.0.0:
    resolution: {integrity: sha512-FCxlKLNGknS5ba/1lmpYijMUzX2esxW5xQqjWxw2eHFfS2MSdaHVINFmhjo+qN1WhZhNimq0dZATN9pH0IDrpA==}

  remark-rehype@10.1.0:
    resolution: {integrity: sha512-EFmR5zppdBp0WQeDVZ/b66CWJipB2q2VLNFMabzDSGR66Z2fQii83G5gTBbgGEnEEA0QRussvrFHxk1HWGJskw==}

  remark-rehype@11.1.2:
    resolution: {integrity: sha512-Dh7l57ianaEoIpzbp0PC9UKAdCSVklD8E5Rpw7ETfbTl3FqcOOgq5q2LVDhgGCkaBv7p24JXikPdvhhmHvKMsw==}

  remark-stringify@11.0.0:
    resolution: {integrity: sha512-1OSmLd3awB/t8qdoEOMazZkNsfVTeY4fTsgzcQFdXNq8ToTN4ZGwrMnlda4K6smTFKD+GRV6O48i6Z4iKgPPpw==}
=======
  remeda@2.26.1:
    resolution: {integrity: sha512-hpiLfhUwkJhiMS3Z7dRrygcRdkMRZASw5qUdNdi33x1/Y9y/J5q5TyLyf8btDoVLIcsg/4fzPdaGXDTbnl+ixw==}
>>>>>>> e728ec94

  require-directory@2.1.1:
    resolution: {integrity: sha512-fGxEI7+wsG9xrvdjsrlmL22OMTTiHRwAMroiEeMgq8gzoLC/PQr7RsRDSTLUg/bZAZtF+TVIkHc6/4RIKrui+Q==}
    engines: {node: '>=0.10.0'}

<<<<<<< HEAD
  require-from-string@2.0.2:
    resolution: {integrity: sha512-Xf0nWe6RseziFMu+Ap9biiUbmplq6S9/p+7w7YXP/JBHhrUDDUhwa+vANyubuqfZWTveU//DYVGsDG7RKL/vEw==}
    engines: {node: '>=0.10.0'}
=======
  requires-port@1.0.0:
    resolution: {integrity: sha512-KigOCHcocU3XODJxsu8i/j8T9tzT4adHiecwORRQ0ZZFcp7ahwXuRU1m+yuO90C5ZUyGeGfocHDI14M3L3yDAQ==}
>>>>>>> e728ec94

  resolve-from@4.0.0:
    resolution: {integrity: sha512-pb/MYmXstAkysRFx8piNI1tGFNQIFA3vkE3Gq4EuA1dF6gHp/+vgZqsCGJapvy8N3Q+4o7FwvquPJcnZ7RYy4g==}
    engines: {node: '>=4'}

  resolve@1.22.10:
    resolution: {integrity: sha512-NPRy+/ncIMeDlTAsuqwKIiferiawhefFJtkNSW0qZJEqMEb+qBt/77B/jGeeek+F0uOeN05CDa6HXbbIgtVX4w==}
    engines: {node: '>= 0.4'}
    hasBin: true

  restore-cursor@5.1.0:
    resolution: {integrity: sha512-oMA2dcrw6u0YfxJQXm342bFKX/E4sG9rbTzO9ptUcR/e8A33cHuvStiYOwH7fszkZlZ1z/ta9AAoPk2F4qIOHA==}
    engines: {node: '>=18'}

  retry-request@7.0.2:
    resolution: {integrity: sha512-dUOvLMJ0/JJYEn8NrpOaGNE7X3vpI5XlZS/u0ANjqtcZVKnIxP7IgCFwrKTxENw29emmwug53awKtaMm4i9g5w==}
    engines: {node: '>=14'}

  retry@0.13.1:
    resolution: {integrity: sha512-XQBQ3I8W1Cge0Seh+6gjj03LbmRFWuoszgK9ooCpwYIrhhoO80pfq4cUkU5DkknwfOfFteRwlZ56PYOGYyFWdg==}
    engines: {node: '>= 4'}

  reusify@1.1.0:
    resolution: {integrity: sha512-g6QUff04oZpHs0eG5p83rFLhHeV00ug/Yf9nZM6fLeUrPguBTkTQOdpAWWspMh55TZfVQDPaN3NQJfbVRAxdIw==}
    engines: {iojs: '>=1.0.0', node: '>=0.10.0'}

  rollup@4.44.1:
    resolution: {integrity: sha512-x8H8aPvD+xbl0Do8oez5f5o8eMS3trfCghc4HhLAnCkj7Vl0d1JWGs0UF/D886zLW2rOj2QymV/JcSSsw+XDNg==}
    engines: {node: '>=18.0.0', npm: '>=8.0.0'}
    hasBin: true

  rope-sequence@1.3.4:
    resolution: {integrity: sha512-UT5EDe2cu2E/6O4igUr5PSFs23nvvukicWHx6GnOPlHAiiYbzNuCRQCuiUdHJQcqKalLKlrYJnjY0ySGsXNQXQ==}

  run-applescript@7.0.0:
    resolution: {integrity: sha512-9by4Ij99JUr/MCFBUkDKLWK3G9HVXmabKz9U5MlIAIuvuzkiOicRYs8XJLxX+xahD+mLiiCYDqF9dKAgtzKP1A==}
    engines: {node: '>=18'}

  run-async@4.0.4:
    resolution: {integrity: sha512-2cgeRHnV11lSXBEhq7sN7a5UVjTKm9JTb9x8ApIT//16D7QL96AgnNeWSGoB4gIHc0iYw/Ha0Z+waBaCYZVNhg==}
    engines: {node: '>=0.12.0'}

  run-parallel@1.2.0:
    resolution: {integrity: sha512-5l4VyZR86LZ/lDxZTR6jqL8AFE2S0IFLMP26AbjsLVADxHdhB/c0GUsH+y39UfCi3dzz8OlQuPmnaJOMoDHQBA==}

  rxjs@7.8.2:
    resolution: {integrity: sha512-dhKf903U/PQZY6boNNtAGdWbG85WAbjT/1xYoZIC7FAY0yWapOBQVsVrDl58W86//e1VpMNBtRV4MaXfdMySFA==}

  sade@1.8.1:
    resolution: {integrity: sha512-xal3CZX1Xlo/k4ApwCFrHVACi9fBqJ7V+mwhBsuf/1IOKbBy098Fex+Wa/5QMubw09pSZ/u8EY8PWgevJsXp1A==}
    engines: {node: '>=6'}

  safe-array-concat@1.1.3:
    resolution: {integrity: sha512-AURm5f0jYEOydBj7VQlVvDrjeFgthDdEF5H1dP+6mNpoXOMo1quQqJ4wvJDyRZ9+pO3kGWoOdmV08cSv2aJV6Q==}
    engines: {node: '>=0.4'}

  safe-buffer@5.2.1:
    resolution: {integrity: sha512-rp3So07KcdmmKbGvgaNxQSJr7bGVSVk5S9Eq1F+ppbRo70+YeaDxkw5Dd8NPN+GD6bjnYm2VuPuCXmpuYvmCXQ==}

  safe-push-apply@1.0.0:
    resolution: {integrity: sha512-iKE9w/Z7xCzUMIZqdBsp6pEQvwuEebH4vdpjcDWnyzaI6yl6O9FHvVpmGelvEHNsoY6wGblkxR6Zty/h00WiSA==}
    engines: {node: '>= 0.4'}

  safe-regex-test@1.1.0:
    resolution: {integrity: sha512-x/+Cz4YrimQxQccJf5mKEbIa1NzeCRNI5Ecl/ekmlYaampdNLPalVyIcCZNNH3MvmqBugV5TMYZXv0ljslUlaw==}
    engines: {node: '>= 0.4'}

  safer-buffer@2.1.2:
    resolution: {integrity: sha512-YZo3K82SD7Riyi0E1EQPojLz7kpepnSQI9IyPbHHg1XXXevb5dJI7tpyN2ADxGcQbHG7vcyRHk0cbwqcQriUtg==}

  scheduler@0.26.0:
    resolution: {integrity: sha512-NlHwttCI/l5gCPR3D1nNXtWABUmBwvZpEQiD4IXSbIDq8BzLIK/7Ir5gTFSGZDUu37K5cMNp0hFtzO38sC7gWA==}

  semver@5.7.2:
    resolution: {integrity: sha512-cBznnQ9KjJqU67B52RMC65CMarK2600WFnbkcaiwWq3xy/5haFJlshgnpjovMVJ+Hff49d8GEn0b87C5pDQ10g==}
    hasBin: true

  semver@6.3.1:
    resolution: {integrity: sha512-BR7VvDCVHO+q2xBEWskxS6DJE1qRnb7DxzUrogb71CWoSficBxYsiAGd+Kl0mmq/MprG9yArRkyrQxTO6XjMzA==}
    hasBin: true

  semver@7.7.2:
    resolution: {integrity: sha512-RF0Fw+rO5AMf9MAyaRXI4AV0Ulj5lMHqVxxdSgiVbixSCXoEmmX/jk0CuJw4+3SqroYO9VoUh+HcuJivvtJemA==}
    engines: {node: '>=10'}
    hasBin: true

  send@0.19.0:
    resolution: {integrity: sha512-dW41u5VfLXu8SJh5bwRmyYUbAoSB3c9uQh6L8h/KtsFREPWpbX1lrljJo186Jc4nmci/sGUZ9a0a0J2zgfq2hw==}
    engines: {node: '>= 0.8.0'}

  serve-static@1.16.2:
    resolution: {integrity: sha512-VqpjJZKadQB/PEbEwvFdO43Ax5dFBZ2UECszz8bQ7pi7wt//PWe1P6MN7eCnjsatYtBT6EuiClbjSWP2WrIoTw==}
    engines: {node: '>= 0.8.0'}

  set-cookie-parser@2.7.1:
    resolution: {integrity: sha512-IOc8uWeOZgnb3ptbCURJWNjWUPcO3ZnTTdzsurqERrP6nPyv+paC55vJM0LpOlT2ne+Ix+9+CRG1MNLlyZ4GjQ==}

  set-function-length@1.2.2:
    resolution: {integrity: sha512-pgRc4hJ4/sNjWCSS9AmnS40x3bNMDTknHgL5UaMBTMyJnU90EgWh1Rz+MC9eFu4BuN/UwZjKQuY/1v3rM7HMfg==}
    engines: {node: '>= 0.4'}

  set-function-name@2.0.2:
    resolution: {integrity: sha512-7PGFlmtwsEADb0WYyvCMa1t+yke6daIG4Wirafur5kcf+MhUnPms1UeR0CKQdTZD81yESwMHbtn+TR+dMviakQ==}
    engines: {node: '>= 0.4'}

  set-proto@1.0.0:
    resolution: {integrity: sha512-RJRdvCo6IAnPdsvP/7m6bsQqNnn1FCBX5ZNtFL98MmFF/4xAIJTIg1YbHW5DC2W5SKZanrC6i4HsJqlajw/dZw==}
    engines: {node: '>= 0.4'}

  setprototypeof@1.2.0:
    resolution: {integrity: sha512-E5LDX7Wrp85Kil5bhZv46j8jOeboKq5JMmYM3gVGdGH8xFpPWXUMsNrlODCrkoxMEeNi/XZIwuRvY4XNwYMJpw==}

  shebang-command@1.2.0:
    resolution: {integrity: sha512-EV3L1+UQWGor21OmnvojK36mhg+TyIKDh3iFBKBohr5xeXIhNBcx8oWdgkTEEQ+BEFFYdLRuqMfd5L84N1V5Vg==}
    engines: {node: '>=0.10.0'}

  shebang-command@2.0.0:
    resolution: {integrity: sha512-kHxr2zZpYtdmrN1qDjrrX/Z1rR1kG8Dx+gkpK1G4eXmvXswmcE1hTWBWYUzlraYw1/yZp6YuDY77YtvbN0dmDA==}
    engines: {node: '>=8'}

  shebang-regex@1.0.0:
    resolution: {integrity: sha512-wpoSFAxys6b2a2wHZ1XpDSgD7N9iVjg29Ph9uV/uaP9Ex/KXlkTZTeddxDPSYQpgvzKLGJke2UU0AzoGCjNIvQ==}
    engines: {node: '>=0.10.0'}

  shebang-regex@3.0.0:
    resolution: {integrity: sha512-7++dFhtcx3353uBaq8DDR4NuxBetBzC7ZQOhmTQInHEd6bSrXdiEyzCvG07Z44UYdLShWUyXt5M/yhz8ekcb1A==}
    engines: {node: '>=8'}

  shell-quote@1.8.3:
    resolution: {integrity: sha512-ObmnIF4hXNg1BqhnHmgbDETF8dLPCggZWBjkQfhZpbszZnYur5DUljTcCHii5LC3J5E0yeO/1LIMyH+UvHQgyw==}
    engines: {node: '>= 0.4'}

  side-channel-list@1.0.0:
    resolution: {integrity: sha512-FCLHtRD/gnpCiCHEiJLOwdmFP+wzCmDEkc9y7NsYxeF4u7Btsn1ZuwgwJGxImImHicJArLP4R0yX4c2KCrMrTA==}
    engines: {node: '>= 0.4'}

  side-channel-map@1.0.1:
    resolution: {integrity: sha512-VCjCNfgMsby3tTdo02nbjtM/ewra6jPHmpThenkTYh8pG9ucZ/1P8So4u4FGBek/BjpOVsDCMoLA/iuBKIFXRA==}
    engines: {node: '>= 0.4'}

  side-channel-weakmap@1.0.2:
    resolution: {integrity: sha512-WPS/HvHQTYnHisLo9McqBHOJk2FkHO/tlpvldyrnem4aeQp4hai3gythswg6p01oSoTl58rcpiFAjF2br2Ak2A==}
    engines: {node: '>= 0.4'}

  side-channel@1.1.0:
    resolution: {integrity: sha512-ZX99e6tRweoUXqR+VBrslhda51Nh5MTQwou5tnUDgbtyM0dBgmhEDtWGP/xbKn6hqfPRHujUNwz5fy/wbbhnpw==}
    engines: {node: '>= 0.4'}

  signal-exit@4.1.0:
    resolution: {integrity: sha512-bzyZ1e88w9O1iNJbKnOlvYTrWPDl46O1bG0D3XInv+9tkPrxrN8jUUTiFlDkkmKWgn1M6CfIA13SuGqOa9Korw==}
    engines: {node: '>=14'}

  snake-case@3.0.4:
    resolution: {integrity: sha512-LAOh4z89bGQvl9pFfNF8V146i7o7/CqFPbqzYgP+yYzDIDeS9HaNFtXABamRW+AQzEVODcvE79ljJ+8a9YSdMg==}

  snakecase-keys@8.0.1:
    resolution: {integrity: sha512-Sj51kE1zC7zh6TDlNNz0/Jn1n5HiHdoQErxO8jLtnyrkJW/M5PrI7x05uDgY3BO7OUQYKCvmeMurW6BPUdwEOw==}
    engines: {node: '>=18'}

  sonner@2.0.6:
    resolution: {integrity: sha512-yHFhk8T/DK3YxjFQXIrcHT1rGEeTLliVzWbO0xN8GberVun2RiBnxAjXAYpZrqwEVHBG9asI/Li8TAAhN9m59Q==}
    peerDependencies:
      react: ^18.0.0 || ^19.0.0 || ^19.0.0-rc
      react-dom: ^18.0.0 || ^19.0.0 || ^19.0.0-rc

  source-map-js@1.2.1:
    resolution: {integrity: sha512-UXWMKhLOwVKb728IUtQPXxfYU+usdybtUrK/8uGE8CQMvrhOpwvzDBwj0QhSL7MQc7vIsISBG8VQ8+IDQxpfQA==}
    engines: {node: '>=0.10.0'}

  space-separated-tokens@1.1.5:
    resolution: {integrity: sha512-q/JSVd1Lptzhf5bkYm4ob4iWPjx0KiRe3sRFBNrVqbJkFaBm5vbbowy1mymoPNLRa52+oadOhJ+K49wsSeSjTA==}

  space-separated-tokens@2.0.2:
    resolution: {integrity: sha512-PEGlAwrG8yXGXRjW32fGbg66JAlOAwbObuqVoJpv/mRgoWDQfgH1wDPvtzWyUSNAXBGSk8h755YDbbcEy3SH2Q==}

  spdx-correct@3.2.0:
    resolution: {integrity: sha512-kN9dJbvnySHULIluDHy32WHRUu3Og7B9sbY7tsFLctQkIqnMh3hErYgdMjTYuqmcXX+lK5T1lnUt3G7zNswmZA==}

  spdx-exceptions@2.5.0:
    resolution: {integrity: sha512-PiU42r+xO4UbUS1buo3LPJkjlO7430Xn5SVAhdpzzsPHsjbYVflnnFdATgabnLude+Cqu25p6N+g2lw/PFsa4w==}

  spdx-expression-parse@3.0.1:
    resolution: {integrity: sha512-cbqHunsQWnJNE6KhVSMsMeH5H/L9EpymbzqTQ3uLwNCLZ1Q481oWaofqH7nO6V07xlXwY6PhQdQ2IedWx/ZK4Q==}

  spdx-license-ids@3.0.21:
    resolution: {integrity: sha512-Bvg/8F5XephndSK3JffaRqdT+gyhfqIPwDHpX80tJrF8QQRYMo8sNMeaZ2Dp5+jhwKnUmIOyFFQfHRkjJm5nXg==}

  standardwebhooks@1.0.0:
    resolution: {integrity: sha512-BbHGOQK9olHPMvQNHWul6MYlrRTAOKn03rOe4A8O3CLWhNf4YHBqq2HJKKC+sfqpxiBY52pNeesD6jIiLDz8jg==}

  statuses@2.0.1:
    resolution: {integrity: sha512-RwNA9Z/7PrK06rYLIzFMlaF+l73iwpzsqRIFgbMLbTcLD6cOao82TaWefPXQvB2fOC4AjuYSEndS7N/mTCbkdQ==}
    engines: {node: '>= 0.8'}

  std-env@3.9.0:
    resolution: {integrity: sha512-UGvjygr6F6tpH7o2qyqR6QYpwraIjKSdtzyBdyytFOHmPZY917kwdwLG0RbOjWOnKmnm3PeHjaoLLMie7kPLQw==}

  stdin-discarder@0.2.2:
    resolution: {integrity: sha512-UhDfHmA92YAlNnCfhmq0VeNL5bDbiZGg7sZ2IvPsXubGkiNa9EC+tUTsjBRsYUAz87btI6/1wf4XoVvQ3uRnmQ==}
    engines: {node: '>=18'}

  stop-iteration-iterator@1.1.0:
    resolution: {integrity: sha512-eLoXW/DHyl62zxY4SCaIgnRhuMr6ri4juEYARS8E6sCEqzKpOiE521Ucofdx+KnDZl5xmvGYaaKCk5FEOxJCoQ==}
    engines: {node: '>= 0.4'}

  stream-events@1.0.5:
    resolution: {integrity: sha512-E1GUzBSgvct8Jsb3v2X15pjzN1tYebtbLaMg+eBOUOAxgbLoSbT2NS91ckc5lJD1KfLjId+jXJRgo0qnV5Nerg==}

  stream-shift@1.0.3:
    resolution: {integrity: sha512-76ORR0DO1o1hlKwTbi/DM3EXWGf3ZJYO8cXX5RJwnul2DEg2oyoZyjLNoQM8WsvZiFKCRfC1O0J7iCvie3RZmQ==}

  string-width@4.2.3:
    resolution: {integrity: sha512-wKyQRQpjJ0sIp62ErSZdGsjMJWsap5oRNihHhu6G7JVO/9jIB6UyevL+tXuOqrng8j/cxKTWyWUwvSTriiZz/g==}
    engines: {node: '>=8'}

  string-width@7.2.0:
    resolution: {integrity: sha512-tsaTIkKW9b4N+AEj+SVA+WhJzV7/zMhcSu78mLKWSk7cXMOSHsBKFWUs0fWwq8QyK3MgJBQRX6Gbi4kYbdvGkQ==}
    engines: {node: '>=18'}

  string.prototype.padend@3.1.6:
    resolution: {integrity: sha512-XZpspuSB7vJWhvJc9DLSlrXl1mcA2BdoY5jjnS135ydXqLoqhs96JjDtCkjJEQHvfqZIp9hBuBMgI589peyx9Q==}
    engines: {node: '>= 0.4'}

  string.prototype.trim@1.2.10:
    resolution: {integrity: sha512-Rs66F0P/1kedk5lyYyH9uBzuiI/kNRmwJAR9quK6VOtIpZ2G+hMZd+HQbbv25MgCA6gEffoMZYxlTod4WcdrKA==}
    engines: {node: '>= 0.4'}

  string.prototype.trimend@1.0.9:
    resolution: {integrity: sha512-G7Ok5C6E/j4SGfyLCloXTrngQIQU3PWtXGst3yM7Bea9FRURf1S42ZHlZZtsNque2FN2PoUhfZXYLNWwEr4dLQ==}
    engines: {node: '>= 0.4'}

  string.prototype.trimstart@1.0.8:
    resolution: {integrity: sha512-UXSH262CSZY1tfu3G3Secr6uGLCFVPMhIqHjlgCUtCCcgihYc/xKs9djMTMUOb2j1mVSeU8EU6NWc/iQKU6Gfg==}
    engines: {node: '>= 0.4'}

  string_decoder@1.3.0:
    resolution: {integrity: sha512-hkRX8U1WjJFd8LsDJ2yQ/wWWxaopEsABU1XfkM8A+j0+85JAGppt16cr1Whg6KIbb4okU6Mql6BOj+uup/wKeA==}

  stringify-entities@4.0.4:
    resolution: {integrity: sha512-IwfBptatlO+QCJUo19AqvrPNqlVMpW9YEL2LIVY+Rpv2qsjCGxaDLNRgeGsQWJhfItebuJhsGSLjaBbNSQ+ieg==}

  strip-ansi@6.0.1:
    resolution: {integrity: sha512-Y38VPSHcqkFrCpFnQ9vuSXmquuv5oXOKpGeT6aGrr3o3Gc9AlVa6JBfUSOCnbxGGZF+/0ooI7KrPuUSztUdU5A==}
    engines: {node: '>=8'}

  strip-ansi@7.1.0:
    resolution: {integrity: sha512-iq6eVVI64nQQTRYq2KtEg2d2uU7LElhTJwsH4YzIHZshxlgZms/wIc4VoDQTlG/IvVIrBKG06CrZnp0qv7hkcQ==}
    engines: {node: '>=12'}

  strip-bom@3.0.0:
    resolution: {integrity: sha512-vavAMRXOgBVNF6nyEEmL3DBK19iRpDcoIwW+swQ+CbGiu7lju6t+JklA1MHweoWtadgt4ISVUsXLyDq34ddcwA==}
    engines: {node: '>=4'}

  strip-final-newline@3.0.0:
    resolution: {integrity: sha512-dOESqjYr96iWYylGObzd39EuNTa5VJxyvVAEm5Jnh7KGo75V43Hk1odPQkNDyXNmUR6k+gEiDVXnjB8HJ3crXw==}
    engines: {node: '>=12'}

  strip-json-comments@3.1.1:
    resolution: {integrity: sha512-6fPc+R4ihwqP6N/aIv2f1gMH8lOVtWQHoqC4yK6oSDVVocumAsfCqjkXnqiYMhmMwS/mEHLp7Vehlt3ql6lEig==}
    engines: {node: '>=8'}

  strnum@1.1.2:
    resolution: {integrity: sha512-vrN+B7DBIoTTZjnPNewwhx6cBA/H+IS7rfW68n7XxC1y7uoiGQBxaKzqucGUgavX15dJgiGztLJ8vxuEzwqBdA==}

  stubborn-fs@1.2.5:
    resolution: {integrity: sha512-H2N9c26eXjzL/S/K+i/RHHcFanE74dptvvjM8iwzwbVcWY/zjBbgRqF3K0DY4+OD+uTTASTBvDoxPDaPN02D7g==}

  stubs@3.0.0:
    resolution: {integrity: sha512-PdHt7hHUJKxvTCgbKX9C1V/ftOcjJQgz8BZwNfV5c4B6dcGqlpelTbJ999jBGZ2jYiPAwcX5dP6oBwVlBlUbxw==}

  style-to-js@1.1.17:
    resolution: {integrity: sha512-xQcBGDxJb6jjFCTzvQtfiPn6YvvP2O8U1MDIPNfJQlWMYfktPy+iGsHE7cssjs7y84d9fQaK4UF3RIJaAHSoYA==}

  style-to-object@0.4.4:
    resolution: {integrity: sha512-HYNoHZa2GorYNyqiCaBgsxvcJIn7OHq6inEga+E6Ke3m5JkoqpQbnFssk4jwe+K7AhGa2fcha4wSOf1Kn01dMg==}

  style-to-object@1.0.9:
    resolution: {integrity: sha512-G4qppLgKu/k6FwRpHiGiKPaPTFcG3g4wNVX/Qsfu+RqQM30E7Tyu/TEgxcL9PNLF5pdRLwQdE3YKKf+KF2Dzlw==}

  superjson@2.2.2:
    resolution: {integrity: sha512-5JRxVqC8I8NuOUjzBbvVJAKNM8qoVuH0O77h4WInc/qC2q5IreqKxYwgkga3PfA22OayK2ikceb/B26dztPl+Q==}
    engines: {node: '>=16'}

  supports-color@5.5.0:
    resolution: {integrity: sha512-QjVjwdXIt408MIiAqCX4oUKsgU2EqAGzs2Ppkm4aQYbjm+ZEWEcW4SfFNTr4uMNZma0ey4f5lgLrkB0aX0QMow==}
    engines: {node: '>=4'}

  supports-color@7.2.0:
    resolution: {integrity: sha512-qpCAvRl9stuOHveKsn7HncJRvv501qIacKzQlO/+Lwxc9+0q2wLyv4Dfvt80/DPn2pqOBsJdDiogXGR9+OvwRw==}
    engines: {node: '>=8'}

  supports-color@8.1.1:
    resolution: {integrity: sha512-MpUEN2OodtUzxvKQl72cUF7RQ5EiHsGvSsVG0ia9c5RbWGL2CI4C7EpPS8UTBIplnlzZiNuV56w+FuNxy3ty2Q==}
    engines: {node: '>=10'}

  supports-preserve-symlinks-flag@1.0.0:
    resolution: {integrity: sha512-ot0WnXS9fgdkgIcePe6RHNk1WA8+muPa6cSjeR3V8K27q9BB1rTE3R1p7Hv0z1ZyAc8s6Vvv8DIyWf681MAt0w==}
    engines: {node: '>= 0.4'}

  svix-fetch@3.0.0:
    resolution: {integrity: sha512-rcADxEFhSqHbraZIsjyZNh4TF6V+koloX1OzZ+AQuObX9mZ2LIMhm1buZeuc5BIZPftZpJCMBsSiBaeszo9tRw==}

  svix@1.69.0:
    resolution: {integrity: sha512-CxU2/GyZXzzRxFlimtpTkEcrmCXj0SN6ZaqAO5v/fEFWVdPuukw5bWskw2CG7XQ26N+LWEmCUxT3YlE+YJFpgQ==}

  swr@2.3.4:
    resolution: {integrity: sha512-bYd2lrhc+VarcpkgWclcUi92wYCpOgMws9Sd1hG1ntAu0NEy+14CbotuFjshBU2kt9rYj9TSmDcybpxpeTU1fg==}
    peerDependencies:
      react: ^16.11.0 || ^17.0.0 || ^18.0.0 || ^19.0.0

  tabbable@6.2.0:
    resolution: {integrity: sha512-Cat63mxsVJlzYvN51JmVXIgNoUokrIaT2zLclCXjRd8boZ0004U4KCs/sToJ75C6sdlByWxpYnb5Boif1VSFew==}

  tailwind-merge@3.3.1:
    resolution: {integrity: sha512-gBXpgUm/3rp1lMZZrM/w7D8GKqshif0zAymAhbCyIt8KMe+0v9DQ7cdYLR4FHH/cKpdTXb+A/tKKU3eolfsI+g==}

  tailwind-scrollbar@4.0.2:
    resolution: {integrity: sha512-wAQiIxAPqk0MNTPptVe/xoyWi27y+NRGnTwvn4PQnbvB9kp8QUBiGl/wsfoVBHnQxTmhXJSNt9NHTmcz9EivFA==}
    engines: {node: '>=12.13.0'}
    peerDependencies:
      tailwindcss: 4.x

  tailwindcss@4.1.11:
    resolution: {integrity: sha512-2E9TBm6MDD/xKYe+dvJZAmg3yxIEDNRc0jwlNyDg/4Fil2QcSLjFKGVff0lAf1jjeaArlG/M75Ey/EYr/OJtBA==}

  tapable@2.2.2:
    resolution: {integrity: sha512-Re10+NauLTMCudc7T5WLFLAwDhQ0JWdrMK+9B2M8zR5hRExKmsRDCBA7/aV/pNJFltmBFO5BAMlQFi/vq3nKOg==}
    engines: {node: '>=6'}

  tar@6.1.13:
    resolution: {integrity: sha512-jdIBIN6LTIe2jqzay/2vtYLlBHa3JF42ot3h1dW8Q0PaAG4v8rm0cvpVePtau5C6OKXGGcgO9q2AMNSWxiLqKw==}
    engines: {node: '>=10'}

  tar@7.4.3:
    resolution: {integrity: sha512-5S7Va8hKfV7W5U6g3aYxXmlPoZVAwUMy9AOKyF2fVuZa2UD3qZjg578OrLRt8PcNN1PleVaL/5/yYATNL0ICUw==}
    engines: {node: '>=18'}

  teeny-request@9.0.0:
    resolution: {integrity: sha512-resvxdc6Mgb7YEThw6G6bExlXKkv6+YbuzGg9xuXxSgxJF7Ozs+o8Y9+2R3sArdWdW8nOokoQb1yrpFB0pQK2g==}
    engines: {node: '>=14'}

  tinyglobby@0.2.14:
    resolution: {integrity: sha512-tX5e7OM1HnYr2+a2C/4V0htOcSQcoSTH9KgJnVvNm5zm/cyEWKJ7j7YutsH9CxMdtOkkLFy2AHrMci9IM8IPZQ==}
    engines: {node: '>=12.0.0'}

  tmp@0.0.33:
    resolution: {integrity: sha512-jRCJlojKnZ3addtTOjdIqoRuPEKBvNXcGYqzO6zWZX8KfKEpnGY5jfggJQ3EjKuu8D4bJRr0y+cYJFmYbImXGw==}
    engines: {node: '>=0.6.0'}

  to-regex-range@5.0.1:
    resolution: {integrity: sha512-65P7iz6X5yEr1cwcgvQxbbIw7Uk3gOy5dIdtZ4rDveLqhrdJP+Li/Hx6tyK0NEb+2GCyneCMJiGqrADCSNk8sQ==}
    engines: {node: '>=8.0'}

  toidentifier@1.0.1:
    resolution: {integrity: sha512-o5sSPKEkg/DIQNmH43V0/uerLrpzVedkUh8tGNvaeXpfpuwjKenlSox/2O/BTlZUtEe+JG7s5YhEz608PlAHRA==}
    engines: {node: '>=0.6'}

  tr46@0.0.3:
    resolution: {integrity: sha512-N3WMsuqV66lT30CrXNbEjx4GEwlow3v6rr4mCcv6prnfwhS01rkgyFdjPNBYd9br7LpXV1+Emh01fHnq2Gdgrw==}

  trim-lines@3.0.1:
    resolution: {integrity: sha512-kRj8B+YHZCc9kQYdWfJB2/oUl9rA99qbowYYBtr4ui4mZyAQ2JpvVBd/6U2YloATfqBhBTSMhTpgBHtU0Mf3Rg==}

  trough@2.2.0:
    resolution: {integrity: sha512-tmMpK00BjZiUyVyvrBK7knerNgmgvcV/KLVyuma/SC+TQN167GrMRciANTz09+k3zW8L8t60jWO1GpfkZdjTaw==}

  ts-api-utils@2.1.0:
    resolution: {integrity: sha512-CUgTZL1irw8u29bzrOD/nH85jqyc74D6SshFgujOIA7osm2Rz7dYH77agkx7H4FBNxDq7Cjf+IjaX/8zwFW+ZQ==}
    engines: {node: '>=18.12'}
    peerDependencies:
      typescript: '>=4.8.4'

  tslib@2.8.1:
    resolution: {integrity: sha512-oJFu94HQb+KVduSUQL7wnpmqnfmLsOA/nAh6b6EH0wCEoK0/mPeXU6c3wKDV83MkOuHPRHtSXKKU99IBazS/2w==}

  tw-animate-css@1.3.5:
    resolution: {integrity: sha512-t3u+0YNoloIhj1mMXs779P6MO9q3p3mvGn4k1n3nJPqJw/glZcuijG2qTSN4z4mgNRfW5ZC3aXJFLwDtiipZXA==}

  type-check@0.4.0:
    resolution: {integrity: sha512-XleUoc9uwGXqjWwXaUTZAmzMcFZ5858QA2vvx1Ur5xIcixXIP+8LnFDgRplU30us6teqdlskFfu+ae4K79Ooew==}
    engines: {node: '>= 0.8.0'}

  type-fest@0.21.3:
    resolution: {integrity: sha512-t0rzBq87m3fVcduHDUFhKmyyX+9eo6WQjZvf51Ea/M0Q7+T374Jp1aUiyUl0GKxp8M/OETVHSDvmkyPgvX+X2w==}
    engines: {node: '>=10'}

  type-fest@4.41.0:
    resolution: {integrity: sha512-TeTSQ6H5YHvpqVwBRcnLDCBnDOHWYu7IvGbHT6N8AOymcr9PJGjc1GTtiWZTYg0NCgYwvnYWEkVChQAr9bjfwA==}
    engines: {node: '>=16'}

  type-is@1.6.18:
    resolution: {integrity: sha512-TkRKr9sUTxEH8MdfuCSP7VizJyzRNMjj2J2do2Jr3Kym598JVdEksuzPQCnlFPW4ky9Q+iA+ma9BGm06XQBy8g==}
    engines: {node: '>= 0.6'}

  typed-array-buffer@1.0.3:
    resolution: {integrity: sha512-nAYYwfY3qnzX30IkA6AQZjVbtK6duGontcQm1WSG1MD94YLqK0515GNApXkoxKOWMusVssAHWLh9SeaoefYFGw==}
    engines: {node: '>= 0.4'}

  typed-array-byte-length@1.0.3:
    resolution: {integrity: sha512-BaXgOuIxz8n8pIq3e7Atg/7s+DpiYrxn4vdot3w9KbnBhcRQq6o3xemQdIfynqSeXeDrF32x+WvfzmOjPiY9lg==}
    engines: {node: '>= 0.4'}

  typed-array-byte-offset@1.0.4:
    resolution: {integrity: sha512-bTlAFB/FBYMcuX81gbL4OcpH5PmlFHqlCCpAl8AlEzMz5k53oNDvN8p1PNOWLEmI2x4orp3raOFB51tv9X+MFQ==}
    engines: {node: '>= 0.4'}

  typed-array-length@1.0.7:
    resolution: {integrity: sha512-3KS2b+kL7fsuk/eJZ7EQdnEmQoaho/r6KUef7hxvltNA5DR8NAUM+8wJMbJyZ4G9/7i3v5zPBIMN5aybAh2/Jg==}
    engines: {node: '>= 0.4'}

  typescript-eslint@8.35.1:
    resolution: {integrity: sha512-xslJjFzhOmHYQzSB/QTeASAHbjmxOGEP6Coh93TXmUBFQoJ1VU35UHIDmG06Jd6taf3wqqC1ntBnCMeymy5Ovw==}
    engines: {node: ^18.18.0 || ^20.9.0 || >=21.1.0}
    peerDependencies:
      eslint: ^8.57.0 || ^9.0.0
      typescript: '>=4.8.4 <5.9.0'

  typescript@5.7.3:
    resolution: {integrity: sha512-84MVSjMEHP+FQRPy3pX9sTVV/INIex71s9TL2Gm5FG/WG1SqXeKyZ0k7/blY/4FdOzI12CBy1vGc4og/eus0fw==}
    engines: {node: '>=14.17'}
    hasBin: true

  uc.micro@2.1.0:
    resolution: {integrity: sha512-ARDJmphmdvUk6Glw7y9DQ2bFkKBHwQHLi2lsaH6PPmz/Ka9sFOBsBluozhDltWmnv9u/cF6Rt87znRTPV+yp/A==}

  uint8array-extras@1.4.0:
    resolution: {integrity: sha512-ZPtzy0hu4cZjv3z5NW9gfKnNLjoz4y6uv4HlelAjDK7sY/xOkKZv9xK/WQpcsBB3jEybChz9DPC2U/+cusjJVQ==}
    engines: {node: '>=18'}

  unbox-primitive@1.1.0:
    resolution: {integrity: sha512-nWJ91DjeOkej/TA8pXQ3myruKpKEYgqvpw9lz4OPHj/NWFNluYrjbz9j01CJ8yKQd2g4jFoOkINCTW2I5LEEyw==}
    engines: {node: '>= 0.4'}

  undici-types@6.21.0:
    resolution: {integrity: sha512-iwDZqg0QAGrg9Rav5H4n0M64c3mkR59cJ6wQp+7C4nI0gsmExaedaYLNO44eT4AtBBwjbTiGPMlt2Md0T9H9JQ==}

  unified@10.1.2:
    resolution: {integrity: sha512-pUSWAi/RAnVy1Pif2kAoeWNBa3JVrx0MId2LASj8G+7AiHWoKZNTomq6LG326T68U7/e263X6fTdcXIy7XnF7Q==}

  unified@11.0.5:
    resolution: {integrity: sha512-xKvGhPWw3k84Qjh8bI3ZeJjqnyadK+GEFtazSfZv/rKeTkTjOJho6mFqh2SM96iIcZokxiOpg78GazTSg8+KHA==}

  unist-util-generated@2.0.1:
    resolution: {integrity: sha512-qF72kLmPxAw0oN2fwpWIqbXAVyEqUzDHMsbtPvOudIlUzXYFIeQIuxXQCRCFh22B7cixvU0MG7m3MW8FTq/S+A==}

  unist-util-is@5.2.1:
    resolution: {integrity: sha512-u9njyyfEh43npf1M+yGKDGVPbY/JWEemg5nH05ncKPfi+kBbKBJoTdsogMu33uhytuLlv9y0O7GH7fEdwLdLQw==}

  unist-util-is@6.0.0:
    resolution: {integrity: sha512-2qCTHimwdxLfz+YzdGfkqNlH0tLi9xjTnHddPmJwtIG9MGsdbutfTc4P+haPD7l7Cjxf/WZj+we5qfVPvvxfYw==}

  unist-util-position@4.0.4:
    resolution: {integrity: sha512-kUBE91efOWfIVBo8xzh/uZQ7p9ffYRtUbMRZBNFYwf0RK8koUMx6dGUfwylLOKmaT2cs4wSW96QoYUSXAyEtpg==}

  unist-util-position@5.0.0:
    resolution: {integrity: sha512-fucsC7HjXvkB5R3kTCO7kUjRdrS0BJt3M/FPxmHMBOm8JQi2BsHAHFsy27E0EolP8rp0NzXsJ+jNPyDWvOJZPA==}

  unist-util-remove-position@5.0.0:
    resolution: {integrity: sha512-Hp5Kh3wLxv0PHj9m2yZhhLt58KzPtEYKQQ4yxfYFEO7EvHwzyDYnduhHnY1mDxoqr7VUwVuHXk9RXKIiYS1N8Q==}

  unist-util-stringify-position@3.0.3:
    resolution: {integrity: sha512-k5GzIBZ/QatR8N5X2y+drfpWG8IDBzdnVj6OInRNWm1oXrzydiaAT2OQiA8DPRRZyAKb9b6I2a6PxYklZD0gKg==}

  unist-util-stringify-position@4.0.0:
    resolution: {integrity: sha512-0ASV06AAoKCDkS2+xw5RXJywruurpbC4JZSm7nr7MOt1ojAzvyyaO+UxZf18j8FCF6kmzCZKcAgN/yu2gm2XgQ==}

  unist-util-visit-parents@5.1.3:
    resolution: {integrity: sha512-x6+y8g7wWMyQhL1iZfhIPhDAs7Xwbn9nRosDXl7qoPTSCy0yNxnKc+hWokFifWQIDGi154rdUqKvbCa4+1kLhg==}

  unist-util-visit-parents@6.0.1:
    resolution: {integrity: sha512-L/PqWzfTP9lzzEa6CKs0k2nARxTdZduw3zyh8d2NVBnsyvHjSX4TWse388YrrQKbvI8w20fGjGlhgT96WwKykw==}

  unist-util-visit@4.1.2:
    resolution: {integrity: sha512-MSd8OUGISqHdVvfY9TPhyK2VdUrPgxkUtWSuMHF6XAAFuL4LokseigBnZtPnJMu+FbynTkFNnFlyjxpVKujMRg==}

  unist-util-visit@5.0.0:
    resolution: {integrity: sha512-MR04uvD+07cwl/yhVuVWAtw+3GOR/knlL55Nd/wAdblk27GCVt3lqpTivy/tkJcZoNPzTwS1Y+KMojlLDhoTzg==}

  universalify@2.0.1:
    resolution: {integrity: sha512-gptHNQghINnc/vTGIk0SOFGFNXw7JVrlRUtConJRlvaw6DuX0wO5Jeko9sWrMBhh+PsYAZ7oXAiOnf/UKogyiw==}
    engines: {node: '>= 10.0.0'}

  unpipe@1.0.0:
    resolution: {integrity: sha512-pjy2bYhSsufwWlKwPc+l3cN7+wuJlK6uz0YdJEOlQDbl6jo/YlPi4mb8agUkVC8BF7V8NuzeyPNqRksA3hztKQ==}
    engines: {node: '>= 0.8'}

  untruncate-json@0.0.1:
    resolution: {integrity: sha512-4W9enDK4X1y1s2S/Rz7ysw6kDuMS3VmRjMFg7GZrNO+98OSe+x5Lh7PKYoVjy3lW/1wmhs6HW0lusnQRHgMarA==}

  update-browserslist-db@1.1.3:
    resolution: {integrity: sha512-UxhIZQ+QInVdunkDAaiazvvT/+fXL5Osr0JZlJulepYu6Jd7qJtDZjlur0emRlT71EN3ScPoE7gvsuIKKNavKw==}
    hasBin: true
    peerDependencies:
      browserslist: '>= 4.21.0'

  uri-js@4.4.1:
    resolution: {integrity: sha512-7rKUyy33Q1yc98pQ1DAmLtwX109F7TIfWlW1Ydo8Wl1ii1SeHieeh0HHfPeL2fMXK6z0s8ecKs9frCuLJvndBg==}

<<<<<<< HEAD
  urql@4.2.2:
    resolution: {integrity: sha512-3GgqNa6iF7bC4hY/ImJKN4REQILcSU9VKcKL8gfELZM8mM5BnLH1BsCc8kBdnVGD1LIFOs4W3O2idNHhON1r0w==}
    peerDependencies:
      '@urql/core': ^5.0.0
      react: '>= 16.8.0'
=======
  url-parse@1.5.10:
    resolution: {integrity: sha512-WypcfiRhfeUP9vvF0j6rw0J3hrWrw6iZv3+22h6iRMJ/8z1Tj6XfLP4DsUix5MhMPnXpiHDoKyoZ/bdCkwBCiQ==}
>>>>>>> e728ec94

  use-callback-ref@1.3.3:
    resolution: {integrity: sha512-jQL3lRnocaFtu3V00JToYz/4QkNWswxijDaCVNZRiRTO3HQDLsdu1ZtmIUvV4yPp+rvWm5j0y0TG/S61cuijTg==}
    engines: {node: '>=10'}
    peerDependencies:
      '@types/react': '*'
      react: ^16.8.0 || ^17.0.0 || ^18.0.0 || ^19.0.0 || ^19.0.0-rc
    peerDependenciesMeta:
      '@types/react':
        optional: true

  use-composed-ref@1.4.0:
    resolution: {integrity: sha512-djviaxuOOh7wkj0paeO1Q/4wMZ8Zrnag5H6yBvzN7AKKe8beOaED9SF5/ByLqsku8NP4zQqsvM2u3ew/tJK8/w==}
    peerDependencies:
      '@types/react': '*'
      react: ^16.8.0 || ^17.0.0 || ^18.0.0 || ^19.0.0
    peerDependenciesMeta:
      '@types/react':
        optional: true

  use-isomorphic-layout-effect@1.2.1:
    resolution: {integrity: sha512-tpZZ+EX0gaghDAiFR37hj5MgY6ZN55kLiPkJsKxBMZ6GZdOSPJXiOzPM984oPYZ5AnehYx5WQp1+ME8I/P/pRA==}
    peerDependencies:
      '@types/react': '*'
      react: ^16.8.0 || ^17.0.0 || ^18.0.0 || ^19.0.0
    peerDependenciesMeta:
      '@types/react':
        optional: true

  use-latest@1.3.0:
    resolution: {integrity: sha512-mhg3xdm9NaM8q+gLT8KryJPnRFOz1/5XPBhmDEVZK1webPzDjrPk7f/mbpeLqTgB9msytYWANxgALOCJKnLvcQ==}
    peerDependencies:
      '@types/react': '*'
      react: ^16.8.0 || ^17.0.0 || ^18.0.0 || ^19.0.0
    peerDependenciesMeta:
      '@types/react':
        optional: true

  use-sidecar@1.1.3:
    resolution: {integrity: sha512-Fedw0aZvkhynoPYlA5WXrMCAMm+nSWdZt6lzJQ7Ok8S6Q+VsHmHpRWndVRJ8Be0ZbkfPc5LRYH+5XrzXcEeLRQ==}
    engines: {node: '>=10'}
    peerDependencies:
      '@types/react': '*'
      react: ^16.8.0 || ^17.0.0 || ^18.0.0 || ^19.0.0 || ^19.0.0-rc
    peerDependenciesMeta:
      '@types/react':
        optional: true

  use-sync-external-store@1.5.0:
    resolution: {integrity: sha512-Rb46I4cGGVBmjamjphe8L/UnvJD+uPPtTkNvX5mZgqdbavhI4EbgIWJiIHXJ8bc/i9EQGPRh4DwEURJ552Do0A==}
    peerDependencies:
      react: ^16.8.0 || ^17.0.0 || ^18.0.0 || ^19.0.0

  util-deprecate@1.0.2:
    resolution: {integrity: sha512-EPD5q1uXyFxJpCrLnCc1nHnq3gOa6DZBocAIiI2TaSCA7VCJ1UJDMagCzIkXNsUYfD1daK//LTEQ8xiIbrHtcw==}

<<<<<<< HEAD
  utils-merge@1.0.1:
    resolution: {integrity: sha512-pMZTvIkT1d+TFGvDOqodOclx0QWkkgi6Tdoa8gC8ffGAAqz9pzPTZWAybbsHHoED/ztMtkv/VoYTYyShUn81hA==}
    engines: {node: '>= 0.4.0'}

=======
>>>>>>> e728ec94
  uuid@10.0.0:
    resolution: {integrity: sha512-8XkAphELsDnEGrDxUOHB3RGvXz6TeuYSGEZBOjtTtPm2lwhGBjLgOzLHB63IUWfBpNucQjND6d3AOudO+H3RWQ==}
    hasBin: true

  uuid@11.1.0:
    resolution: {integrity: sha512-0/A9rDy9P7cJ+8w1c9WD9V//9Wj15Ce2MPz8Ri6032usz+NfePxx5AcN3bN+r6ZL6jEo066/yNYB3tn4pQEx+A==}
    hasBin: true

  uuid@8.3.2:
    resolution: {integrity: sha512-+NYs2QeMWy+GWFOEm9xnn6HCDp0l7QBD7ml8zLUmJ+93Q5NF0NocErnwkTkXVFNiX3/fpC6afS8Dhb/gz7R7eg==}
    hasBin: true

  uuid@9.0.1:
    resolution: {integrity: sha512-b+1eJOlsR9K8HJpow9Ok3fiWOWSIcIzXodvv0rQjVoOVNpWMpxf1wZNpt4y9h10odCNrqnYp1OBzRktckBe3sA==}
    hasBin: true

  uvu@0.5.6:
    resolution: {integrity: sha512-+g8ENReyr8YsOc6fv/NVJs2vFdHBnBNdfE49rshrTzDWOlUx4Gq7KOS2GD8eqhy2j+Ejq29+SbKH8yjkAqXqoA==}
    engines: {node: '>=8'}
    hasBin: true

  validate-npm-package-license@3.0.4:
    resolution: {integrity: sha512-DpKm2Ui/xN7/HQKCtpZxoRWBhZ9Z0kqtygG8XCgNQ8ZlDnxuQmWhj566j8fN4Cu3/JmbhsDo7fcAJq4s9h27Ew==}

  vary@1.1.2:
    resolution: {integrity: sha512-BNGbWLfd0eUPabhkXUVm0j8uuvREyTh5ovRa/dyow/BqAbZJyC+5fU+IzQOzmAKzYqYRAISoRhdQr3eIZ/PXqg==}
    engines: {node: '>= 0.8'}

  vfile-location@5.0.3:
    resolution: {integrity: sha512-5yXvWDEgqeiYiBe1lbxYF7UMAIm/IcopxMHrMQDq3nvKcjPKIhZklUKL+AE7J7uApI4kwe2snsK+eI6UTj9EHg==}

  vfile-message@3.1.4:
    resolution: {integrity: sha512-fa0Z6P8HUrQN4BZaX05SIVXic+7kE3b05PWAtPuYP9QLHsLKYR7/AlLW3NtOrpXRLeawpDLMsVkmk5DG0NXgWw==}

  vfile-message@4.0.2:
    resolution: {integrity: sha512-jRDZ1IMLttGj41KcZvlrYAaI3CfqpLpfpf+Mfig13viT6NKvRzWZ+lXz0Y5D60w6uJIBAOGq9mSHf0gktF0duw==}

  vfile@5.3.7:
    resolution: {integrity: sha512-r7qlzkgErKjobAmyNIkkSpizsFPYiUPuJb5pNW1RB4JcYVZhs4lIbVqk8XPk033CV/1z8ss5pkax8SuhGpcG8g==}

  vfile@6.0.3:
    resolution: {integrity: sha512-KzIbH/9tXat2u30jf+smMwFCsno4wHVdNmzFyL+T/L3UGqqk6JKfVqOFOZEpZSHADH1k40ab6NUIXZq422ov3Q==}

  vite@6.3.5:
    resolution: {integrity: sha512-cZn6NDFE7wdTpINgs++ZJ4N49W2vRp8LCKrn3Ob1kYNtOo21vfDoaV5GzBfLU4MovSAB8uNRm4jgzVQZ+mBzPQ==}
    engines: {node: ^18.0.0 || ^20.0.0 || >=22.0.0}
    hasBin: true
    peerDependencies:
      '@types/node': ^18.0.0 || ^20.0.0 || >=22.0.0
      jiti: '>=1.21.0'
      less: '*'
      lightningcss: ^1.21.0
      sass: '*'
      sass-embedded: '*'
      stylus: '*'
      sugarss: '*'
      terser: ^5.16.0
      tsx: ^4.8.1
      yaml: ^2.4.2
    peerDependenciesMeta:
      '@types/node':
        optional: true
      jiti:
        optional: true
      less:
        optional: true
      lightningcss:
        optional: true
      sass:
        optional: true
      sass-embedded:
        optional: true
      stylus:
        optional: true
      sugarss:
        optional: true
      terser:
        optional: true
      tsx:
        optional: true
      yaml:
        optional: true

  w3c-keyname@2.2.8:
    resolution: {integrity: sha512-dpojBhNsCNN7T82Tm7k26A6G9ML3NkhDsnw9n/eoxSRlVBB4CEtIQ/KTCLI2Fwf3ataSXRhYFkQi3SlnFwPvPQ==}

  web-namespaces@2.0.1:
    resolution: {integrity: sha512-bKr1DkiNa2krS7qxNtdrtHAmzuYGFQLiQ13TsorsdT6ULTkPLKuu5+GsFpDlg6JFjUTwX2DyhMPG2be8uPrqsQ==}

  webidl-conversions@3.0.1:
    resolution: {integrity: sha512-2JAn3z8AR6rjK8Sm8orRC0h/bcl/DqL7tRPdGZ4I1CjdF+EaMLmYxBHyXuKL849eucPFhvBoxMsflfOb8kxaeQ==}

  websocket-driver@0.7.4:
    resolution: {integrity: sha512-b17KeDIQVjvb0ssuSDF2cYXSg2iztliJ4B9WdsuB6J952qCPKmnVq4DyW5motImXHDC1cBT/1UezrJVsKw5zjg==}
    engines: {node: '>=0.8.0'}

  websocket-extensions@0.1.4:
    resolution: {integrity: sha512-OqedPIGOfsDlo31UNwYbCFMSaO9m9G/0faIHj5/dZFDMFqPTcx6UwqyOy3COEaEOg/9VsGIpdqn62W5KhoKSpg==}
    engines: {node: '>=0.8.0'}

  whatwg-fetch@3.6.20:
    resolution: {integrity: sha512-EqhiFU6daOA8kpjOWTL0olhVOF3i7OrFzSYiGsEMB8GcXS+RrzauAERX65xMeNWVqxA6HXH2m69Z9LaKKdisfg==}

  whatwg-url@5.0.0:
    resolution: {integrity: sha512-saE57nupxk6v3HY35+jzBwYa0rKSy0XR8JSxZPwgLr7ys0IBzhGviA1/TUGJLmSVqs8pb9AnvICXEuOHLprYTw==}

  when-exit@2.1.4:
    resolution: {integrity: sha512-4rnvd3A1t16PWzrBUcSDZqcAmsUIy4minDXT/CZ8F2mVDgd65i4Aalimgz1aQkRGU0iH5eT5+6Rx2TK8o443Pg==}

  which-boxed-primitive@1.1.1:
    resolution: {integrity: sha512-TbX3mj8n0odCBFVlY8AxkqcHASw3L60jIuF8jFP78az3C2YhmGvqbHBpAjTRH2/xqYunrJ9g1jSyjCjpoWzIAA==}
    engines: {node: '>= 0.4'}

  which-builtin-type@1.2.1:
    resolution: {integrity: sha512-6iBczoX+kDQ7a3+YJBnh3T+KZRxM/iYNPXicqk66/Qfm1b93iu+yOImkg0zHbj5LNOcNv1TEADiZ0xa34B4q6Q==}
    engines: {node: '>= 0.4'}

  which-collection@1.0.2:
    resolution: {integrity: sha512-K4jVyjnBdgvc86Y6BkaLZEN933SwYOuBFkdmBu9ZfkcAbdVbpITnDmjvZ/aQjRXQrv5EPkTnD1s39GiiqbngCw==}
    engines: {node: '>= 0.4'}

  which-typed-array@1.1.19:
    resolution: {integrity: sha512-rEvr90Bck4WZt9HHFC4DJMsjvu7x+r6bImz0/BrbWb7A2djJ8hnZMrWnHo9F8ssv0OMErasDhftrfROTyqSDrw==}
    engines: {node: '>= 0.4'}

  which@1.3.1:
    resolution: {integrity: sha512-HxJdYWq1MTIQbJ3nw0cqssHoTNU267KlrDuGZ1WYlxDStUtKUhOaJmh112/TZmHxxUfuJqPXSOm7tDyas0OSIQ==}
    hasBin: true

  which@2.0.2:
    resolution: {integrity: sha512-BLI3Tl1TW3Pvl70l3yq3Y64i+awpwXqsGBYWkkqMtnbXgrMD+yj7rhW0kuEDxzJaYXGjEW5ogapKNMEKNMjibA==}
    engines: {node: '>= 8'}
    hasBin: true

  widest-line@3.1.0:
    resolution: {integrity: sha512-NsmoXalsWVDMGupxZ5R08ka9flZjjiLvHVAWYOKtiKM8ujtZWr9cRffak+uSE48+Ob8ObalXpwyeUiyDD6QFgg==}
    engines: {node: '>=8'}

  wonka@6.3.5:
    resolution: {integrity: sha512-SSil+ecw6B4/Dm7Pf2sAshKQ5hWFvfyGlfPbEd6A14dOH6VDjrmbY86u6nZvy9omGwwIPFR8V41+of1EezgoUw==}

  word-wrap@1.2.5:
    resolution: {integrity: sha512-BN22B5eaMMI9UMtjrGd5g5eCYPpCPDUy0FJXbYsaT5zYxjFOckS53SQDE3pWkVoWpHXVb3BrYcEN4Twa55B5cA==}
    engines: {node: '>=0.10.0'}

  wordwrap@1.0.0:
    resolution: {integrity: sha512-gvVzJFlPycKc5dZN4yPkP8w7Dc37BtP1yczEneOb4uq34pXZcvrtRTmWV8W+Ume+XCxKgbjM+nevkyFPMybd4Q==}

  wrap-ansi@6.2.0:
    resolution: {integrity: sha512-r6lPcBGxZXlIcymEu7InxDMhdW0KDxpLgoFLcguasxCaJ/SOIZwINatK9KY/tf+ZrlywOKU0UDj3ATXUBfxJXA==}
    engines: {node: '>=8'}

  wrap-ansi@7.0.0:
    resolution: {integrity: sha512-YVGIj2kamLSTxw6NsZjoBxfSwsn0ycdesmc4p+Q21c5zPuZ1pl+NfxVdxPtdHvmNVOQ6XSYG4AUtyt/Fi7D16Q==}
    engines: {node: '>=10'}

  wrappy@1.0.2:
    resolution: {integrity: sha512-l4Sp/DRseor9wL6EvV2+TuQn63dMkPjZ/sp9XkghTEbV9KlPS1xUsZ3u7/IQO4wxtcFB4bgpQPRcR3QCvezPcQ==}

  wsl-utils@0.1.0:
    resolution: {integrity: sha512-h3Fbisa2nKGPxCpm89Hk33lBLsnaGBvctQopaBSOW/uIs6FTe1ATyAnKFJrzVs9vpGdsTe73WF3V4lIsk4Gacw==}
    engines: {node: '>=18'}

  xtend@4.0.2:
    resolution: {integrity: sha512-LKYU1iAXJXUgAXn9URjiu+MWhyUXHsvfp7mcuYm9dSUKK0/CjtrUwFAxD82/mCWbtLsGjFIad0wIsod4zrTAEQ==}
    engines: {node: '>=0.4'}

  y18n@5.0.8:
    resolution: {integrity: sha512-0pfFzegeDWJHJIAmTLRP2DwHjdF5s7jo9tuztdQxAhINCdvS+3nGINqPd00AphqJR/0LhANUS6/+7SCb98YOfA==}
    engines: {node: '>=10'}

  yallist@3.1.1:
    resolution: {integrity: sha512-a4UGQaWPH59mOXUYnAG2ewncQS4i4F43Tv3JoAM+s2VDAmS9NsK8GpDMLrCHPksFT7h3K6TOoUNn2pb7RoXx4g==}

  yallist@4.0.0:
    resolution: {integrity: sha512-3wdGidZyq5PB084XLES5TpOSRA3wjXAlIWMhum2kRcv/41Sn2emQ0dycQW4uZXLejwKvg6EsvbdlVL+FYEct7A==}

  yallist@5.0.0:
    resolution: {integrity: sha512-YgvUTfwqyc7UXVMrB+SImsVYSmTS8X/tSrtdNZMImM+n7+QTriRXyXim0mBrTXNeqzVF0KWGgHPeiyViFFrNDw==}
    engines: {node: '>=18'}

  yargs-parser@20.2.9:
    resolution: {integrity: sha512-y11nGElTIV+CT3Zv9t7VKl+Q3hTQoT9a1Qzezhhl6Rp21gJ/IVTW7Z3y9EWXhuUBC2Shnf+DX0antecpAwSP8w==}
    engines: {node: '>=10'}

  yargs-parser@21.1.1:
    resolution: {integrity: sha512-tVpsJW7DdjecAiFpbIB1e3qxIQsE6NoPc5/eTdrbbIC4h0LVsWhnoa3g+m2HclBIujHzsxZ4VJVA+GUuc2/LBw==}
    engines: {node: '>=12'}

  yargs@17.1.1:
    resolution: {integrity: sha512-c2k48R0PwKIqKhPMWjeiF6y2xY/gPMUlro0sgxqXpbOIohWiLNXWslsootttv7E1e73QPAMQSg5FeySbVcpsPQ==}
    engines: {node: '>=12'}

  yargs@17.7.2:
    resolution: {integrity: sha512-7dSzzRQ++CKnNI/krKnYRV7JKKPUXMEh61soaHKg9mrWEhzFWhFnxPxGl+69cD1Ou63C13NUPCnmIcrvqCuM6w==}
    engines: {node: '>=12'}

  yocto-queue@0.1.0:
    resolution: {integrity: sha512-rVksvsnNCdJ/ohGc6xgPwyN8eheCxsiLM8mxuE/t/mOVqJewPuO1miLpTHQiRgTKCLexL4MeAFVagts7HmNZ2Q==}
    engines: {node: '>=10'}

  yoctocolors-cjs@2.1.2:
    resolution: {integrity: sha512-cYVsTjKl8b+FrnidjibDWskAv7UKOfcwaVZdp/it9n1s9fU3IkgDbhdIRKCW4JDsAlECJY0ytoVPT3sK6kideA==}
    engines: {node: '>=18'}

  zod-to-json-schema@3.24.6:
    resolution: {integrity: sha512-h/z3PKvcTcTetyjl1fkj79MHNEjm+HpD6NXheWjzOekY7kV+lwDYnHw+ivHkijnCSMz1yJaWBD9vu/Fcmk+vEg==}
    peerDependencies:
      zod: ^3.24.1

  zod@3.25.76:
    resolution: {integrity: sha512-gzUt/qt81nXsFGKIFcC3YnfEAx5NkunCfnDlvuBSSFS02bcXu4Lmea0AFIUwbLWxWPx3d9p8S5QoaujKcNQxcQ==}

  zwitch@2.0.4:
    resolution: {integrity: sha512-bXE4cR/kVZhKZX/RjPEflHaKVhUVl85noU3v6b8apfQEc1x4A+zBxjZ4lN8LqGd6WZ3dl98pY4o717VFmoPp+A==}

snapshots:

  '@0no-co/graphql.web@1.1.2(graphql@16.11.0)':
    optionalDependencies:
      graphql: 16.11.0

  '@ampproject/remapping@2.3.0':
    dependencies:
      '@jridgewell/gen-mapping': 0.3.12
      '@jridgewell/trace-mapping': 0.3.29

  '@babel/code-frame@7.27.1':
    dependencies:
      '@babel/helper-validator-identifier': 7.27.1
      js-tokens: 4.0.0
      picocolors: 1.1.1

  '@babel/compat-data@7.28.0': {}

  '@babel/core@7.28.0':
    dependencies:
      '@ampproject/remapping': 2.3.0
      '@babel/code-frame': 7.27.1
      '@babel/generator': 7.28.0
      '@babel/helper-compilation-targets': 7.27.2
      '@babel/helper-module-transforms': 7.27.3(@babel/core@7.28.0)
      '@babel/helpers': 7.27.6
      '@babel/parser': 7.28.0
      '@babel/template': 7.27.2
      '@babel/traverse': 7.28.0
      '@babel/types': 7.28.0
      convert-source-map: 2.0.0
      debug: 4.4.1(supports-color@8.1.1)
      gensync: 1.0.0-beta.2
      json5: 2.2.3
      semver: 6.3.1
    transitivePeerDependencies:
      - supports-color

  '@babel/generator@7.28.0':
    dependencies:
      '@babel/parser': 7.28.0
      '@babel/types': 7.28.0
      '@jridgewell/gen-mapping': 0.3.12
      '@jridgewell/trace-mapping': 0.3.29
      jsesc: 3.1.0

  '@babel/helper-compilation-targets@7.27.2':
    dependencies:
      '@babel/compat-data': 7.28.0
      '@babel/helper-validator-option': 7.27.1
      browserslist: 4.25.1
      lru-cache: 5.1.1
      semver: 6.3.1

  '@babel/helper-globals@7.28.0': {}

  '@babel/helper-module-imports@7.27.1':
    dependencies:
      '@babel/traverse': 7.28.0
      '@babel/types': 7.28.0
    transitivePeerDependencies:
      - supports-color

  '@babel/helper-module-transforms@7.27.3(@babel/core@7.28.0)':
    dependencies:
      '@babel/core': 7.28.0
      '@babel/helper-module-imports': 7.27.1
      '@babel/helper-validator-identifier': 7.27.1
      '@babel/traverse': 7.28.0
    transitivePeerDependencies:
      - supports-color

  '@babel/helper-plugin-utils@7.27.1': {}

  '@babel/helper-string-parser@7.27.1': {}

  '@babel/helper-validator-identifier@7.27.1': {}

  '@babel/helper-validator-option@7.27.1': {}

  '@babel/helpers@7.27.6':
    dependencies:
      '@babel/template': 7.27.2
      '@babel/types': 7.28.0

  '@babel/parser@7.28.0':
    dependencies:
      '@babel/types': 7.28.0

  '@babel/plugin-transform-react-jsx-self@7.27.1(@babel/core@7.28.0)':
    dependencies:
      '@babel/core': 7.28.0
      '@babel/helper-plugin-utils': 7.27.1

  '@babel/plugin-transform-react-jsx-source@7.27.1(@babel/core@7.28.0)':
    dependencies:
      '@babel/core': 7.28.0
      '@babel/helper-plugin-utils': 7.27.1

  '@babel/runtime@7.27.6': {}

  '@babel/template@7.27.2':
    dependencies:
      '@babel/code-frame': 7.27.1
      '@babel/parser': 7.28.0
      '@babel/types': 7.28.0

  '@babel/traverse@7.28.0':
    dependencies:
      '@babel/code-frame': 7.27.1
      '@babel/generator': 7.28.0
      '@babel/helper-globals': 7.28.0
      '@babel/parser': 7.28.0
      '@babel/template': 7.27.2
      '@babel/types': 7.28.0
      debug: 4.4.1(supports-color@8.1.1)
    transitivePeerDependencies:
      - supports-color

  '@babel/types@7.28.0':
    dependencies:
      '@babel/helper-string-parser': 7.27.1
      '@babel/helper-validator-identifier': 7.27.1

  '@clerk/backend@2.4.3(react-dom@19.1.0(react@19.1.0))(react@19.1.0)':
    dependencies:
      '@clerk/shared': 3.12.1(react-dom@19.1.0(react@19.1.0))(react@19.1.0)
      '@clerk/types': 4.66.0
      cookie: 1.0.2
      snakecase-keys: 8.0.1
      standardwebhooks: 1.0.0
      tslib: 2.8.1
    transitivePeerDependencies:
      - react
      - react-dom

  '@clerk/clerk-react@5.32.4(react-dom@19.1.0(react@19.1.0))(react@19.1.0)':
    dependencies:
      '@clerk/shared': 3.10.2(react-dom@19.1.0(react@19.1.0))(react@19.1.0)
      '@clerk/types': 4.63.0
      react: 19.1.0
      react-dom: 19.1.0(react@19.1.0)
      tslib: 2.8.1

  '@clerk/clerk-react@5.35.0(react-dom@19.1.0(react@19.1.0))(react@19.1.0)':
    dependencies:
      '@clerk/shared': 3.12.1(react-dom@19.1.0(react@19.1.0))(react@19.1.0)
      '@clerk/types': 4.66.0
      react: 19.1.0
      react-dom: 19.1.0(react@19.1.0)
      tslib: 2.8.1

  '@clerk/react-router@1.8.1(react-dom@19.1.0(react@19.1.0))(react-router@7.6.3(react-dom@19.1.0(react@19.1.0))(react@19.1.0))(react@19.1.0)':
    dependencies:
      '@clerk/backend': 2.4.3(react-dom@19.1.0(react@19.1.0))(react@19.1.0)
      '@clerk/clerk-react': 5.35.0(react-dom@19.1.0(react@19.1.0))(react@19.1.0)
      '@clerk/shared': 3.12.1(react-dom@19.1.0(react@19.1.0))(react@19.1.0)
      '@clerk/types': 4.66.0
      cookie: 0.7.2
      react: 19.1.0
      react-dom: 19.1.0(react@19.1.0)
      react-router: 7.6.3(react-dom@19.1.0(react@19.1.0))(react@19.1.0)
      tslib: 2.8.1

  '@clerk/shared@3.10.2(react-dom@19.1.0(react@19.1.0))(react@19.1.0)':
    dependencies:
      '@clerk/types': 4.63.0
      dequal: 2.0.3
      glob-to-regexp: 0.4.1
      js-cookie: 3.0.5
      std-env: 3.9.0
      swr: 2.3.4(react@19.1.0)
    optionalDependencies:
      react: 19.1.0
      react-dom: 19.1.0(react@19.1.0)

  '@clerk/shared@3.12.1(react-dom@19.1.0(react@19.1.0))(react@19.1.0)':
    dependencies:
      '@clerk/types': 4.66.0
      dequal: 2.0.3
      glob-to-regexp: 0.4.1
      js-cookie: 3.0.5
      std-env: 3.9.0
      swr: 2.3.4(react@19.1.0)
    optionalDependencies:
      react: 19.1.0
      react-dom: 19.1.0(react@19.1.0)

  '@clerk/types@4.63.0':
    dependencies:
      csstype: 3.1.3

  '@clerk/types@4.66.0':
    dependencies:
      csstype: 3.1.3

<<<<<<< HEAD
  '@copilotkit/react-core@1.9.3(@types/react@19.1.8)(graphql@16.11.0)(react-dom@19.1.0(react@19.1.0))(react@19.1.0)':
    dependencies:
      '@copilotkit/runtime-client-gql': 1.9.3(graphql@16.11.0)(react@19.1.0)
      '@copilotkit/shared': 1.9.3
      '@scarf/scarf': 1.4.0
      react: 19.1.0
      react-dom: 19.1.0(react@19.1.0)
      react-markdown: 8.0.7(@types/react@19.1.8)(react@19.1.0)
      untruncate-json: 0.0.1
    transitivePeerDependencies:
      - '@types/react'
      - encoding
      - graphql
      - supports-color

  '@copilotkit/react-ui@1.9.3(@types/react@19.1.8)(graphql@16.11.0)(react-dom@19.1.0(react@19.1.0))(react@19.1.0)':
    dependencies:
      '@copilotkit/react-core': 1.9.3(@types/react@19.1.8)(graphql@16.11.0)(react-dom@19.1.0(react@19.1.0))(react@19.1.0)
      '@copilotkit/runtime-client-gql': 1.9.3(graphql@16.11.0)(react@19.1.0)
      '@copilotkit/shared': 1.9.3
      '@headlessui/react': 2.2.4(react-dom@19.1.0(react@19.1.0))(react@19.1.0)
      react: 19.1.0
      react-markdown: 10.1.0(@types/react@19.1.8)(react@19.1.0)
      react-syntax-highlighter: 15.6.1(react@19.1.0)
      rehype-raw: 7.0.0
      remark-gfm: 4.0.1
      remark-math: 6.0.0
    transitivePeerDependencies:
      - '@types/react'
      - encoding
      - graphql
      - react-dom
      - supports-color

  '@copilotkit/runtime-client-gql@1.9.3(graphql@16.11.0)(react@19.1.0)':
    dependencies:
      '@copilotkit/shared': 1.9.3
      '@urql/core': 5.2.0(graphql@16.11.0)
      react: 19.1.0
      untruncate-json: 0.0.1
      urql: 4.2.2(@urql/core@5.2.0(graphql@16.11.0))(react@19.1.0)
    transitivePeerDependencies:
      - encoding
      - graphql

  '@copilotkit/shared@1.9.3':
    dependencies:
      '@segment/analytics-node': 2.3.0
      chalk: 4.1.2
      graphql: 16.11.0
      uuid: 10.0.0
      zod: 3.25.76
      zod-to-json-schema: 3.24.6(zod@3.25.76)
    transitivePeerDependencies:
      - encoding
=======
  '@convex-dev/rate-limiter@0.2.11(convex@1.25.2(@clerk/clerk-react@5.32.4(react-dom@19.1.0(react@19.1.0))(react@19.1.0))(react@19.1.0))(react@19.1.0)':
    dependencies:
      convex: 1.25.2(@clerk/clerk-react@5.32.4(react-dom@19.1.0(react@19.1.0))(react@19.1.0))(react@19.1.0)
    optionalDependencies:
      react: 19.1.0

  '@convex-dev/resend@0.1.4(convex-helpers@0.1.99(convex@1.25.2(@clerk/clerk-react@5.32.4(react-dom@19.1.0(react@19.1.0))(react@19.1.0))(react@19.1.0))(react@19.1.0)(typescript@5.7.3))(convex@1.25.2(@clerk/clerk-react@5.32.4(react-dom@19.1.0(react@19.1.0))(react@19.1.0))(react@19.1.0))(react@19.1.0)':
    dependencies:
      '@convex-dev/rate-limiter': 0.2.11(convex@1.25.2(@clerk/clerk-react@5.32.4(react-dom@19.1.0(react@19.1.0))(react@19.1.0))(react@19.1.0))(react@19.1.0)
      '@convex-dev/workpool': 0.2.17(convex-helpers@0.1.99(convex@1.25.2(@clerk/clerk-react@5.32.4(react-dom@19.1.0(react@19.1.0))(react@19.1.0))(react@19.1.0))(react@19.1.0)(typescript@5.7.3))(convex@1.25.2(@clerk/clerk-react@5.32.4(react-dom@19.1.0(react@19.1.0))(react@19.1.0))(react@19.1.0))
      convex: 1.25.2(@clerk/clerk-react@5.32.4(react-dom@19.1.0(react@19.1.0))(react@19.1.0))(react@19.1.0)
      remeda: 2.26.1
      svix: 1.69.0
    transitivePeerDependencies:
      - convex-helpers
      - encoding
      - react

  '@convex-dev/workpool@0.2.17(convex-helpers@0.1.99(convex@1.25.2(@clerk/clerk-react@5.32.4(react-dom@19.1.0(react@19.1.0))(react@19.1.0))(react@19.1.0))(react@19.1.0)(typescript@5.7.3))(convex@1.25.2(@clerk/clerk-react@5.32.4(react-dom@19.1.0(react@19.1.0))(react@19.1.0))(react@19.1.0))':
    dependencies:
      convex: 1.25.2(@clerk/clerk-react@5.32.4(react-dom@19.1.0(react@19.1.0))(react@19.1.0))(react@19.1.0)
      convex-helpers: 0.1.99(convex@1.25.2(@clerk/clerk-react@5.32.4(react-dom@19.1.0(react@19.1.0))(react@19.1.0))(react@19.1.0))(react@19.1.0)(typescript@5.7.3)
>>>>>>> e728ec94

  '@dmsnell/diff-match-patch@1.1.0': {}

  '@esbuild/aix-ppc64@0.25.4':
    optional: true

  '@esbuild/aix-ppc64@0.25.5':
    optional: true

  '@esbuild/android-arm64@0.25.4':
    optional: true

  '@esbuild/android-arm64@0.25.5':
    optional: true

  '@esbuild/android-arm@0.25.4':
    optional: true

  '@esbuild/android-arm@0.25.5':
    optional: true

  '@esbuild/android-x64@0.25.4':
    optional: true

  '@esbuild/android-x64@0.25.5':
    optional: true

  '@esbuild/darwin-arm64@0.25.4':
    optional: true

  '@esbuild/darwin-arm64@0.25.5':
    optional: true

  '@esbuild/darwin-x64@0.25.4':
    optional: true

  '@esbuild/darwin-x64@0.25.5':
    optional: true

  '@esbuild/freebsd-arm64@0.25.4':
    optional: true

  '@esbuild/freebsd-arm64@0.25.5':
    optional: true

  '@esbuild/freebsd-x64@0.25.4':
    optional: true

  '@esbuild/freebsd-x64@0.25.5':
    optional: true

  '@esbuild/linux-arm64@0.25.4':
    optional: true

  '@esbuild/linux-arm64@0.25.5':
    optional: true

  '@esbuild/linux-arm@0.25.4':
    optional: true

  '@esbuild/linux-arm@0.25.5':
    optional: true

  '@esbuild/linux-ia32@0.25.4':
    optional: true

  '@esbuild/linux-ia32@0.25.5':
    optional: true

  '@esbuild/linux-loong64@0.25.4':
    optional: true

  '@esbuild/linux-loong64@0.25.5':
    optional: true

  '@esbuild/linux-mips64el@0.25.4':
    optional: true

  '@esbuild/linux-mips64el@0.25.5':
    optional: true

  '@esbuild/linux-ppc64@0.25.4':
    optional: true

  '@esbuild/linux-ppc64@0.25.5':
    optional: true

  '@esbuild/linux-riscv64@0.25.4':
    optional: true

  '@esbuild/linux-riscv64@0.25.5':
    optional: true

  '@esbuild/linux-s390x@0.25.4':
    optional: true

  '@esbuild/linux-s390x@0.25.5':
    optional: true

  '@esbuild/linux-x64@0.25.4':
    optional: true

  '@esbuild/linux-x64@0.25.5':
    optional: true

  '@esbuild/netbsd-arm64@0.25.4':
    optional: true

  '@esbuild/netbsd-arm64@0.25.5':
    optional: true

  '@esbuild/netbsd-x64@0.25.4':
    optional: true

  '@esbuild/netbsd-x64@0.25.5':
    optional: true

  '@esbuild/openbsd-arm64@0.25.4':
    optional: true

  '@esbuild/openbsd-arm64@0.25.5':
    optional: true

  '@esbuild/openbsd-x64@0.25.4':
    optional: true

  '@esbuild/openbsd-x64@0.25.5':
    optional: true

  '@esbuild/sunos-x64@0.25.4':
    optional: true

  '@esbuild/sunos-x64@0.25.5':
    optional: true

  '@esbuild/win32-arm64@0.25.4':
    optional: true

  '@esbuild/win32-arm64@0.25.5':
    optional: true

  '@esbuild/win32-ia32@0.25.4':
    optional: true

  '@esbuild/win32-ia32@0.25.5':
    optional: true

  '@esbuild/win32-x64@0.25.4':
    optional: true

  '@esbuild/win32-x64@0.25.5':
    optional: true

  '@eslint-community/eslint-utils@4.7.0(eslint@9.30.1(jiti@2.4.2))':
    dependencies:
      eslint: 9.30.1(jiti@2.4.2)
      eslint-visitor-keys: 3.4.3

  '@eslint-community/regexpp@4.12.1': {}

  '@eslint/config-array@0.21.0':
    dependencies:
      '@eslint/object-schema': 2.1.6
      debug: 4.4.1(supports-color@8.1.1)
      minimatch: 3.1.2
    transitivePeerDependencies:
      - supports-color

  '@eslint/config-helpers@0.3.0': {}

  '@eslint/core@0.14.0':
    dependencies:
      '@types/json-schema': 7.0.15

  '@eslint/core@0.15.1':
    dependencies:
      '@types/json-schema': 7.0.15

  '@eslint/eslintrc@3.3.1':
    dependencies:
      ajv: 6.12.6
      debug: 4.4.1(supports-color@8.1.1)
      espree: 10.4.0
      globals: 14.0.0
      ignore: 5.3.2
      import-fresh: 3.3.1
      js-yaml: 4.1.0
      minimatch: 3.1.2
      strip-json-comments: 3.1.1
    transitivePeerDependencies:
      - supports-color

  '@eslint/js@9.30.1': {}

  '@eslint/object-schema@2.1.6': {}

  '@eslint/plugin-kit@0.3.3':
    dependencies:
      '@eslint/core': 0.15.1
      levn: 0.4.1

  '@fastify/busboy@3.1.1': {}

  '@firebase/app-check-interop-types@0.3.3': {}

  '@firebase/app-types@0.9.3': {}

  '@firebase/auth-interop-types@0.2.4': {}

  '@firebase/component@0.6.18':
    dependencies:
      '@firebase/util': 1.12.1
      tslib: 2.8.1

  '@firebase/database-compat@2.0.11':
    dependencies:
      '@firebase/component': 0.6.18
      '@firebase/database': 1.0.20
      '@firebase/database-types': 1.0.15
      '@firebase/logger': 0.4.4
      '@firebase/util': 1.12.1
      tslib: 2.8.1

  '@firebase/database-types@1.0.15':
    dependencies:
      '@firebase/app-types': 0.9.3
      '@firebase/util': 1.12.1

  '@firebase/database@1.0.20':
    dependencies:
      '@firebase/app-check-interop-types': 0.3.3
      '@firebase/auth-interop-types': 0.2.4
      '@firebase/component': 0.6.18
      '@firebase/logger': 0.4.4
      '@firebase/util': 1.12.1
      faye-websocket: 0.11.4
      tslib: 2.8.1

  '@firebase/logger@0.4.4':
    dependencies:
      tslib: 2.8.1

  '@firebase/util@1.12.1':
    dependencies:
      tslib: 2.8.1

  '@floating-ui/core@1.7.2':
    dependencies:
      '@floating-ui/utils': 0.2.10

  '@floating-ui/dom@1.7.2':
    dependencies:
      '@floating-ui/core': 1.7.2
      '@floating-ui/utils': 0.2.10

  '@floating-ui/react-dom@2.1.4(react-dom@19.1.0(react@19.1.0))(react@19.1.0)':
    dependencies:
      '@floating-ui/dom': 1.7.2
      react: 19.1.0
      react-dom: 19.1.0(react@19.1.0)

  '@floating-ui/react@0.26.28(react-dom@19.1.0(react@19.1.0))(react@19.1.0)':
    dependencies:
      '@floating-ui/react-dom': 2.1.4(react-dom@19.1.0(react@19.1.0))(react@19.1.0)
      '@floating-ui/utils': 0.2.10
      react: 19.1.0
      react-dom: 19.1.0(react@19.1.0)
      tabbable: 6.2.0

  '@floating-ui/utils@0.2.10': {}

  '@google-cloud/firestore@7.11.3':
    dependencies:
      '@opentelemetry/api': 1.9.0
      fast-deep-equal: 3.1.3
      functional-red-black-tree: 1.0.1
      google-gax: 4.6.1
      protobufjs: 7.5.3
    transitivePeerDependencies:
      - encoding
      - supports-color
    optional: true

  '@google-cloud/paginator@5.0.2':
    dependencies:
      arrify: 2.0.1
      extend: 3.0.2
    optional: true

  '@google-cloud/projectify@4.0.0':
    optional: true

  '@google-cloud/promisify@4.0.0':
    optional: true

  '@google-cloud/storage@7.16.0':
    dependencies:
      '@google-cloud/paginator': 5.0.2
      '@google-cloud/projectify': 4.0.0
      '@google-cloud/promisify': 4.0.0
      abort-controller: 3.0.0
      async-retry: 1.3.3
      duplexify: 4.1.3
      fast-xml-parser: 4.5.3
      gaxios: 6.7.1
      google-auth-library: 9.15.1
      html-entities: 2.6.0
      mime: 3.0.0
      p-limit: 3.1.0
      retry-request: 7.0.2
      teeny-request: 9.0.0
      uuid: 8.3.2
    transitivePeerDependencies:
      - encoding
      - supports-color
    optional: true

  '@grpc/grpc-js@1.13.4':
    dependencies:
      '@grpc/proto-loader': 0.7.15
      '@js-sdsl/ordered-map': 4.4.2
    optional: true

  '@grpc/proto-loader@0.7.15':
    dependencies:
      lodash.camelcase: 4.3.0
      long: 5.3.2
      protobufjs: 7.5.3
      yargs: 17.7.2
    optional: true

  '@headlessui/react@2.2.4(react-dom@19.1.0(react@19.1.0))(react@19.1.0)':
    dependencies:
      '@floating-ui/react': 0.26.28(react-dom@19.1.0(react@19.1.0))(react@19.1.0)
      '@react-aria/focus': 3.20.5(react-dom@19.1.0(react@19.1.0))(react@19.1.0)
      '@react-aria/interactions': 3.25.3(react-dom@19.1.0(react@19.1.0))(react@19.1.0)
      '@tanstack/react-virtual': 3.13.12(react-dom@19.1.0(react@19.1.0))(react@19.1.0)
      react: 19.1.0
      react-dom: 19.1.0(react@19.1.0)
      use-sync-external-store: 1.5.0(react@19.1.0)

  '@humanfs/core@0.19.1': {}

  '@humanfs/node@0.16.6':
    dependencies:
      '@humanfs/core': 0.19.1
      '@humanwhocodes/retry': 0.3.1

  '@humanwhocodes/module-importer@1.0.1': {}

  '@humanwhocodes/retry@0.3.1': {}

  '@humanwhocodes/retry@0.4.3': {}

  '@inquirer/checkbox@4.1.9(@types/node@22.16.0)':
    dependencies:
      '@inquirer/core': 10.1.14(@types/node@22.16.0)
      '@inquirer/figures': 1.0.12
      '@inquirer/type': 3.0.7(@types/node@22.16.0)
      ansi-escapes: 4.3.2
      yoctocolors-cjs: 2.1.2
    optionalDependencies:
      '@types/node': 22.16.0

  '@inquirer/confirm@5.1.13(@types/node@22.16.0)':
    dependencies:
      '@inquirer/core': 10.1.14(@types/node@22.16.0)
      '@inquirer/type': 3.0.7(@types/node@22.16.0)
    optionalDependencies:
      '@types/node': 22.16.0

  '@inquirer/core@10.1.14(@types/node@22.16.0)':
    dependencies:
      '@inquirer/figures': 1.0.12
      '@inquirer/type': 3.0.7(@types/node@22.16.0)
      ansi-escapes: 4.3.2
      cli-width: 4.1.0
      mute-stream: 2.0.0
      signal-exit: 4.1.0
      wrap-ansi: 6.2.0
      yoctocolors-cjs: 2.1.2
    optionalDependencies:
      '@types/node': 22.16.0

  '@inquirer/editor@4.2.14(@types/node@22.16.0)':
    dependencies:
      '@inquirer/core': 10.1.14(@types/node@22.16.0)
      '@inquirer/type': 3.0.7(@types/node@22.16.0)
      external-editor: 3.1.0
    optionalDependencies:
      '@types/node': 22.16.0

  '@inquirer/expand@4.0.16(@types/node@22.16.0)':
    dependencies:
      '@inquirer/core': 10.1.14(@types/node@22.16.0)
      '@inquirer/type': 3.0.7(@types/node@22.16.0)
      yoctocolors-cjs: 2.1.2
    optionalDependencies:
      '@types/node': 22.16.0

  '@inquirer/figures@1.0.12': {}

  '@inquirer/input@4.2.0(@types/node@22.16.0)':
    dependencies:
      '@inquirer/core': 10.1.14(@types/node@22.16.0)
      '@inquirer/type': 3.0.7(@types/node@22.16.0)
    optionalDependencies:
      '@types/node': 22.16.0

  '@inquirer/number@3.0.16(@types/node@22.16.0)':
    dependencies:
      '@inquirer/core': 10.1.14(@types/node@22.16.0)
      '@inquirer/type': 3.0.7(@types/node@22.16.0)
    optionalDependencies:
      '@types/node': 22.16.0

  '@inquirer/password@4.0.16(@types/node@22.16.0)':
    dependencies:
      '@inquirer/core': 10.1.14(@types/node@22.16.0)
      '@inquirer/type': 3.0.7(@types/node@22.16.0)
      ansi-escapes: 4.3.2
    optionalDependencies:
      '@types/node': 22.16.0

  '@inquirer/prompts@7.6.0(@types/node@22.16.0)':
    dependencies:
      '@inquirer/checkbox': 4.1.9(@types/node@22.16.0)
      '@inquirer/confirm': 5.1.13(@types/node@22.16.0)
      '@inquirer/editor': 4.2.14(@types/node@22.16.0)
      '@inquirer/expand': 4.0.16(@types/node@22.16.0)
      '@inquirer/input': 4.2.0(@types/node@22.16.0)
      '@inquirer/number': 3.0.16(@types/node@22.16.0)
      '@inquirer/password': 4.0.16(@types/node@22.16.0)
      '@inquirer/rawlist': 4.1.4(@types/node@22.16.0)
      '@inquirer/search': 3.0.16(@types/node@22.16.0)
      '@inquirer/select': 4.2.4(@types/node@22.16.0)
    optionalDependencies:
      '@types/node': 22.16.0

  '@inquirer/rawlist@4.1.4(@types/node@22.16.0)':
    dependencies:
      '@inquirer/core': 10.1.14(@types/node@22.16.0)
      '@inquirer/type': 3.0.7(@types/node@22.16.0)
      yoctocolors-cjs: 2.1.2
    optionalDependencies:
      '@types/node': 22.16.0

  '@inquirer/search@3.0.16(@types/node@22.16.0)':
    dependencies:
      '@inquirer/core': 10.1.14(@types/node@22.16.0)
      '@inquirer/figures': 1.0.12
      '@inquirer/type': 3.0.7(@types/node@22.16.0)
      yoctocolors-cjs: 2.1.2
    optionalDependencies:
      '@types/node': 22.16.0

  '@inquirer/select@4.2.4(@types/node@22.16.0)':
    dependencies:
      '@inquirer/core': 10.1.14(@types/node@22.16.0)
      '@inquirer/figures': 1.0.12
      '@inquirer/type': 3.0.7(@types/node@22.16.0)
      ansi-escapes: 4.3.2
      yoctocolors-cjs: 2.1.2
    optionalDependencies:
      '@types/node': 22.16.0

  '@inquirer/type@3.0.7(@types/node@22.16.0)':
    optionalDependencies:
      '@types/node': 22.16.0

  '@isaacs/fs-minipass@4.0.1':
    dependencies:
      minipass: 7.1.2

  '@jridgewell/gen-mapping@0.3.12':
    dependencies:
      '@jridgewell/sourcemap-codec': 1.5.4
      '@jridgewell/trace-mapping': 0.3.29

  '@jridgewell/resolve-uri@3.1.2': {}

  '@jridgewell/sourcemap-codec@1.5.4': {}

  '@jridgewell/trace-mapping@0.3.29':
    dependencies:
      '@jridgewell/resolve-uri': 3.1.2
      '@jridgewell/sourcemap-codec': 1.5.4

  '@js-sdsl/ordered-map@4.4.2':
    optional: true

  '@lukeed/csprng@1.1.0': {}

  '@lukeed/uuid@2.0.1':
    dependencies:
      '@lukeed/csprng': 1.1.0

  '@noble/hashes@1.8.0': {}

  '@nodelib/fs.scandir@2.1.5':
    dependencies:
      '@nodelib/fs.stat': 2.0.5
      run-parallel: 1.2.0

  '@nodelib/fs.stat@2.0.5': {}

  '@nodelib/fs.walk@1.2.8':
    dependencies:
      '@nodelib/fs.scandir': 2.1.5
      fastq: 1.19.1

  '@oclif/core@4.5.1':
    dependencies:
      ansi-escapes: 4.3.2
      ansis: 3.17.0
      clean-stack: 3.0.1
      cli-spinners: 2.9.2
      debug: 4.4.1(supports-color@8.1.1)
      ejs: 3.1.10
      get-package-type: 0.1.0
      indent-string: 4.0.0
      is-wsl: 2.2.0
      lilconfig: 3.1.3
      minimatch: 9.0.5
      semver: 7.7.2
      string-width: 4.2.3
      supports-color: 8.1.1
      tinyglobby: 0.2.14
      widest-line: 3.1.0
      wordwrap: 1.0.0
      wrap-ansi: 7.0.0

  '@opentelemetry/api@1.9.0':
    optional: true

  '@oxlint/darwin-arm64@1.7.0':
    optional: true

  '@oxlint/darwin-x64@1.7.0':
    optional: true

  '@oxlint/linux-arm64-gnu@1.7.0':
    optional: true

  '@oxlint/linux-arm64-musl@1.7.0':
    optional: true

  '@oxlint/linux-x64-gnu@1.7.0':
    optional: true

  '@oxlint/linux-x64-musl@1.7.0':
    optional: true

  '@oxlint/win32-arm64@1.7.0':
    optional: true

  '@oxlint/win32-x64@1.7.0':
    optional: true

  '@paralleldrive/cuid2@2.2.2':
    dependencies:
      '@noble/hashes': 1.8.0

  '@protobufjs/aspromise@1.1.2':
    optional: true

  '@protobufjs/base64@1.1.2':
    optional: true

  '@protobufjs/codegen@2.0.4':
    optional: true

  '@protobufjs/eventemitter@1.1.0':
    optional: true

  '@protobufjs/fetch@1.1.0':
    dependencies:
      '@protobufjs/aspromise': 1.1.2
      '@protobufjs/inquire': 1.1.0
    optional: true

  '@protobufjs/float@1.0.2':
    optional: true

  '@protobufjs/inquire@1.1.0':
    optional: true

  '@protobufjs/path@1.1.2':
    optional: true

  '@protobufjs/pool@1.1.0':
    optional: true

  '@protobufjs/utf8@1.1.0':
    optional: true

  '@radix-ui/number@1.1.1': {}

  '@radix-ui/primitive@1.1.2': {}

  '@radix-ui/react-arrow@1.1.7(@types/react-dom@19.1.6(@types/react@19.1.8))(@types/react@19.1.8)(react-dom@19.1.0(react@19.1.0))(react@19.1.0)':
    dependencies:
      '@radix-ui/react-primitive': 2.1.3(@types/react-dom@19.1.6(@types/react@19.1.8))(@types/react@19.1.8)(react-dom@19.1.0(react@19.1.0))(react@19.1.0)
      react: 19.1.0
      react-dom: 19.1.0(react@19.1.0)
    optionalDependencies:
      '@types/react': 19.1.8
      '@types/react-dom': 19.1.6(@types/react@19.1.8)

  '@radix-ui/react-checkbox@1.3.2(@types/react-dom@19.1.6(@types/react@19.1.8))(@types/react@19.1.8)(react-dom@19.1.0(react@19.1.0))(react@19.1.0)':
    dependencies:
      '@radix-ui/primitive': 1.1.2
      '@radix-ui/react-compose-refs': 1.1.2(@types/react@19.1.8)(react@19.1.0)
      '@radix-ui/react-context': 1.1.2(@types/react@19.1.8)(react@19.1.0)
      '@radix-ui/react-presence': 1.1.4(@types/react-dom@19.1.6(@types/react@19.1.8))(@types/react@19.1.8)(react-dom@19.1.0(react@19.1.0))(react@19.1.0)
      '@radix-ui/react-primitive': 2.1.3(@types/react-dom@19.1.6(@types/react@19.1.8))(@types/react@19.1.8)(react-dom@19.1.0(react@19.1.0))(react@19.1.0)
      '@radix-ui/react-use-controllable-state': 1.2.2(@types/react@19.1.8)(react@19.1.0)
      '@radix-ui/react-use-previous': 1.1.1(@types/react@19.1.8)(react@19.1.0)
      '@radix-ui/react-use-size': 1.1.1(@types/react@19.1.8)(react@19.1.0)
      react: 19.1.0
      react-dom: 19.1.0(react@19.1.0)
    optionalDependencies:
      '@types/react': 19.1.8
      '@types/react-dom': 19.1.6(@types/react@19.1.8)

  '@radix-ui/react-collapsible@1.1.11(@types/react-dom@19.1.6(@types/react@19.1.8))(@types/react@19.1.8)(react-dom@19.1.0(react@19.1.0))(react@19.1.0)':
    dependencies:
      '@radix-ui/primitive': 1.1.2
      '@radix-ui/react-compose-refs': 1.1.2(@types/react@19.1.8)(react@19.1.0)
      '@radix-ui/react-context': 1.1.2(@types/react@19.1.8)(react@19.1.0)
      '@radix-ui/react-id': 1.1.1(@types/react@19.1.8)(react@19.1.0)
      '@radix-ui/react-presence': 1.1.4(@types/react-dom@19.1.6(@types/react@19.1.8))(@types/react@19.1.8)(react-dom@19.1.0(react@19.1.0))(react@19.1.0)
      '@radix-ui/react-primitive': 2.1.3(@types/react-dom@19.1.6(@types/react@19.1.8))(@types/react@19.1.8)(react-dom@19.1.0(react@19.1.0))(react@19.1.0)
      '@radix-ui/react-use-controllable-state': 1.2.2(@types/react@19.1.8)(react@19.1.0)
      '@radix-ui/react-use-layout-effect': 1.1.1(@types/react@19.1.8)(react@19.1.0)
      react: 19.1.0
      react-dom: 19.1.0(react@19.1.0)
    optionalDependencies:
      '@types/react': 19.1.8
      '@types/react-dom': 19.1.6(@types/react@19.1.8)

  '@radix-ui/react-collection@1.1.7(@types/react-dom@19.1.6(@types/react@19.1.8))(@types/react@19.1.8)(react-dom@19.1.0(react@19.1.0))(react@19.1.0)':
    dependencies:
      '@radix-ui/react-compose-refs': 1.1.2(@types/react@19.1.8)(react@19.1.0)
      '@radix-ui/react-context': 1.1.2(@types/react@19.1.8)(react@19.1.0)
      '@radix-ui/react-primitive': 2.1.3(@types/react-dom@19.1.6(@types/react@19.1.8))(@types/react@19.1.8)(react-dom@19.1.0(react@19.1.0))(react@19.1.0)
      '@radix-ui/react-slot': 1.2.3(@types/react@19.1.8)(react@19.1.0)
      react: 19.1.0
      react-dom: 19.1.0(react@19.1.0)
    optionalDependencies:
      '@types/react': 19.1.8
      '@types/react-dom': 19.1.6(@types/react@19.1.8)

  '@radix-ui/react-compose-refs@1.1.2(@types/react@19.1.8)(react@19.1.0)':
    dependencies:
      react: 19.1.0
    optionalDependencies:
      '@types/react': 19.1.8

  '@radix-ui/react-context@1.1.2(@types/react@19.1.8)(react@19.1.0)':
    dependencies:
      react: 19.1.0
    optionalDependencies:
      '@types/react': 19.1.8

  '@radix-ui/react-dialog@1.1.14(@types/react-dom@19.1.6(@types/react@19.1.8))(@types/react@19.1.8)(react-dom@19.1.0(react@19.1.0))(react@19.1.0)':
    dependencies:
      '@radix-ui/primitive': 1.1.2
      '@radix-ui/react-compose-refs': 1.1.2(@types/react@19.1.8)(react@19.1.0)
      '@radix-ui/react-context': 1.1.2(@types/react@19.1.8)(react@19.1.0)
      '@radix-ui/react-dismissable-layer': 1.1.10(@types/react-dom@19.1.6(@types/react@19.1.8))(@types/react@19.1.8)(react-dom@19.1.0(react@19.1.0))(react@19.1.0)
      '@radix-ui/react-focus-guards': 1.1.2(@types/react@19.1.8)(react@19.1.0)
      '@radix-ui/react-focus-scope': 1.1.7(@types/react-dom@19.1.6(@types/react@19.1.8))(@types/react@19.1.8)(react-dom@19.1.0(react@19.1.0))(react@19.1.0)
      '@radix-ui/react-id': 1.1.1(@types/react@19.1.8)(react@19.1.0)
      '@radix-ui/react-portal': 1.1.9(@types/react-dom@19.1.6(@types/react@19.1.8))(@types/react@19.1.8)(react-dom@19.1.0(react@19.1.0))(react@19.1.0)
      '@radix-ui/react-presence': 1.1.4(@types/react-dom@19.1.6(@types/react@19.1.8))(@types/react@19.1.8)(react-dom@19.1.0(react@19.1.0))(react@19.1.0)
      '@radix-ui/react-primitive': 2.1.3(@types/react-dom@19.1.6(@types/react@19.1.8))(@types/react@19.1.8)(react-dom@19.1.0(react@19.1.0))(react@19.1.0)
      '@radix-ui/react-slot': 1.2.3(@types/react@19.1.8)(react@19.1.0)
      '@radix-ui/react-use-controllable-state': 1.2.2(@types/react@19.1.8)(react@19.1.0)
      aria-hidden: 1.2.6
      react: 19.1.0
      react-dom: 19.1.0(react@19.1.0)
      react-remove-scroll: 2.7.1(@types/react@19.1.8)(react@19.1.0)
    optionalDependencies:
      '@types/react': 19.1.8
      '@types/react-dom': 19.1.6(@types/react@19.1.8)

  '@radix-ui/react-direction@1.1.1(@types/react@19.1.8)(react@19.1.0)':
    dependencies:
      react: 19.1.0
    optionalDependencies:
      '@types/react': 19.1.8

  '@radix-ui/react-dismissable-layer@1.1.10(@types/react-dom@19.1.6(@types/react@19.1.8))(@types/react@19.1.8)(react-dom@19.1.0(react@19.1.0))(react@19.1.0)':
    dependencies:
      '@radix-ui/primitive': 1.1.2
      '@radix-ui/react-compose-refs': 1.1.2(@types/react@19.1.8)(react@19.1.0)
      '@radix-ui/react-primitive': 2.1.3(@types/react-dom@19.1.6(@types/react@19.1.8))(@types/react@19.1.8)(react-dom@19.1.0(react@19.1.0))(react@19.1.0)
      '@radix-ui/react-use-callback-ref': 1.1.1(@types/react@19.1.8)(react@19.1.0)
      '@radix-ui/react-use-escape-keydown': 1.1.1(@types/react@19.1.8)(react@19.1.0)
      react: 19.1.0
      react-dom: 19.1.0(react@19.1.0)
    optionalDependencies:
      '@types/react': 19.1.8
      '@types/react-dom': 19.1.6(@types/react@19.1.8)

  '@radix-ui/react-focus-guards@1.1.2(@types/react@19.1.8)(react@19.1.0)':
    dependencies:
      react: 19.1.0
    optionalDependencies:
      '@types/react': 19.1.8

  '@radix-ui/react-focus-scope@1.1.7(@types/react-dom@19.1.6(@types/react@19.1.8))(@types/react@19.1.8)(react-dom@19.1.0(react@19.1.0))(react@19.1.0)':
    dependencies:
      '@radix-ui/react-compose-refs': 1.1.2(@types/react@19.1.8)(react@19.1.0)
      '@radix-ui/react-primitive': 2.1.3(@types/react-dom@19.1.6(@types/react@19.1.8))(@types/react@19.1.8)(react-dom@19.1.0(react@19.1.0))(react@19.1.0)
      '@radix-ui/react-use-callback-ref': 1.1.1(@types/react@19.1.8)(react@19.1.0)
      react: 19.1.0
      react-dom: 19.1.0(react@19.1.0)
    optionalDependencies:
      '@types/react': 19.1.8
      '@types/react-dom': 19.1.6(@types/react@19.1.8)

  '@radix-ui/react-id@1.1.1(@types/react@19.1.8)(react@19.1.0)':
    dependencies:
      '@radix-ui/react-use-layout-effect': 1.1.1(@types/react@19.1.8)(react@19.1.0)
      react: 19.1.0
    optionalDependencies:
      '@types/react': 19.1.8

  '@radix-ui/react-label@2.1.7(@types/react-dom@19.1.6(@types/react@19.1.8))(@types/react@19.1.8)(react-dom@19.1.0(react@19.1.0))(react@19.1.0)':
    dependencies:
      '@radix-ui/react-primitive': 2.1.3(@types/react-dom@19.1.6(@types/react@19.1.8))(@types/react@19.1.8)(react-dom@19.1.0(react@19.1.0))(react@19.1.0)
      react: 19.1.0
      react-dom: 19.1.0(react@19.1.0)
    optionalDependencies:
      '@types/react': 19.1.8
      '@types/react-dom': 19.1.6(@types/react@19.1.8)

  '@radix-ui/react-popper@1.2.7(@types/react-dom@19.1.6(@types/react@19.1.8))(@types/react@19.1.8)(react-dom@19.1.0(react@19.1.0))(react@19.1.0)':
    dependencies:
      '@floating-ui/react-dom': 2.1.4(react-dom@19.1.0(react@19.1.0))(react@19.1.0)
      '@radix-ui/react-arrow': 1.1.7(@types/react-dom@19.1.6(@types/react@19.1.8))(@types/react@19.1.8)(react-dom@19.1.0(react@19.1.0))(react@19.1.0)
      '@radix-ui/react-compose-refs': 1.1.2(@types/react@19.1.8)(react@19.1.0)
      '@radix-ui/react-context': 1.1.2(@types/react@19.1.8)(react@19.1.0)
      '@radix-ui/react-primitive': 2.1.3(@types/react-dom@19.1.6(@types/react@19.1.8))(@types/react@19.1.8)(react-dom@19.1.0(react@19.1.0))(react@19.1.0)
      '@radix-ui/react-use-callback-ref': 1.1.1(@types/react@19.1.8)(react@19.1.0)
      '@radix-ui/react-use-layout-effect': 1.1.1(@types/react@19.1.8)(react@19.1.0)
      '@radix-ui/react-use-rect': 1.1.1(@types/react@19.1.8)(react@19.1.0)
      '@radix-ui/react-use-size': 1.1.1(@types/react@19.1.8)(react@19.1.0)
      '@radix-ui/rect': 1.1.1
      react: 19.1.0
      react-dom: 19.1.0(react@19.1.0)
    optionalDependencies:
      '@types/react': 19.1.8
      '@types/react-dom': 19.1.6(@types/react@19.1.8)

  '@radix-ui/react-portal@1.1.9(@types/react-dom@19.1.6(@types/react@19.1.8))(@types/react@19.1.8)(react-dom@19.1.0(react@19.1.0))(react@19.1.0)':
    dependencies:
      '@radix-ui/react-primitive': 2.1.3(@types/react-dom@19.1.6(@types/react@19.1.8))(@types/react@19.1.8)(react-dom@19.1.0(react@19.1.0))(react@19.1.0)
      '@radix-ui/react-use-layout-effect': 1.1.1(@types/react@19.1.8)(react@19.1.0)
      react: 19.1.0
      react-dom: 19.1.0(react@19.1.0)
    optionalDependencies:
      '@types/react': 19.1.8
      '@types/react-dom': 19.1.6(@types/react@19.1.8)

  '@radix-ui/react-presence@1.1.4(@types/react-dom@19.1.6(@types/react@19.1.8))(@types/react@19.1.8)(react-dom@19.1.0(react@19.1.0))(react@19.1.0)':
    dependencies:
      '@radix-ui/react-compose-refs': 1.1.2(@types/react@19.1.8)(react@19.1.0)
      '@radix-ui/react-use-layout-effect': 1.1.1(@types/react@19.1.8)(react@19.1.0)
      react: 19.1.0
      react-dom: 19.1.0(react@19.1.0)
    optionalDependencies:
      '@types/react': 19.1.8
      '@types/react-dom': 19.1.6(@types/react@19.1.8)

  '@radix-ui/react-primitive@2.1.3(@types/react-dom@19.1.6(@types/react@19.1.8))(@types/react@19.1.8)(react-dom@19.1.0(react@19.1.0))(react@19.1.0)':
    dependencies:
      '@radix-ui/react-slot': 1.2.3(@types/react@19.1.8)(react@19.1.0)
      react: 19.1.0
      react-dom: 19.1.0(react@19.1.0)
    optionalDependencies:
      '@types/react': 19.1.8
      '@types/react-dom': 19.1.6(@types/react@19.1.8)

  '@radix-ui/react-roving-focus@1.1.10(@types/react-dom@19.1.6(@types/react@19.1.8))(@types/react@19.1.8)(react-dom@19.1.0(react@19.1.0))(react@19.1.0)':
    dependencies:
      '@radix-ui/primitive': 1.1.2
      '@radix-ui/react-collection': 1.1.7(@types/react-dom@19.1.6(@types/react@19.1.8))(@types/react@19.1.8)(react-dom@19.1.0(react@19.1.0))(react@19.1.0)
      '@radix-ui/react-compose-refs': 1.1.2(@types/react@19.1.8)(react@19.1.0)
      '@radix-ui/react-context': 1.1.2(@types/react@19.1.8)(react@19.1.0)
      '@radix-ui/react-direction': 1.1.1(@types/react@19.1.8)(react@19.1.0)
      '@radix-ui/react-id': 1.1.1(@types/react@19.1.8)(react@19.1.0)
      '@radix-ui/react-primitive': 2.1.3(@types/react-dom@19.1.6(@types/react@19.1.8))(@types/react@19.1.8)(react-dom@19.1.0(react@19.1.0))(react@19.1.0)
      '@radix-ui/react-use-callback-ref': 1.1.1(@types/react@19.1.8)(react@19.1.0)
      '@radix-ui/react-use-controllable-state': 1.2.2(@types/react@19.1.8)(react@19.1.0)
      react: 19.1.0
      react-dom: 19.1.0(react@19.1.0)
    optionalDependencies:
      '@types/react': 19.1.8
      '@types/react-dom': 19.1.6(@types/react@19.1.8)

  '@radix-ui/react-select@2.2.5(@types/react-dom@19.1.6(@types/react@19.1.8))(@types/react@19.1.8)(react-dom@19.1.0(react@19.1.0))(react@19.1.0)':
    dependencies:
      '@radix-ui/number': 1.1.1
      '@radix-ui/primitive': 1.1.2
      '@radix-ui/react-collection': 1.1.7(@types/react-dom@19.1.6(@types/react@19.1.8))(@types/react@19.1.8)(react-dom@19.1.0(react@19.1.0))(react@19.1.0)
      '@radix-ui/react-compose-refs': 1.1.2(@types/react@19.1.8)(react@19.1.0)
      '@radix-ui/react-context': 1.1.2(@types/react@19.1.8)(react@19.1.0)
      '@radix-ui/react-direction': 1.1.1(@types/react@19.1.8)(react@19.1.0)
      '@radix-ui/react-dismissable-layer': 1.1.10(@types/react-dom@19.1.6(@types/react@19.1.8))(@types/react@19.1.8)(react-dom@19.1.0(react@19.1.0))(react@19.1.0)
      '@radix-ui/react-focus-guards': 1.1.2(@types/react@19.1.8)(react@19.1.0)
      '@radix-ui/react-focus-scope': 1.1.7(@types/react-dom@19.1.6(@types/react@19.1.8))(@types/react@19.1.8)(react-dom@19.1.0(react@19.1.0))(react@19.1.0)
      '@radix-ui/react-id': 1.1.1(@types/react@19.1.8)(react@19.1.0)
      '@radix-ui/react-popper': 1.2.7(@types/react-dom@19.1.6(@types/react@19.1.8))(@types/react@19.1.8)(react-dom@19.1.0(react@19.1.0))(react@19.1.0)
      '@radix-ui/react-portal': 1.1.9(@types/react-dom@19.1.6(@types/react@19.1.8))(@types/react@19.1.8)(react-dom@19.1.0(react@19.1.0))(react@19.1.0)
      '@radix-ui/react-primitive': 2.1.3(@types/react-dom@19.1.6(@types/react@19.1.8))(@types/react@19.1.8)(react-dom@19.1.0(react@19.1.0))(react@19.1.0)
      '@radix-ui/react-slot': 1.2.3(@types/react@19.1.8)(react@19.1.0)
      '@radix-ui/react-use-callback-ref': 1.1.1(@types/react@19.1.8)(react@19.1.0)
      '@radix-ui/react-use-controllable-state': 1.2.2(@types/react@19.1.8)(react@19.1.0)
      '@radix-ui/react-use-layout-effect': 1.1.1(@types/react@19.1.8)(react@19.1.0)
      '@radix-ui/react-use-previous': 1.1.1(@types/react@19.1.8)(react@19.1.0)
      '@radix-ui/react-visually-hidden': 1.2.3(@types/react-dom@19.1.6(@types/react@19.1.8))(@types/react@19.1.8)(react-dom@19.1.0(react@19.1.0))(react@19.1.0)
      aria-hidden: 1.2.6
      react: 19.1.0
      react-dom: 19.1.0(react@19.1.0)
      react-remove-scroll: 2.7.1(@types/react@19.1.8)(react@19.1.0)
    optionalDependencies:
      '@types/react': 19.1.8
      '@types/react-dom': 19.1.6(@types/react@19.1.8)

  '@radix-ui/react-separator@1.1.7(@types/react-dom@19.1.6(@types/react@19.1.8))(@types/react@19.1.8)(react-dom@19.1.0(react@19.1.0))(react@19.1.0)':
    dependencies:
      '@radix-ui/react-primitive': 2.1.3(@types/react-dom@19.1.6(@types/react@19.1.8))(@types/react@19.1.8)(react-dom@19.1.0(react@19.1.0))(react@19.1.0)
      react: 19.1.0
      react-dom: 19.1.0(react@19.1.0)
    optionalDependencies:
      '@types/react': 19.1.8
      '@types/react-dom': 19.1.6(@types/react@19.1.8)

  '@radix-ui/react-slot@1.2.3(@types/react@19.1.8)(react@19.1.0)':
    dependencies:
      '@radix-ui/react-compose-refs': 1.1.2(@types/react@19.1.8)(react@19.1.0)
      react: 19.1.0
    optionalDependencies:
      '@types/react': 19.1.8

  '@radix-ui/react-tabs@1.1.12(@types/react-dom@19.1.6(@types/react@19.1.8))(@types/react@19.1.8)(react-dom@19.1.0(react@19.1.0))(react@19.1.0)':
    dependencies:
      '@radix-ui/primitive': 1.1.2
      '@radix-ui/react-context': 1.1.2(@types/react@19.1.8)(react@19.1.0)
      '@radix-ui/react-direction': 1.1.1(@types/react@19.1.8)(react@19.1.0)
      '@radix-ui/react-id': 1.1.1(@types/react@19.1.8)(react@19.1.0)
      '@radix-ui/react-presence': 1.1.4(@types/react-dom@19.1.6(@types/react@19.1.8))(@types/react@19.1.8)(react-dom@19.1.0(react@19.1.0))(react@19.1.0)
      '@radix-ui/react-primitive': 2.1.3(@types/react-dom@19.1.6(@types/react@19.1.8))(@types/react@19.1.8)(react-dom@19.1.0(react@19.1.0))(react@19.1.0)
      '@radix-ui/react-roving-focus': 1.1.10(@types/react-dom@19.1.6(@types/react@19.1.8))(@types/react@19.1.8)(react-dom@19.1.0(react@19.1.0))(react@19.1.0)
      '@radix-ui/react-use-controllable-state': 1.2.2(@types/react@19.1.8)(react@19.1.0)
      react: 19.1.0
      react-dom: 19.1.0(react@19.1.0)
    optionalDependencies:
      '@types/react': 19.1.8
      '@types/react-dom': 19.1.6(@types/react@19.1.8)

  '@radix-ui/react-use-callback-ref@1.1.1(@types/react@19.1.8)(react@19.1.0)':
    dependencies:
      react: 19.1.0
    optionalDependencies:
      '@types/react': 19.1.8

  '@radix-ui/react-use-controllable-state@1.2.2(@types/react@19.1.8)(react@19.1.0)':
    dependencies:
      '@radix-ui/react-use-effect-event': 0.0.2(@types/react@19.1.8)(react@19.1.0)
      '@radix-ui/react-use-layout-effect': 1.1.1(@types/react@19.1.8)(react@19.1.0)
      react: 19.1.0
    optionalDependencies:
      '@types/react': 19.1.8

  '@radix-ui/react-use-effect-event@0.0.2(@types/react@19.1.8)(react@19.1.0)':
    dependencies:
      '@radix-ui/react-use-layout-effect': 1.1.1(@types/react@19.1.8)(react@19.1.0)
      react: 19.1.0
    optionalDependencies:
      '@types/react': 19.1.8

  '@radix-ui/react-use-escape-keydown@1.1.1(@types/react@19.1.8)(react@19.1.0)':
    dependencies:
      '@radix-ui/react-use-callback-ref': 1.1.1(@types/react@19.1.8)(react@19.1.0)
      react: 19.1.0
    optionalDependencies:
      '@types/react': 19.1.8

  '@radix-ui/react-use-layout-effect@1.1.1(@types/react@19.1.8)(react@19.1.0)':
    dependencies:
      react: 19.1.0
    optionalDependencies:
      '@types/react': 19.1.8

  '@radix-ui/react-use-previous@1.1.1(@types/react@19.1.8)(react@19.1.0)':
    dependencies:
      react: 19.1.0
    optionalDependencies:
      '@types/react': 19.1.8

  '@radix-ui/react-use-rect@1.1.1(@types/react@19.1.8)(react@19.1.0)':
    dependencies:
      '@radix-ui/rect': 1.1.1
      react: 19.1.0
    optionalDependencies:
      '@types/react': 19.1.8

  '@radix-ui/react-use-size@1.1.1(@types/react@19.1.8)(react@19.1.0)':
    dependencies:
      '@radix-ui/react-use-layout-effect': 1.1.1(@types/react@19.1.8)(react@19.1.0)
      react: 19.1.0
    optionalDependencies:
      '@types/react': 19.1.8

  '@radix-ui/react-visually-hidden@1.2.3(@types/react-dom@19.1.6(@types/react@19.1.8))(@types/react@19.1.8)(react-dom@19.1.0(react@19.1.0))(react@19.1.0)':
    dependencies:
      '@radix-ui/react-primitive': 2.1.3(@types/react-dom@19.1.6(@types/react@19.1.8))(@types/react@19.1.8)(react-dom@19.1.0(react@19.1.0))(react@19.1.0)
      react: 19.1.0
      react-dom: 19.1.0(react@19.1.0)
    optionalDependencies:
      '@types/react': 19.1.8
      '@types/react-dom': 19.1.6(@types/react@19.1.8)

  '@radix-ui/rect@1.1.1': {}

  '@react-aria/focus@3.20.5(react-dom@19.1.0(react@19.1.0))(react@19.1.0)':
    dependencies:
      '@react-aria/interactions': 3.25.3(react-dom@19.1.0(react@19.1.0))(react@19.1.0)
      '@react-aria/utils': 3.29.1(react-dom@19.1.0(react@19.1.0))(react@19.1.0)
      '@react-types/shared': 3.30.0(react@19.1.0)
      '@swc/helpers': 0.5.17
      clsx: 2.1.1
      react: 19.1.0
      react-dom: 19.1.0(react@19.1.0)

  '@react-aria/interactions@3.25.3(react-dom@19.1.0(react@19.1.0))(react@19.1.0)':
    dependencies:
      '@react-aria/ssr': 3.9.9(react@19.1.0)
      '@react-aria/utils': 3.29.1(react-dom@19.1.0(react@19.1.0))(react@19.1.0)
      '@react-stately/flags': 3.1.2
      '@react-types/shared': 3.30.0(react@19.1.0)
      '@swc/helpers': 0.5.17
      react: 19.1.0
      react-dom: 19.1.0(react@19.1.0)

  '@react-aria/ssr@3.9.9(react@19.1.0)':
    dependencies:
      '@swc/helpers': 0.5.17
      react: 19.1.0

  '@react-aria/utils@3.29.1(react-dom@19.1.0(react@19.1.0))(react@19.1.0)':
    dependencies:
      '@react-aria/ssr': 3.9.9(react@19.1.0)
      '@react-stately/flags': 3.1.2
      '@react-stately/utils': 3.10.7(react@19.1.0)
      '@react-types/shared': 3.30.0(react@19.1.0)
      '@swc/helpers': 0.5.17
      clsx: 2.1.1
      react: 19.1.0
      react-dom: 19.1.0(react@19.1.0)

  '@react-stately/flags@3.1.2':
    dependencies:
      '@swc/helpers': 0.5.17

  '@react-stately/utils@3.10.7(react@19.1.0)':
    dependencies:
      '@swc/helpers': 0.5.17
      react: 19.1.0

  '@react-types/shared@3.30.0(react@19.1.0)':
    dependencies:
      react: 19.1.0

  '@remirror/core-constants@3.0.0': {}

  '@rolldown/pluginutils@1.0.0-beta.19': {}

  '@rollup/rollup-android-arm-eabi@4.44.1':
    optional: true

  '@rollup/rollup-android-arm64@4.44.1':
    optional: true

  '@rollup/rollup-darwin-arm64@4.44.1':
    optional: true

  '@rollup/rollup-darwin-x64@4.44.1':
    optional: true

  '@rollup/rollup-freebsd-arm64@4.44.1':
    optional: true

  '@rollup/rollup-freebsd-x64@4.44.1':
    optional: true

  '@rollup/rollup-linux-arm-gnueabihf@4.44.1':
    optional: true

  '@rollup/rollup-linux-arm-musleabihf@4.44.1':
    optional: true

  '@rollup/rollup-linux-arm64-gnu@4.44.1':
    optional: true

  '@rollup/rollup-linux-arm64-musl@4.44.1':
    optional: true

  '@rollup/rollup-linux-loongarch64-gnu@4.44.1':
    optional: true

  '@rollup/rollup-linux-powerpc64le-gnu@4.44.1':
    optional: true

  '@rollup/rollup-linux-riscv64-gnu@4.44.1':
    optional: true

  '@rollup/rollup-linux-riscv64-musl@4.44.1':
    optional: true

  '@rollup/rollup-linux-s390x-gnu@4.44.1':
    optional: true

  '@rollup/rollup-linux-x64-gnu@4.44.1':
    optional: true

  '@rollup/rollup-linux-x64-musl@4.44.1':
    optional: true

  '@rollup/rollup-win32-arm64-msvc@4.44.1':
    optional: true

  '@rollup/rollup-win32-ia32-msvc@4.44.1':
    optional: true

  '@rollup/rollup-win32-x64-msvc@4.44.1':
    optional: true

  '@scarf/scarf@1.4.0': {}

  '@segment/analytics-core@1.8.2':
    dependencies:
      '@lukeed/uuid': 2.0.1
      '@segment/analytics-generic-utils': 1.2.0
      dset: 3.1.4
      tslib: 2.8.1

  '@segment/analytics-generic-utils@1.2.0':
    dependencies:
      tslib: 2.8.1

  '@segment/analytics-node@2.3.0':
    dependencies:
      '@lukeed/uuid': 2.0.1
      '@segment/analytics-core': 1.8.2
      '@segment/analytics-generic-utils': 1.2.0
      buffer: 6.0.3
      jose: 5.10.0
      node-fetch: 2.7.0
      tslib: 2.8.1
    transitivePeerDependencies:
      - encoding

  '@sentry-internal/tracing@7.120.3':
    dependencies:
      '@sentry/core': 7.120.3
      '@sentry/types': 7.120.3
      '@sentry/utils': 7.120.3

  '@sentry/core@7.120.3':
    dependencies:
      '@sentry/types': 7.120.3
      '@sentry/utils': 7.120.3

  '@sentry/integrations@7.120.3':
    dependencies:
      '@sentry/core': 7.120.3
      '@sentry/types': 7.120.3
      '@sentry/utils': 7.120.3
      localforage: 1.10.0

  '@sentry/node@7.120.3':
    dependencies:
      '@sentry-internal/tracing': 7.120.3
      '@sentry/core': 7.120.3
      '@sentry/integrations': 7.120.3
      '@sentry/types': 7.120.3
      '@sentry/utils': 7.120.3

  '@sentry/types@7.120.3': {}

  '@sentry/utils@7.120.3':
    dependencies:
      '@sentry/types': 7.120.3

  '@stablelib/base64@1.0.1': {}

  '@swc/helpers@0.5.17':
    dependencies:
      tslib: 2.8.1

  '@tailwindcss/node@4.1.11':
    dependencies:
      '@ampproject/remapping': 2.3.0
      enhanced-resolve: 5.18.2
      jiti: 2.4.2
      lightningcss: 1.30.1
      magic-string: 0.30.17
      source-map-js: 1.2.1
      tailwindcss: 4.1.11

  '@tailwindcss/oxide-android-arm64@4.1.11':
    optional: true

  '@tailwindcss/oxide-darwin-arm64@4.1.11':
    optional: true

  '@tailwindcss/oxide-darwin-x64@4.1.11':
    optional: true

  '@tailwindcss/oxide-freebsd-x64@4.1.11':
    optional: true

  '@tailwindcss/oxide-linux-arm-gnueabihf@4.1.11':
    optional: true

  '@tailwindcss/oxide-linux-arm64-gnu@4.1.11':
    optional: true

  '@tailwindcss/oxide-linux-arm64-musl@4.1.11':
    optional: true

  '@tailwindcss/oxide-linux-x64-gnu@4.1.11':
    optional: true

  '@tailwindcss/oxide-linux-x64-musl@4.1.11':
    optional: true

  '@tailwindcss/oxide-wasm32-wasi@4.1.11':
    optional: true

  '@tailwindcss/oxide-win32-arm64-msvc@4.1.11':
    optional: true

  '@tailwindcss/oxide-win32-x64-msvc@4.1.11':
    optional: true

  '@tailwindcss/oxide@4.1.11':
    dependencies:
      detect-libc: 2.0.4
      tar: 7.4.3
    optionalDependencies:
      '@tailwindcss/oxide-android-arm64': 4.1.11
      '@tailwindcss/oxide-darwin-arm64': 4.1.11
      '@tailwindcss/oxide-darwin-x64': 4.1.11
      '@tailwindcss/oxide-freebsd-x64': 4.1.11
      '@tailwindcss/oxide-linux-arm-gnueabihf': 4.1.11
      '@tailwindcss/oxide-linux-arm64-gnu': 4.1.11
      '@tailwindcss/oxide-linux-arm64-musl': 4.1.11
      '@tailwindcss/oxide-linux-x64-gnu': 4.1.11
      '@tailwindcss/oxide-linux-x64-musl': 4.1.11
      '@tailwindcss/oxide-wasm32-wasi': 4.1.11
      '@tailwindcss/oxide-win32-arm64-msvc': 4.1.11
      '@tailwindcss/oxide-win32-x64-msvc': 4.1.11

  '@tailwindcss/vite@4.1.11(vite@6.3.5(@types/node@22.16.0)(jiti@2.4.2)(lightningcss@1.30.1))':
    dependencies:
      '@tailwindcss/node': 4.1.11
      '@tailwindcss/oxide': 4.1.11
      tailwindcss: 4.1.11
      vite: 6.3.5(@types/node@22.16.0)(jiti@2.4.2)(lightningcss@1.30.1)

  '@tanstack/query-core@5.83.0': {}

  '@tanstack/query-devtools@5.81.2': {}

  '@tanstack/react-query-devtools@5.83.0(@tanstack/react-query@5.83.0(react@19.1.0))(react@19.1.0)':
    dependencies:
      '@tanstack/query-devtools': 5.81.2
      '@tanstack/react-query': 5.83.0(react@19.1.0)
      react: 19.1.0

  '@tanstack/react-query@5.83.0(react@19.1.0)':
    dependencies:
      '@tanstack/query-core': 5.83.0
      react: 19.1.0

  '@tanstack/react-virtual@3.13.12(react-dom@19.1.0(react@19.1.0))(react@19.1.0)':
    dependencies:
      '@tanstack/virtual-core': 3.13.12
      react: 19.1.0
      react-dom: 19.1.0(react@19.1.0)

  '@tanstack/virtual-core@3.13.12': {}

  '@tiptap/core@3.0.3(@tiptap/pm@3.0.3)':
    dependencies:
      '@tiptap/pm': 3.0.3

  '@tiptap/extension-blockquote@3.0.3(@tiptap/core@3.0.3(@tiptap/pm@3.0.3))':
    dependencies:
      '@tiptap/core': 3.0.3(@tiptap/pm@3.0.3)

  '@tiptap/extension-bold@3.0.3(@tiptap/core@3.0.3(@tiptap/pm@3.0.3))':
    dependencies:
      '@tiptap/core': 3.0.3(@tiptap/pm@3.0.3)

  '@tiptap/extension-bubble-menu@3.0.3(@tiptap/core@3.0.3(@tiptap/pm@3.0.3))(@tiptap/pm@3.0.3)':
    dependencies:
      '@floating-ui/dom': 1.7.2
      '@tiptap/core': 3.0.3(@tiptap/pm@3.0.3)
      '@tiptap/pm': 3.0.3
    optional: true

  '@tiptap/extension-bullet-list@3.0.3(@tiptap/extension-list@3.0.3(@tiptap/core@3.0.3(@tiptap/pm@3.0.3))(@tiptap/pm@3.0.3))':
    dependencies:
      '@tiptap/extension-list': 3.0.3(@tiptap/core@3.0.3(@tiptap/pm@3.0.3))(@tiptap/pm@3.0.3)

  '@tiptap/extension-code-block@3.0.3(@tiptap/core@3.0.3(@tiptap/pm@3.0.3))(@tiptap/pm@3.0.3)':
    dependencies:
      '@tiptap/core': 3.0.3(@tiptap/pm@3.0.3)
      '@tiptap/pm': 3.0.3

  '@tiptap/extension-code@3.0.3(@tiptap/core@3.0.3(@tiptap/pm@3.0.3))':
    dependencies:
      '@tiptap/core': 3.0.3(@tiptap/pm@3.0.3)

  '@tiptap/extension-document@3.0.3(@tiptap/core@3.0.3(@tiptap/pm@3.0.3))':
    dependencies:
      '@tiptap/core': 3.0.3(@tiptap/pm@3.0.3)

  '@tiptap/extension-dropcursor@3.0.3(@tiptap/extensions@3.0.3(@tiptap/core@3.0.3(@tiptap/pm@3.0.3))(@tiptap/pm@3.0.3))':
    dependencies:
      '@tiptap/extensions': 3.0.3(@tiptap/core@3.0.3(@tiptap/pm@3.0.3))(@tiptap/pm@3.0.3)

  '@tiptap/extension-floating-menu@3.0.3(@floating-ui/dom@1.7.2)(@tiptap/core@3.0.3(@tiptap/pm@3.0.3))(@tiptap/pm@3.0.3)':
    dependencies:
      '@floating-ui/dom': 1.7.2
      '@tiptap/core': 3.0.3(@tiptap/pm@3.0.3)
      '@tiptap/pm': 3.0.3
    optional: true

  '@tiptap/extension-gapcursor@3.0.3(@tiptap/extensions@3.0.3(@tiptap/core@3.0.3(@tiptap/pm@3.0.3))(@tiptap/pm@3.0.3))':
    dependencies:
      '@tiptap/extensions': 3.0.3(@tiptap/core@3.0.3(@tiptap/pm@3.0.3))(@tiptap/pm@3.0.3)

  '@tiptap/extension-hard-break@3.0.3(@tiptap/core@3.0.3(@tiptap/pm@3.0.3))':
    dependencies:
      '@tiptap/core': 3.0.3(@tiptap/pm@3.0.3)

  '@tiptap/extension-heading@3.0.3(@tiptap/core@3.0.3(@tiptap/pm@3.0.3))':
    dependencies:
      '@tiptap/core': 3.0.3(@tiptap/pm@3.0.3)

  '@tiptap/extension-horizontal-rule@3.0.3(@tiptap/core@3.0.3(@tiptap/pm@3.0.3))(@tiptap/pm@3.0.3)':
    dependencies:
      '@tiptap/core': 3.0.3(@tiptap/pm@3.0.3)
      '@tiptap/pm': 3.0.3

  '@tiptap/extension-italic@3.0.3(@tiptap/core@3.0.3(@tiptap/pm@3.0.3))':
    dependencies:
      '@tiptap/core': 3.0.3(@tiptap/pm@3.0.3)

  '@tiptap/extension-link@3.0.3(@tiptap/core@3.0.3(@tiptap/pm@3.0.3))(@tiptap/pm@3.0.3)':
    dependencies:
      '@tiptap/core': 3.0.3(@tiptap/pm@3.0.3)
      '@tiptap/pm': 3.0.3
      linkifyjs: 4.3.1

  '@tiptap/extension-list-item@3.0.3(@tiptap/extension-list@3.0.3(@tiptap/core@3.0.3(@tiptap/pm@3.0.3))(@tiptap/pm@3.0.3))':
    dependencies:
      '@tiptap/extension-list': 3.0.3(@tiptap/core@3.0.3(@tiptap/pm@3.0.3))(@tiptap/pm@3.0.3)

  '@tiptap/extension-list-keymap@3.0.3(@tiptap/extension-list@3.0.3(@tiptap/core@3.0.3(@tiptap/pm@3.0.3))(@tiptap/pm@3.0.3))':
    dependencies:
      '@tiptap/extension-list': 3.0.3(@tiptap/core@3.0.3(@tiptap/pm@3.0.3))(@tiptap/pm@3.0.3)

  '@tiptap/extension-list@3.0.3(@tiptap/core@3.0.3(@tiptap/pm@3.0.3))(@tiptap/pm@3.0.3)':
    dependencies:
      '@tiptap/core': 3.0.3(@tiptap/pm@3.0.3)
      '@tiptap/pm': 3.0.3

  '@tiptap/extension-ordered-list@3.0.3(@tiptap/extension-list@3.0.3(@tiptap/core@3.0.3(@tiptap/pm@3.0.3))(@tiptap/pm@3.0.3))':
    dependencies:
      '@tiptap/extension-list': 3.0.3(@tiptap/core@3.0.3(@tiptap/pm@3.0.3))(@tiptap/pm@3.0.3)

  '@tiptap/extension-paragraph@3.0.3(@tiptap/core@3.0.3(@tiptap/pm@3.0.3))':
    dependencies:
      '@tiptap/core': 3.0.3(@tiptap/pm@3.0.3)

  '@tiptap/extension-strike@3.0.3(@tiptap/core@3.0.3(@tiptap/pm@3.0.3))':
    dependencies:
      '@tiptap/core': 3.0.3(@tiptap/pm@3.0.3)

  '@tiptap/extension-text-align@3.0.3(@tiptap/core@3.0.3(@tiptap/pm@3.0.3))':
    dependencies:
      '@tiptap/core': 3.0.3(@tiptap/pm@3.0.3)

  '@tiptap/extension-text@3.0.3(@tiptap/core@3.0.3(@tiptap/pm@3.0.3))':
    dependencies:
      '@tiptap/core': 3.0.3(@tiptap/pm@3.0.3)

  '@tiptap/extension-underline@3.0.3(@tiptap/core@3.0.3(@tiptap/pm@3.0.3))':
    dependencies:
      '@tiptap/core': 3.0.3(@tiptap/pm@3.0.3)

  '@tiptap/extensions@3.0.3(@tiptap/core@3.0.3(@tiptap/pm@3.0.3))(@tiptap/pm@3.0.3)':
    dependencies:
      '@tiptap/core': 3.0.3(@tiptap/pm@3.0.3)
      '@tiptap/pm': 3.0.3

  '@tiptap/pm@3.0.3':
    dependencies:
      prosemirror-changeset: 2.3.1
      prosemirror-collab: 1.3.1
      prosemirror-commands: 1.7.1
      prosemirror-dropcursor: 1.8.2
      prosemirror-gapcursor: 1.3.2
      prosemirror-history: 1.4.1
      prosemirror-inputrules: 1.5.0
      prosemirror-keymap: 1.2.3
      prosemirror-markdown: 1.13.2
      prosemirror-menu: 1.2.5
      prosemirror-model: 1.25.2
      prosemirror-schema-basic: 1.2.4
      prosemirror-schema-list: 1.5.1
      prosemirror-state: 1.4.3
      prosemirror-tables: 1.7.1
      prosemirror-trailing-node: 3.0.0(prosemirror-model@1.25.2)(prosemirror-state@1.4.3)(prosemirror-view@1.40.0)
      prosemirror-transform: 1.10.4
      prosemirror-view: 1.40.0

  '@tiptap/react@3.0.3(@floating-ui/dom@1.7.2)(@tiptap/core@3.0.3(@tiptap/pm@3.0.3))(@tiptap/pm@3.0.3)(react-dom@19.1.0(react@19.1.0))(react@19.1.0)':
    dependencies:
      '@tiptap/core': 3.0.3(@tiptap/pm@3.0.3)
      '@tiptap/pm': 3.0.3
      '@types/use-sync-external-store': 0.0.6
      fast-deep-equal: 3.1.3
      react: 19.1.0
      react-dom: 19.1.0(react@19.1.0)
      use-sync-external-store: 1.5.0(react@19.1.0)
    optionalDependencies:
      '@tiptap/extension-bubble-menu': 3.0.3(@tiptap/core@3.0.3(@tiptap/pm@3.0.3))(@tiptap/pm@3.0.3)
      '@tiptap/extension-floating-menu': 3.0.3(@floating-ui/dom@1.7.2)(@tiptap/core@3.0.3(@tiptap/pm@3.0.3))(@tiptap/pm@3.0.3)
    transitivePeerDependencies:
      - '@floating-ui/dom'

  '@tiptap/starter-kit@3.0.3':
    dependencies:
      '@tiptap/core': 3.0.3(@tiptap/pm@3.0.3)
      '@tiptap/extension-blockquote': 3.0.3(@tiptap/core@3.0.3(@tiptap/pm@3.0.3))
      '@tiptap/extension-bold': 3.0.3(@tiptap/core@3.0.3(@tiptap/pm@3.0.3))
      '@tiptap/extension-bullet-list': 3.0.3(@tiptap/extension-list@3.0.3(@tiptap/core@3.0.3(@tiptap/pm@3.0.3))(@tiptap/pm@3.0.3))
      '@tiptap/extension-code': 3.0.3(@tiptap/core@3.0.3(@tiptap/pm@3.0.3))
      '@tiptap/extension-code-block': 3.0.3(@tiptap/core@3.0.3(@tiptap/pm@3.0.3))(@tiptap/pm@3.0.3)
      '@tiptap/extension-document': 3.0.3(@tiptap/core@3.0.3(@tiptap/pm@3.0.3))
      '@tiptap/extension-dropcursor': 3.0.3(@tiptap/extensions@3.0.3(@tiptap/core@3.0.3(@tiptap/pm@3.0.3))(@tiptap/pm@3.0.3))
      '@tiptap/extension-gapcursor': 3.0.3(@tiptap/extensions@3.0.3(@tiptap/core@3.0.3(@tiptap/pm@3.0.3))(@tiptap/pm@3.0.3))
      '@tiptap/extension-hard-break': 3.0.3(@tiptap/core@3.0.3(@tiptap/pm@3.0.3))
      '@tiptap/extension-heading': 3.0.3(@tiptap/core@3.0.3(@tiptap/pm@3.0.3))
      '@tiptap/extension-horizontal-rule': 3.0.3(@tiptap/core@3.0.3(@tiptap/pm@3.0.3))(@tiptap/pm@3.0.3)
      '@tiptap/extension-italic': 3.0.3(@tiptap/core@3.0.3(@tiptap/pm@3.0.3))
      '@tiptap/extension-link': 3.0.3(@tiptap/core@3.0.3(@tiptap/pm@3.0.3))(@tiptap/pm@3.0.3)
      '@tiptap/extension-list': 3.0.3(@tiptap/core@3.0.3(@tiptap/pm@3.0.3))(@tiptap/pm@3.0.3)
      '@tiptap/extension-list-item': 3.0.3(@tiptap/extension-list@3.0.3(@tiptap/core@3.0.3(@tiptap/pm@3.0.3))(@tiptap/pm@3.0.3))
      '@tiptap/extension-list-keymap': 3.0.3(@tiptap/extension-list@3.0.3(@tiptap/core@3.0.3(@tiptap/pm@3.0.3))(@tiptap/pm@3.0.3))
      '@tiptap/extension-ordered-list': 3.0.3(@tiptap/extension-list@3.0.3(@tiptap/core@3.0.3(@tiptap/pm@3.0.3))(@tiptap/pm@3.0.3))
      '@tiptap/extension-paragraph': 3.0.3(@tiptap/core@3.0.3(@tiptap/pm@3.0.3))
      '@tiptap/extension-strike': 3.0.3(@tiptap/core@3.0.3(@tiptap/pm@3.0.3))
      '@tiptap/extension-text': 3.0.3(@tiptap/core@3.0.3(@tiptap/pm@3.0.3))
      '@tiptap/extension-underline': 3.0.3(@tiptap/core@3.0.3(@tiptap/pm@3.0.3))
      '@tiptap/extensions': 3.0.3(@tiptap/core@3.0.3(@tiptap/pm@3.0.3))(@tiptap/pm@3.0.3)
      '@tiptap/pm': 3.0.3

  '@tootallnate/once@2.0.0':
    optional: true

  '@trpc/client@11.4.3(@trpc/server@11.4.3(typescript@5.7.3))(typescript@5.7.3)':
    dependencies:
      '@trpc/server': 11.4.3(typescript@5.7.3)
      typescript: 5.7.3

  '@trpc/server@11.4.3(typescript@5.7.3)':
    dependencies:
      typescript: 5.7.3

  '@types/babel__core@7.20.5':
    dependencies:
      '@babel/parser': 7.28.0
      '@babel/types': 7.28.0
      '@types/babel__generator': 7.27.0
      '@types/babel__template': 7.4.4
      '@types/babel__traverse': 7.20.7

  '@types/babel__generator@7.27.0':
    dependencies:
      '@babel/types': 7.28.0

  '@types/babel__template@7.4.4':
    dependencies:
      '@babel/parser': 7.28.0
      '@babel/types': 7.28.0

  '@types/babel__traverse@7.20.7':
    dependencies:
      '@babel/types': 7.28.0

  '@types/body-parser@1.19.6':
    dependencies:
      '@types/connect': 3.4.38
      '@types/node': 22.16.0

  '@types/caseless@0.12.5':
    optional: true

  '@types/connect@3.4.38':
    dependencies:
      '@types/node': 22.16.0

  '@types/debug@4.1.12':
    dependencies:
      '@types/ms': 2.1.0

  '@types/estree-jsx@1.0.5':
    dependencies:
      '@types/estree': 1.0.8

  '@types/estree@1.0.8': {}

  '@types/express-serve-static-core@4.19.6':
    dependencies:
      '@types/node': 22.16.0
      '@types/qs': 6.14.0
      '@types/range-parser': 1.2.7
      '@types/send': 0.17.5

  '@types/express@4.17.23':
    dependencies:
      '@types/body-parser': 1.19.6
      '@types/express-serve-static-core': 4.19.6
      '@types/qs': 6.14.0
      '@types/serve-static': 1.15.8

  '@types/hast@2.3.10':
    dependencies:
      '@types/unist': 2.0.11

  '@types/hast@3.0.4':
    dependencies:
      '@types/unist': 2.0.11

  '@types/http-errors@2.0.5': {}

  '@types/json-schema@7.0.15': {}

  '@types/jsonwebtoken@9.0.10':
    dependencies:
      '@types/ms': 2.1.0
      '@types/node': 22.16.0

  '@types/katex@0.16.7': {}

  '@types/linkify-it@5.0.0': {}

  '@types/long@4.0.2':
    optional: true

  '@types/markdown-it@14.1.2':
    dependencies:
      '@types/linkify-it': 5.0.0
      '@types/mdurl': 2.0.0

  '@types/mdast@3.0.15':
    dependencies:
      '@types/unist': 2.0.11

  '@types/mdast@4.0.4':
    dependencies:
      '@types/unist': 2.0.11

  '@types/mdurl@2.0.0': {}

  '@types/mime@1.3.5': {}

  '@types/ms@2.1.0': {}

  '@types/node@22.16.0':
    dependencies:
      undici-types: 6.21.0

  '@types/prismjs@1.26.5': {}

  '@types/prop-types@15.7.15': {}

  '@types/qs@6.14.0': {}

  '@types/range-parser@1.2.7': {}

  '@types/react-dom@19.1.6(@types/react@19.1.8)':
    dependencies:
      '@types/react': 19.1.8

  '@types/react@19.1.8':
    dependencies:
      csstype: 3.1.3

  '@types/request@2.48.12':
    dependencies:
      '@types/caseless': 0.12.5
      '@types/node': 22.16.0
      '@types/tough-cookie': 4.0.5
      form-data: 2.5.3
    optional: true

  '@types/send@0.17.5':
    dependencies:
      '@types/mime': 1.3.5
      '@types/node': 22.16.0

  '@types/serve-static@1.15.8':
    dependencies:
      '@types/http-errors': 2.0.5
      '@types/node': 22.16.0
      '@types/send': 0.17.5

  '@types/tough-cookie@4.0.5':
    optional: true

  '@types/unist@2.0.11': {}

  '@types/unist@3.0.3': {}

  '@types/use-sync-external-store@0.0.6': {}

  '@typescript-eslint/eslint-plugin@8.35.1(@typescript-eslint/parser@8.35.1(eslint@9.30.1(jiti@2.4.2))(typescript@5.7.3))(eslint@9.30.1(jiti@2.4.2))(typescript@5.7.3)':
    dependencies:
      '@eslint-community/regexpp': 4.12.1
      '@typescript-eslint/parser': 8.35.1(eslint@9.30.1(jiti@2.4.2))(typescript@5.7.3)
      '@typescript-eslint/scope-manager': 8.35.1
      '@typescript-eslint/type-utils': 8.35.1(eslint@9.30.1(jiti@2.4.2))(typescript@5.7.3)
      '@typescript-eslint/utils': 8.35.1(eslint@9.30.1(jiti@2.4.2))(typescript@5.7.3)
      '@typescript-eslint/visitor-keys': 8.35.1
      eslint: 9.30.1(jiti@2.4.2)
      graphemer: 1.4.0
      ignore: 7.0.5
      natural-compare: 1.4.0
      ts-api-utils: 2.1.0(typescript@5.7.3)
      typescript: 5.7.3
    transitivePeerDependencies:
      - supports-color

  '@typescript-eslint/parser@8.35.1(eslint@9.30.1(jiti@2.4.2))(typescript@5.7.3)':
    dependencies:
      '@typescript-eslint/scope-manager': 8.35.1
      '@typescript-eslint/types': 8.35.1
      '@typescript-eslint/typescript-estree': 8.35.1(typescript@5.7.3)
      '@typescript-eslint/visitor-keys': 8.35.1
      debug: 4.4.1(supports-color@8.1.1)
      eslint: 9.30.1(jiti@2.4.2)
      typescript: 5.7.3
    transitivePeerDependencies:
      - supports-color

  '@typescript-eslint/project-service@8.35.1(typescript@5.7.3)':
    dependencies:
      '@typescript-eslint/tsconfig-utils': 8.35.1(typescript@5.7.3)
      '@typescript-eslint/types': 8.35.1
      debug: 4.4.1(supports-color@8.1.1)
      typescript: 5.7.3
    transitivePeerDependencies:
      - supports-color

  '@typescript-eslint/scope-manager@8.35.1':
    dependencies:
      '@typescript-eslint/types': 8.35.1
      '@typescript-eslint/visitor-keys': 8.35.1

  '@typescript-eslint/tsconfig-utils@8.35.1(typescript@5.7.3)':
    dependencies:
      typescript: 5.7.3

  '@typescript-eslint/type-utils@8.35.1(eslint@9.30.1(jiti@2.4.2))(typescript@5.7.3)':
    dependencies:
      '@typescript-eslint/typescript-estree': 8.35.1(typescript@5.7.3)
      '@typescript-eslint/utils': 8.35.1(eslint@9.30.1(jiti@2.4.2))(typescript@5.7.3)
      debug: 4.4.1(supports-color@8.1.1)
      eslint: 9.30.1(jiti@2.4.2)
      ts-api-utils: 2.1.0(typescript@5.7.3)
      typescript: 5.7.3
    transitivePeerDependencies:
      - supports-color

  '@typescript-eslint/types@8.35.1': {}

  '@typescript-eslint/typescript-estree@8.35.1(typescript@5.7.3)':
    dependencies:
      '@typescript-eslint/project-service': 8.35.1(typescript@5.7.3)
      '@typescript-eslint/tsconfig-utils': 8.35.1(typescript@5.7.3)
      '@typescript-eslint/types': 8.35.1
      '@typescript-eslint/visitor-keys': 8.35.1
      debug: 4.4.1(supports-color@8.1.1)
      fast-glob: 3.3.3
      is-glob: 4.0.3
      minimatch: 9.0.5
      semver: 7.7.2
      ts-api-utils: 2.1.0(typescript@5.7.3)
      typescript: 5.7.3
    transitivePeerDependencies:
      - supports-color

  '@typescript-eslint/utils@8.35.1(eslint@9.30.1(jiti@2.4.2))(typescript@5.7.3)':
    dependencies:
      '@eslint-community/eslint-utils': 4.7.0(eslint@9.30.1(jiti@2.4.2))
      '@typescript-eslint/scope-manager': 8.35.1
      '@typescript-eslint/types': 8.35.1
      '@typescript-eslint/typescript-estree': 8.35.1(typescript@5.7.3)
      eslint: 9.30.1(jiti@2.4.2)
      typescript: 5.7.3
    transitivePeerDependencies:
      - supports-color

  '@typescript-eslint/visitor-keys@8.35.1':
    dependencies:
      '@typescript-eslint/types': 8.35.1
      eslint-visitor-keys: 4.2.1

  '@ungap/structured-clone@1.3.0': {}

  '@urql/core@5.2.0(graphql@16.11.0)':
    dependencies:
      '@0no-co/graphql.web': 1.1.2(graphql@16.11.0)
      wonka: 6.3.5
    transitivePeerDependencies:
      - graphql

  '@vitejs/plugin-react@4.6.0(vite@6.3.5(@types/node@22.16.0)(jiti@2.4.2)(lightningcss@1.30.1))':
    dependencies:
      '@babel/core': 7.28.0
      '@babel/plugin-transform-react-jsx-self': 7.27.1(@babel/core@7.28.0)
      '@babel/plugin-transform-react-jsx-source': 7.27.1(@babel/core@7.28.0)
      '@rolldown/pluginutils': 1.0.0-beta.19
      '@types/babel__core': 7.20.5
      react-refresh: 0.17.0
      vite: 6.3.5(@types/node@22.16.0)(jiti@2.4.2)(lightningcss@1.30.1)
    transitivePeerDependencies:
      - supports-color

  abort-controller@3.0.0:
    dependencies:
      event-target-shim: 5.0.1
    optional: true

  accepts@1.3.8:
    dependencies:
      mime-types: 2.1.35
      negotiator: 0.6.3

  acorn-jsx@5.3.2(acorn@8.15.0):
    dependencies:
      acorn: 8.15.0

  acorn@8.15.0: {}

  agent-base@6.0.2:
    dependencies:
      debug: 4.4.1(supports-color@8.1.1)
    transitivePeerDependencies:
      - supports-color
    optional: true

  agent-base@7.1.4: {}

  ajv-formats@3.0.1(ajv@8.17.1):
    optionalDependencies:
      ajv: 8.17.1

  ajv@6.12.6:
    dependencies:
      fast-deep-equal: 3.1.3
      fast-json-stable-stringify: 2.1.0
      json-schema-traverse: 0.4.1
      uri-js: 4.4.1

  ajv@8.17.1:
    dependencies:
      fast-deep-equal: 3.1.3
      fast-uri: 3.0.6
      json-schema-traverse: 1.0.0
      require-from-string: 2.0.2

  ansi-escapes@4.3.2:
    dependencies:
      type-fest: 0.21.3

  ansi-regex@5.0.1: {}

  ansi-regex@6.1.0: {}

  ansi-styles@3.2.1:
    dependencies:
      color-convert: 1.9.3

  ansi-styles@4.3.0:
    dependencies:
      color-convert: 2.0.1

  ansis@3.17.0: {}

  argparse@2.0.1: {}

  aria-hidden@1.2.6:
    dependencies:
      tslib: 2.8.1

  array-buffer-byte-length@1.0.2:
    dependencies:
      call-bound: 1.0.4
      is-array-buffer: 3.0.5

  array-flatten@1.1.1: {}

  arraybuffer.prototype.slice@1.0.4:
    dependencies:
      array-buffer-byte-length: 1.0.2
      call-bind: 1.0.8
      define-properties: 1.2.1
      es-abstract: 1.24.0
      es-errors: 1.3.0
      get-intrinsic: 1.3.0
      is-array-buffer: 3.0.5

  arrify@2.0.1:
    optional: true

  async-function@1.0.0: {}

  async-retry@1.3.3:
    dependencies:
      retry: 0.13.1
    optional: true

  async@3.2.6: {}

  asynckit@0.4.0: {}

  atomically@2.0.3:
    dependencies:
      stubborn-fs: 1.2.5
      when-exit: 2.1.4

  available-typed-arrays@1.0.7:
    dependencies:
      possible-typed-array-names: 1.1.0

  axios@0.21.4(debug@4.3.2):
    dependencies:
      follow-redirects: 1.15.9(debug@4.3.2)
    transitivePeerDependencies:
      - debug

  axios@1.10.0:
    dependencies:
      follow-redirects: 1.15.9(debug@4.3.2)
      form-data: 4.0.4
      proxy-from-env: 1.1.0
    transitivePeerDependencies:
      - debug

  bail@2.0.2: {}

  balanced-match@1.0.2: {}

  base64-js@1.5.1: {}

  bignumber.js@9.3.1: {}

  body-parser@1.20.3:
    dependencies:
      bytes: 3.1.2
      content-type: 1.0.5
      debug: 2.6.9
      depd: 2.0.0
      destroy: 1.2.0
      http-errors: 2.0.0
      iconv-lite: 0.4.24
      on-finished: 2.4.1
      qs: 6.13.0
      raw-body: 2.5.2
      type-is: 1.6.18
      unpipe: 1.0.0
    transitivePeerDependencies:
      - supports-color

  brace-expansion@1.1.12:
    dependencies:
      balanced-match: 1.0.2
      concat-map: 0.0.1

  brace-expansion@2.0.2:
    dependencies:
      balanced-match: 1.0.2

  braces@3.0.3:
    dependencies:
      fill-range: 7.1.1

  browserslist@4.25.1:
    dependencies:
      caniuse-lite: 1.0.30001726
      electron-to-chromium: 1.5.179
      node-releases: 2.0.19
      update-browserslist-db: 1.1.3(browserslist@4.25.1)

  buffer-equal-constant-time@1.0.1: {}

  buffer@6.0.3:
    dependencies:
      base64-js: 1.5.1
      ieee754: 1.2.1

  bundle-name@4.1.0:
    dependencies:
      run-applescript: 7.0.0

  bytes@3.1.2: {}

  call-bind-apply-helpers@1.0.2:
    dependencies:
      es-errors: 1.3.0
      function-bind: 1.1.2

  call-bind@1.0.8:
    dependencies:
      call-bind-apply-helpers: 1.0.2
      es-define-property: 1.0.1
      get-intrinsic: 1.3.0
      set-function-length: 1.2.2

  call-bound@1.0.4:
    dependencies:
      call-bind-apply-helpers: 1.0.2
      get-intrinsic: 1.3.0

  callsites@3.1.0: {}

  caniuse-lite@1.0.30001726: {}

  ccount@2.0.1: {}

  chalk@2.4.2:
    dependencies:
      ansi-styles: 3.2.1
      escape-string-regexp: 1.0.5
      supports-color: 5.5.0

  chalk@4.1.2:
    dependencies:
      ansi-styles: 4.3.0
      supports-color: 7.2.0

  chalk@5.4.1: {}

  character-entities-html4@2.1.0: {}

  character-entities-legacy@1.1.4: {}

  character-entities-legacy@3.0.0: {}

  character-entities@1.2.4: {}

  character-entities@2.0.2: {}

  character-reference-invalid@1.1.4: {}

  character-reference-invalid@2.0.1: {}

  chardet@0.7.0: {}

  chownr@2.0.0: {}

  chownr@3.0.0: {}

  class-variance-authority@0.7.1:
    dependencies:
      clsx: 2.1.1

  clean-stack@3.0.1:
    dependencies:
      escape-string-regexp: 4.0.0

  cli-cursor@5.0.0:
    dependencies:
      restore-cursor: 5.1.0

  cli-spinners@2.9.2: {}

  cli-width@4.1.0: {}

  cliui@7.0.4:
    dependencies:
      string-width: 4.2.3
      strip-ansi: 6.0.1
      wrap-ansi: 7.0.0

  cliui@8.0.1:
    dependencies:
      string-width: 4.2.3
      strip-ansi: 6.0.1
      wrap-ansi: 7.0.0
    optional: true

  clsx@2.1.1: {}

  color-convert@1.9.3:
    dependencies:
      color-name: 1.1.3

  color-convert@2.0.1:
    dependencies:
      color-name: 1.1.4

  color-name@1.1.3: {}

  color-name@1.1.4: {}

  combined-stream@1.0.8:
    dependencies:
      delayed-stream: 1.0.0

  comma-separated-tokens@1.0.8: {}

  comma-separated-tokens@2.0.3: {}

  commander@8.3.0: {}

  concat-map@0.0.1: {}

  conf@13.1.0:
    dependencies:
      ajv: 8.17.1
      ajv-formats: 3.0.1(ajv@8.17.1)
      atomically: 2.0.3
      debounce-fn: 6.0.0
      dot-prop: 9.0.0
      env-paths: 3.0.0
      json-schema-typed: 8.0.1
      semver: 7.7.2
      uint8array-extras: 1.4.0

  content-disposition@0.5.4:
    dependencies:
      safe-buffer: 5.2.1

  content-type@1.0.5: {}

  convert-source-map@2.0.0: {}

<<<<<<< HEAD
  convex@1.25.4(@clerk/clerk-react@5.32.4(react-dom@19.1.0(react@19.1.0))(react@19.1.0))(react@19.1.0):
=======
  convex-helpers@0.1.99(convex@1.25.2(@clerk/clerk-react@5.32.4(react-dom@19.1.0(react@19.1.0))(react@19.1.0))(react@19.1.0))(react@19.1.0)(typescript@5.7.3):
    dependencies:
      convex: 1.25.2(@clerk/clerk-react@5.32.4(react-dom@19.1.0(react@19.1.0))(react@19.1.0))(react@19.1.0)
    optionalDependencies:
      react: 19.1.0
      typescript: 5.7.3

  convex@1.25.2(@clerk/clerk-react@5.32.4(react-dom@19.1.0(react@19.1.0))(react@19.1.0))(react@19.1.0):
>>>>>>> e728ec94
    dependencies:
      esbuild: 0.25.4
      jwt-decode: 4.0.0
      prettier: 3.5.3
    optionalDependencies:
      '@clerk/clerk-react': 5.32.4(react-dom@19.1.0(react@19.1.0))(react@19.1.0)
      react: 19.1.0

  cookie-signature@1.0.6: {}

  cookie@0.7.1: {}

  cookie@0.7.2: {}

  cookie@1.0.2: {}

  copilotkit@0.0.42(@types/node@22.16.0)(typescript@5.7.3):
    dependencies:
      '@oclif/core': 4.5.1
      '@paralleldrive/cuid2': 2.2.2
      '@segment/analytics-node': 2.3.0
      '@sentry/node': 7.120.3
      '@trpc/client': 11.4.3(@trpc/server@11.4.3(typescript@5.7.3))(typescript@5.7.3)
      '@trpc/server': 11.4.3(typescript@5.7.3)
      ansis: 3.17.0
      axios: 1.10.0
      chalk: 5.4.1
      conf: 13.1.0
      cors: 2.8.5
      cross-spawn: 7.0.6
      execa: 8.0.1
      express: 4.21.2
      fs-extra: 11.3.0
      get-port: 7.1.0
      inquirer: 12.7.0(@types/node@22.16.0)
      localtunnel: 2.0.2
      open: 10.2.0
      ora: 8.2.0
      posthog-node: 4.18.0
      superjson: 2.2.2
      tar: 6.1.13
      zod: 3.25.76
    transitivePeerDependencies:
      - '@types/node'
      - debug
      - encoding
      - supports-color
      - typescript

  copy-anything@3.0.5:
    dependencies:
      is-what: 4.1.16

  cors@2.8.5:
    dependencies:
      object-assign: 4.1.1
      vary: 1.1.2

  crelt@1.0.6: {}

  cross-spawn@6.0.6:
    dependencies:
      nice-try: 1.0.5
      path-key: 2.0.1
      semver: 5.7.2
      shebang-command: 1.2.0
      which: 1.3.1

  cross-spawn@7.0.6:
    dependencies:
      path-key: 3.1.1
      shebang-command: 2.0.0
      which: 2.0.2

  csstype@3.1.3: {}

  data-view-buffer@1.0.2:
    dependencies:
      call-bound: 1.0.4
      es-errors: 1.3.0
      is-data-view: 1.0.2

  data-view-byte-length@1.0.2:
    dependencies:
      call-bound: 1.0.4
      es-errors: 1.3.0
      is-data-view: 1.0.2

  data-view-byte-offset@1.0.1:
    dependencies:
      call-bound: 1.0.4
      es-errors: 1.3.0
      is-data-view: 1.0.2

  debounce-fn@6.0.0:
    dependencies:
      mimic-function: 5.0.1

  debug@2.6.9:
    dependencies:
      ms: 2.0.0

  debug@4.3.2:
    dependencies:
      ms: 2.1.2

  debug@4.4.1(supports-color@8.1.1):
    dependencies:
      ms: 2.1.3
    optionalDependencies:
      supports-color: 8.1.1

  decode-named-character-reference@1.2.0:
    dependencies:
      character-entities: 2.0.2

  deep-is@0.1.4: {}

  default-browser-id@5.0.0: {}

  default-browser@5.2.1:
    dependencies:
      bundle-name: 4.1.0
      default-browser-id: 5.0.0

  define-data-property@1.1.4:
    dependencies:
      es-define-property: 1.0.1
      es-errors: 1.3.0
      gopd: 1.2.0

  define-lazy-prop@3.0.0: {}

  define-properties@1.2.1:
    dependencies:
      define-data-property: 1.1.4
      has-property-descriptors: 1.0.2
      object-keys: 1.1.1

  delayed-stream@1.0.0: {}

  depd@2.0.0: {}

  dequal@2.0.3: {}

  destroy@1.2.0: {}

  detect-libc@2.0.4: {}

  detect-node-es@1.1.0: {}

  devlop@1.1.0:
    dependencies:
      dequal: 2.0.3

  diff@5.2.0: {}

  dot-case@3.0.4:
    dependencies:
      no-case: 3.0.4
      tslib: 2.8.1

  dot-prop@9.0.0:
    dependencies:
      type-fest: 4.41.0

  dset@3.1.4: {}

  dunder-proto@1.0.1:
    dependencies:
      call-bind-apply-helpers: 1.0.2
      es-errors: 1.3.0
      gopd: 1.2.0

  duplexify@4.1.3:
    dependencies:
      end-of-stream: 1.4.5
      inherits: 2.0.4
      readable-stream: 3.6.2
      stream-shift: 1.0.3
    optional: true

  ecdsa-sig-formatter@1.0.11:
    dependencies:
      safe-buffer: 5.2.1

  ee-first@1.1.1: {}

  ejs@3.1.10:
    dependencies:
      jake: 10.9.2

  electron-to-chromium@1.5.179: {}

  emoji-regex@10.4.0: {}

  emoji-regex@8.0.0: {}

  encodeurl@1.0.2: {}

  encodeurl@2.0.0: {}

  end-of-stream@1.4.5:
    dependencies:
      once: 1.4.0
    optional: true

  enhanced-resolve@5.18.2:
    dependencies:
      graceful-fs: 4.2.11
      tapable: 2.2.2

  entities@4.5.0: {}

  entities@6.0.1: {}

  env-paths@3.0.0: {}

  error-ex@1.3.2:
    dependencies:
      is-arrayish: 0.2.1

  es-abstract@1.24.0:
    dependencies:
      array-buffer-byte-length: 1.0.2
      arraybuffer.prototype.slice: 1.0.4
      available-typed-arrays: 1.0.7
      call-bind: 1.0.8
      call-bound: 1.0.4
      data-view-buffer: 1.0.2
      data-view-byte-length: 1.0.2
      data-view-byte-offset: 1.0.1
      es-define-property: 1.0.1
      es-errors: 1.3.0
      es-object-atoms: 1.1.1
      es-set-tostringtag: 2.1.0
      es-to-primitive: 1.3.0
      function.prototype.name: 1.1.8
      get-intrinsic: 1.3.0
      get-proto: 1.0.1
      get-symbol-description: 1.1.0
      globalthis: 1.0.4
      gopd: 1.2.0
      has-property-descriptors: 1.0.2
      has-proto: 1.2.0
      has-symbols: 1.1.0
      hasown: 2.0.2
      internal-slot: 1.1.0
      is-array-buffer: 3.0.5
      is-callable: 1.2.7
      is-data-view: 1.0.2
      is-negative-zero: 2.0.3
      is-regex: 1.2.1
      is-set: 2.0.3
      is-shared-array-buffer: 1.0.4
      is-string: 1.1.1
      is-typed-array: 1.1.15
      is-weakref: 1.1.1
      math-intrinsics: 1.1.0
      object-inspect: 1.13.4
      object-keys: 1.1.1
      object.assign: 4.1.7
      own-keys: 1.0.1
      regexp.prototype.flags: 1.5.4
      safe-array-concat: 1.1.3
      safe-push-apply: 1.0.0
      safe-regex-test: 1.1.0
      set-proto: 1.0.0
      stop-iteration-iterator: 1.1.0
      string.prototype.trim: 1.2.10
      string.prototype.trimend: 1.0.9
      string.prototype.trimstart: 1.0.8
      typed-array-buffer: 1.0.3
      typed-array-byte-length: 1.0.3
      typed-array-byte-offset: 1.0.4
      typed-array-length: 1.0.7
      unbox-primitive: 1.1.0
      which-typed-array: 1.1.19

  es-define-property@1.0.1: {}

  es-errors@1.3.0: {}

  es-object-atoms@1.1.1:
    dependencies:
      es-errors: 1.3.0

  es-set-tostringtag@2.1.0:
    dependencies:
      es-errors: 1.3.0
      get-intrinsic: 1.3.0
      has-tostringtag: 1.0.2
      hasown: 2.0.2

  es-to-primitive@1.3.0:
    dependencies:
      is-callable: 1.2.7
      is-date-object: 1.1.0
      is-symbol: 1.1.1

  es6-promise@4.2.8: {}

  esbuild@0.25.4:
    optionalDependencies:
      '@esbuild/aix-ppc64': 0.25.4
      '@esbuild/android-arm': 0.25.4
      '@esbuild/android-arm64': 0.25.4
      '@esbuild/android-x64': 0.25.4
      '@esbuild/darwin-arm64': 0.25.4
      '@esbuild/darwin-x64': 0.25.4
      '@esbuild/freebsd-arm64': 0.25.4
      '@esbuild/freebsd-x64': 0.25.4
      '@esbuild/linux-arm': 0.25.4
      '@esbuild/linux-arm64': 0.25.4
      '@esbuild/linux-ia32': 0.25.4
      '@esbuild/linux-loong64': 0.25.4
      '@esbuild/linux-mips64el': 0.25.4
      '@esbuild/linux-ppc64': 0.25.4
      '@esbuild/linux-riscv64': 0.25.4
      '@esbuild/linux-s390x': 0.25.4
      '@esbuild/linux-x64': 0.25.4
      '@esbuild/netbsd-arm64': 0.25.4
      '@esbuild/netbsd-x64': 0.25.4
      '@esbuild/openbsd-arm64': 0.25.4
      '@esbuild/openbsd-x64': 0.25.4
      '@esbuild/sunos-x64': 0.25.4
      '@esbuild/win32-arm64': 0.25.4
      '@esbuild/win32-ia32': 0.25.4
      '@esbuild/win32-x64': 0.25.4

  esbuild@0.25.5:
    optionalDependencies:
      '@esbuild/aix-ppc64': 0.25.5
      '@esbuild/android-arm': 0.25.5
      '@esbuild/android-arm64': 0.25.5
      '@esbuild/android-x64': 0.25.5
      '@esbuild/darwin-arm64': 0.25.5
      '@esbuild/darwin-x64': 0.25.5
      '@esbuild/freebsd-arm64': 0.25.5
      '@esbuild/freebsd-x64': 0.25.5
      '@esbuild/linux-arm': 0.25.5
      '@esbuild/linux-arm64': 0.25.5
      '@esbuild/linux-ia32': 0.25.5
      '@esbuild/linux-loong64': 0.25.5
      '@esbuild/linux-mips64el': 0.25.5
      '@esbuild/linux-ppc64': 0.25.5
      '@esbuild/linux-riscv64': 0.25.5
      '@esbuild/linux-s390x': 0.25.5
      '@esbuild/linux-x64': 0.25.5
      '@esbuild/netbsd-arm64': 0.25.5
      '@esbuild/netbsd-x64': 0.25.5
      '@esbuild/openbsd-arm64': 0.25.5
      '@esbuild/openbsd-x64': 0.25.5
      '@esbuild/sunos-x64': 0.25.5
      '@esbuild/win32-arm64': 0.25.5
      '@esbuild/win32-ia32': 0.25.5
      '@esbuild/win32-x64': 0.25.5

  escalade@3.2.0: {}

  escape-html@1.0.3: {}

  escape-string-regexp@1.0.5: {}

  escape-string-regexp@4.0.0: {}

  escape-string-regexp@5.0.0: {}

  eslint-plugin-react-hooks@5.2.0(eslint@9.30.1(jiti@2.4.2)):
    dependencies:
      eslint: 9.30.1(jiti@2.4.2)

  eslint-plugin-react-refresh@0.4.20(eslint@9.30.1(jiti@2.4.2)):
    dependencies:
      eslint: 9.30.1(jiti@2.4.2)

  eslint-scope@8.4.0:
    dependencies:
      esrecurse: 4.3.0
      estraverse: 5.3.0

  eslint-visitor-keys@3.4.3: {}

  eslint-visitor-keys@4.2.1: {}

  eslint@9.30.1(jiti@2.4.2):
    dependencies:
      '@eslint-community/eslint-utils': 4.7.0(eslint@9.30.1(jiti@2.4.2))
      '@eslint-community/regexpp': 4.12.1
      '@eslint/config-array': 0.21.0
      '@eslint/config-helpers': 0.3.0
      '@eslint/core': 0.14.0
      '@eslint/eslintrc': 3.3.1
      '@eslint/js': 9.30.1
      '@eslint/plugin-kit': 0.3.3
      '@humanfs/node': 0.16.6
      '@humanwhocodes/module-importer': 1.0.1
      '@humanwhocodes/retry': 0.4.3
      '@types/estree': 1.0.8
      '@types/json-schema': 7.0.15
      ajv: 6.12.6
      chalk: 4.1.2
      cross-spawn: 7.0.6
      debug: 4.4.1(supports-color@8.1.1)
      escape-string-regexp: 4.0.0
      eslint-scope: 8.4.0
      eslint-visitor-keys: 4.2.1
      espree: 10.4.0
      esquery: 1.6.0
      esutils: 2.0.3
      fast-deep-equal: 3.1.3
      file-entry-cache: 8.0.0
      find-up: 5.0.0
      glob-parent: 6.0.2
      ignore: 5.3.2
      imurmurhash: 0.1.4
      is-glob: 4.0.3
      json-stable-stringify-without-jsonify: 1.0.1
      lodash.merge: 4.6.2
      minimatch: 3.1.2
      natural-compare: 1.4.0
      optionator: 0.9.4
    optionalDependencies:
      jiti: 2.4.2
    transitivePeerDependencies:
      - supports-color

  espree@10.4.0:
    dependencies:
      acorn: 8.15.0
      acorn-jsx: 5.3.2(acorn@8.15.0)
      eslint-visitor-keys: 4.2.1

  esquery@1.6.0:
    dependencies:
      estraverse: 5.3.0

  esrecurse@4.3.0:
    dependencies:
      estraverse: 5.3.0

  estraverse@5.3.0: {}

  estree-util-is-identifier-name@3.0.0: {}

  esutils@2.0.3: {}

  etag@1.8.1: {}

  event-target-shim@5.0.1:
    optional: true

  execa@8.0.1:
    dependencies:
      cross-spawn: 7.0.6
      get-stream: 8.0.1
      human-signals: 5.0.0
      is-stream: 3.0.0
      merge-stream: 2.0.0
      npm-run-path: 5.3.0
      onetime: 6.0.0
      signal-exit: 4.1.0
      strip-final-newline: 3.0.0

  express@4.21.2:
    dependencies:
      accepts: 1.3.8
      array-flatten: 1.1.1
      body-parser: 1.20.3
      content-disposition: 0.5.4
      content-type: 1.0.5
      cookie: 0.7.1
      cookie-signature: 1.0.6
      debug: 2.6.9
      depd: 2.0.0
      encodeurl: 2.0.0
      escape-html: 1.0.3
      etag: 1.8.1
      finalhandler: 1.3.1
      fresh: 0.5.2
      http-errors: 2.0.0
      merge-descriptors: 1.0.3
      methods: 1.1.2
      on-finished: 2.4.1
      parseurl: 1.3.3
      path-to-regexp: 0.1.12
      proxy-addr: 2.0.7
      qs: 6.13.0
      range-parser: 1.2.1
      safe-buffer: 5.2.1
      send: 0.19.0
      serve-static: 1.16.2
      setprototypeof: 1.2.0
      statuses: 2.0.1
      type-is: 1.6.18
      utils-merge: 1.0.1
      vary: 1.1.2
    transitivePeerDependencies:
      - supports-color

  extend@3.0.2: {}

  external-editor@3.1.0:
    dependencies:
      chardet: 0.7.0
      iconv-lite: 0.4.24
      tmp: 0.0.33

  farmhash-modern@1.1.0: {}

  fast-deep-equal@3.1.3: {}

  fast-glob@3.3.3:
    dependencies:
      '@nodelib/fs.stat': 2.0.5
      '@nodelib/fs.walk': 1.2.8
      glob-parent: 5.1.2
      merge2: 1.4.1
      micromatch: 4.0.8

  fast-json-stable-stringify@2.1.0: {}

  fast-levenshtein@2.0.6: {}

  fast-sha256@1.3.0: {}

  fast-uri@3.0.6: {}

  fast-xml-parser@4.5.3:
    dependencies:
      strnum: 1.1.2
    optional: true

  fastq@1.19.1:
    dependencies:
      reusify: 1.1.0

  fault@1.0.4:
    dependencies:
      format: 0.2.2

  faye-websocket@0.11.4:
    dependencies:
      websocket-driver: 0.7.4

  fdir@6.4.6(picomatch@4.0.2):
    optionalDependencies:
      picomatch: 4.0.2

  file-entry-cache@8.0.0:
    dependencies:
      flat-cache: 4.0.1

  filelist@1.0.4:
    dependencies:
      minimatch: 5.1.6

  fill-range@7.1.1:
    dependencies:
      to-regex-range: 5.0.1

  finalhandler@1.3.1:
    dependencies:
      debug: 2.6.9
      encodeurl: 2.0.0
      escape-html: 1.0.3
      on-finished: 2.4.1
      parseurl: 1.3.3
      statuses: 2.0.1
      unpipe: 1.0.0
    transitivePeerDependencies:
      - supports-color

  find-up@5.0.0:
    dependencies:
      locate-path: 6.0.0
      path-exists: 4.0.0

  firebase-admin@13.4.0:
    dependencies:
      '@fastify/busboy': 3.1.1
      '@firebase/database-compat': 2.0.11
      '@firebase/database-types': 1.0.15
      '@types/node': 22.16.0
      farmhash-modern: 1.1.0
      google-auth-library: 9.15.1
      jsonwebtoken: 9.0.2
      jwks-rsa: 3.2.0
      node-forge: 1.3.1
      uuid: 11.1.0
    optionalDependencies:
      '@google-cloud/firestore': 7.11.3
      '@google-cloud/storage': 7.16.0
    transitivePeerDependencies:
      - encoding
      - supports-color

  flat-cache@4.0.1:
    dependencies:
      flatted: 3.3.3
      keyv: 4.5.4

  flatted@3.3.3: {}

  follow-redirects@1.15.9(debug@4.3.2):
    optionalDependencies:
      debug: 4.3.2

  for-each@0.3.5:
    dependencies:
      is-callable: 1.2.7

  form-data@2.5.3:
    dependencies:
      asynckit: 0.4.0
      combined-stream: 1.0.8
      es-set-tostringtag: 2.1.0
      mime-types: 2.1.35
      safe-buffer: 5.2.1
    optional: true

  form-data@4.0.4:
    dependencies:
      asynckit: 0.4.0
      combined-stream: 1.0.8
      es-set-tostringtag: 2.1.0
      hasown: 2.0.2
      mime-types: 2.1.35

  format@0.2.2: {}

  forwarded@0.2.0: {}

  fresh@0.5.2: {}

  fs-extra@11.3.0:
    dependencies:
      graceful-fs: 4.2.11
      jsonfile: 6.1.0
      universalify: 2.0.1

  fs-minipass@2.1.0:
    dependencies:
      minipass: 3.3.6

  fsevents@2.3.3:
    optional: true

  function-bind@1.1.2: {}

  function.prototype.name@1.1.8:
    dependencies:
      call-bind: 1.0.8
      call-bound: 1.0.4
      define-properties: 1.2.1
      functions-have-names: 1.2.3
      hasown: 2.0.2
      is-callable: 1.2.7

  functional-red-black-tree@1.0.1:
    optional: true

  functions-have-names@1.2.3: {}

  gaxios@6.7.1:
    dependencies:
      extend: 3.0.2
      https-proxy-agent: 7.0.6
      is-stream: 2.0.1
      node-fetch: 2.7.0
      uuid: 9.0.1
    transitivePeerDependencies:
      - encoding
      - supports-color

  gcp-metadata@6.1.1:
    dependencies:
      gaxios: 6.7.1
      google-logging-utils: 0.0.2
      json-bigint: 1.0.0
    transitivePeerDependencies:
      - encoding
      - supports-color

  gensync@1.0.0-beta.2: {}

  get-caller-file@2.0.5: {}

  get-east-asian-width@1.3.0: {}

  get-intrinsic@1.3.0:
    dependencies:
      call-bind-apply-helpers: 1.0.2
      es-define-property: 1.0.1
      es-errors: 1.3.0
      es-object-atoms: 1.1.1
      function-bind: 1.1.2
      get-proto: 1.0.1
      gopd: 1.2.0
      has-symbols: 1.1.0
      hasown: 2.0.2
      math-intrinsics: 1.1.0

  get-nonce@1.0.1: {}

  get-package-type@0.1.0: {}

  get-port@7.1.0: {}

  get-proto@1.0.1:
    dependencies:
      dunder-proto: 1.0.1
      es-object-atoms: 1.1.1

  get-stream@8.0.1: {}

  get-symbol-description@1.1.0:
    dependencies:
      call-bound: 1.0.4
      es-errors: 1.3.0
      get-intrinsic: 1.3.0

  glob-parent@5.1.2:
    dependencies:
      is-glob: 4.0.3

  glob-parent@6.0.2:
    dependencies:
      is-glob: 4.0.3

  glob-to-regexp@0.4.1: {}

  globals@14.0.0: {}

  globals@15.15.0: {}

  globalthis@1.0.4:
    dependencies:
      define-properties: 1.2.1
      gopd: 1.2.0

  google-auth-library@9.15.1:
    dependencies:
      base64-js: 1.5.1
      ecdsa-sig-formatter: 1.0.11
      gaxios: 6.7.1
      gcp-metadata: 6.1.1
      gtoken: 7.1.0
      jws: 4.0.0
    transitivePeerDependencies:
      - encoding
      - supports-color

  google-gax@4.6.1:
    dependencies:
      '@grpc/grpc-js': 1.13.4
      '@grpc/proto-loader': 0.7.15
      '@types/long': 4.0.2
      abort-controller: 3.0.0
      duplexify: 4.1.3
      google-auth-library: 9.15.1
      node-fetch: 2.7.0
      object-hash: 3.0.0
      proto3-json-serializer: 2.0.2
      protobufjs: 7.5.3
      retry-request: 7.0.2
      uuid: 9.0.1
    transitivePeerDependencies:
      - encoding
      - supports-color
    optional: true

  google-logging-utils@0.0.2: {}

  gopd@1.2.0: {}

  graceful-fs@4.2.11: {}

  graphemer@1.4.0: {}

  graphql@16.11.0: {}

  gtoken@7.1.0:
    dependencies:
      gaxios: 6.7.1
      jws: 4.0.0
    transitivePeerDependencies:
      - encoding
      - supports-color

  has-bigints@1.1.0: {}

  has-flag@3.0.0: {}

  has-flag@4.0.0: {}

  has-property-descriptors@1.0.2:
    dependencies:
      es-define-property: 1.0.1

  has-proto@1.2.0:
    dependencies:
      dunder-proto: 1.0.1

  has-symbols@1.1.0: {}

  has-tostringtag@1.0.2:
    dependencies:
      has-symbols: 1.1.0

  hasown@2.0.2:
    dependencies:
      function-bind: 1.1.2

  hast-util-from-parse5@8.0.3:
    dependencies:
      '@types/hast': 3.0.4
      '@types/unist': 3.0.3
      devlop: 1.1.0
      hastscript: 9.0.1
      property-information: 7.1.0
      vfile: 6.0.3
      vfile-location: 5.0.3
      web-namespaces: 2.0.1

  hast-util-parse-selector@2.2.5: {}

  hast-util-parse-selector@4.0.0:
    dependencies:
      '@types/hast': 3.0.4

  hast-util-raw@9.1.0:
    dependencies:
      '@types/hast': 3.0.4
      '@types/unist': 3.0.3
      '@ungap/structured-clone': 1.3.0
      hast-util-from-parse5: 8.0.3
      hast-util-to-parse5: 8.0.0
      html-void-elements: 3.0.0
      mdast-util-to-hast: 13.2.0
      parse5: 7.3.0
      unist-util-position: 5.0.0
      unist-util-visit: 5.0.0
      vfile: 6.0.3
      web-namespaces: 2.0.1
      zwitch: 2.0.4

  hast-util-to-jsx-runtime@2.3.6:
    dependencies:
      '@types/estree': 1.0.8
      '@types/hast': 3.0.4
      '@types/unist': 3.0.3
      comma-separated-tokens: 2.0.3
      devlop: 1.1.0
      estree-util-is-identifier-name: 3.0.0
      hast-util-whitespace: 3.0.0
      mdast-util-mdx-expression: 2.0.1
      mdast-util-mdx-jsx: 3.2.0
      mdast-util-mdxjs-esm: 2.0.1
      property-information: 7.1.0
      space-separated-tokens: 2.0.2
      style-to-js: 1.1.17
      unist-util-position: 5.0.0
      vfile-message: 4.0.2
    transitivePeerDependencies:
      - supports-color

  hast-util-to-parse5@8.0.0:
    dependencies:
      '@types/hast': 3.0.4
      comma-separated-tokens: 2.0.3
      devlop: 1.1.0
      property-information: 6.5.0
      space-separated-tokens: 2.0.2
      web-namespaces: 2.0.1
      zwitch: 2.0.4

  hast-util-whitespace@2.0.1: {}

  hast-util-whitespace@3.0.0:
    dependencies:
      '@types/hast': 3.0.4

  hastscript@6.0.0:
    dependencies:
      '@types/hast': 2.3.10
      comma-separated-tokens: 1.0.8
      hast-util-parse-selector: 2.2.5
      property-information: 5.6.0
      space-separated-tokens: 1.1.5

  hastscript@9.0.1:
    dependencies:
      '@types/hast': 3.0.4
      comma-separated-tokens: 2.0.3
      hast-util-parse-selector: 4.0.0
      property-information: 7.1.0
      space-separated-tokens: 2.0.2

  highlight.js@10.7.3: {}

  highlightjs-vue@1.0.0: {}

  hosted-git-info@2.8.9: {}

  html-entities@2.6.0:
    optional: true

  html-url-attributes@3.0.1: {}

  html-void-elements@3.0.0: {}

  http-errors@2.0.0:
    dependencies:
      depd: 2.0.0
      inherits: 2.0.4
      setprototypeof: 1.2.0
      statuses: 2.0.1
      toidentifier: 1.0.1

  http-parser-js@0.5.10: {}

  http-proxy-agent@5.0.0:
    dependencies:
      '@tootallnate/once': 2.0.0
      agent-base: 6.0.2
      debug: 4.4.1(supports-color@8.1.1)
    transitivePeerDependencies:
      - supports-color
    optional: true

  https-proxy-agent@5.0.1:
    dependencies:
      agent-base: 6.0.2
      debug: 4.4.1(supports-color@8.1.1)
    transitivePeerDependencies:
      - supports-color
    optional: true

  https-proxy-agent@7.0.6:
    dependencies:
      agent-base: 7.1.4
      debug: 4.4.1(supports-color@8.1.1)
    transitivePeerDependencies:
      - supports-color

  human-signals@5.0.0: {}

  iconv-lite@0.4.24:
    dependencies:
      safer-buffer: 2.1.2

  ieee754@1.2.1: {}

  ignore@5.3.2: {}

  ignore@7.0.5: {}

  immediate@3.0.6: {}

  import-fresh@3.3.1:
    dependencies:
      parent-module: 1.0.1
      resolve-from: 4.0.0

  imurmurhash@0.1.4: {}

  indent-string@4.0.0: {}

  inherits@2.0.4: {}

  inline-style-parser@0.1.1: {}

  inline-style-parser@0.2.4: {}

  inquirer@12.7.0(@types/node@22.16.0):
    dependencies:
      '@inquirer/core': 10.1.14(@types/node@22.16.0)
      '@inquirer/prompts': 7.6.0(@types/node@22.16.0)
      '@inquirer/type': 3.0.7(@types/node@22.16.0)
      ansi-escapes: 4.3.2
      mute-stream: 2.0.0
      run-async: 4.0.4
      rxjs: 7.8.2
    optionalDependencies:
      '@types/node': 22.16.0

  internal-slot@1.1.0:
    dependencies:
      es-errors: 1.3.0
      hasown: 2.0.2
      side-channel: 1.1.0

  ipaddr.js@1.9.1: {}

  is-alphabetical@1.0.4: {}

  is-alphabetical@2.0.1: {}

  is-alphanumerical@1.0.4:
    dependencies:
      is-alphabetical: 1.0.4
      is-decimal: 1.0.4

  is-alphanumerical@2.0.1:
    dependencies:
      is-alphabetical: 2.0.1
      is-decimal: 2.0.1

  is-array-buffer@3.0.5:
    dependencies:
      call-bind: 1.0.8
      call-bound: 1.0.4
      get-intrinsic: 1.3.0

  is-arrayish@0.2.1: {}

  is-async-function@2.1.1:
    dependencies:
      async-function: 1.0.0
      call-bound: 1.0.4
      get-proto: 1.0.1
      has-tostringtag: 1.0.2
      safe-regex-test: 1.1.0

  is-bigint@1.1.0:
    dependencies:
      has-bigints: 1.1.0

  is-boolean-object@1.2.2:
    dependencies:
      call-bound: 1.0.4
      has-tostringtag: 1.0.2

  is-buffer@2.0.5: {}

  is-callable@1.2.7: {}

  is-core-module@2.16.1:
    dependencies:
      hasown: 2.0.2

  is-data-view@1.0.2:
    dependencies:
      call-bound: 1.0.4
      get-intrinsic: 1.3.0
      is-typed-array: 1.1.15

  is-date-object@1.1.0:
    dependencies:
      call-bound: 1.0.4
      has-tostringtag: 1.0.2

  is-decimal@1.0.4: {}

  is-decimal@2.0.1: {}

  is-docker@2.2.1: {}

  is-docker@3.0.0: {}

  is-extglob@2.1.1: {}

  is-finalizationregistry@1.1.1:
    dependencies:
      call-bound: 1.0.4

  is-fullwidth-code-point@3.0.0: {}

  is-generator-function@1.1.0:
    dependencies:
      call-bound: 1.0.4
      get-proto: 1.0.1
      has-tostringtag: 1.0.2
      safe-regex-test: 1.1.0

  is-glob@4.0.3:
    dependencies:
      is-extglob: 2.1.1

  is-hexadecimal@1.0.4: {}

  is-hexadecimal@2.0.1: {}

  is-inside-container@1.0.0:
    dependencies:
      is-docker: 3.0.0

  is-interactive@2.0.0: {}

  is-map@2.0.3: {}

  is-negative-zero@2.0.3: {}

  is-number-object@1.1.1:
    dependencies:
      call-bound: 1.0.4
      has-tostringtag: 1.0.2

  is-number@7.0.0: {}

  is-plain-obj@4.1.0: {}

  is-regex@1.2.1:
    dependencies:
      call-bound: 1.0.4
      gopd: 1.2.0
      has-tostringtag: 1.0.2
      hasown: 2.0.2

  is-set@2.0.3: {}

  is-shared-array-buffer@1.0.4:
    dependencies:
      call-bound: 1.0.4

  is-stream@2.0.1: {}

  is-stream@3.0.0: {}

  is-string@1.1.1:
    dependencies:
      call-bound: 1.0.4
      has-tostringtag: 1.0.2

  is-symbol@1.1.1:
    dependencies:
      call-bound: 1.0.4
      has-symbols: 1.1.0
      safe-regex-test: 1.1.0

  is-typed-array@1.1.15:
    dependencies:
      which-typed-array: 1.1.19

  is-unicode-supported@1.3.0: {}

  is-unicode-supported@2.1.0: {}

  is-weakmap@2.0.2: {}

  is-weakref@1.1.1:
    dependencies:
      call-bound: 1.0.4

  is-weakset@2.0.4:
    dependencies:
      call-bound: 1.0.4
      get-intrinsic: 1.3.0

  is-what@4.1.16: {}

  is-wsl@2.2.0:
    dependencies:
      is-docker: 2.2.1

  is-wsl@3.1.0:
    dependencies:
      is-inside-container: 1.0.0

  isarray@2.0.5: {}

  isexe@2.0.0: {}

  jake@10.9.2:
    dependencies:
      async: 3.2.6
      chalk: 4.1.2
      filelist: 1.0.4
      minimatch: 3.1.2

  jiti@2.4.2: {}

  jose@4.15.9: {}

  jose@5.10.0: {}

  js-cookie@3.0.5: {}

  js-tokens@4.0.0: {}

  js-yaml@4.1.0:
    dependencies:
      argparse: 2.0.1

  jsesc@3.1.0: {}

  json-bigint@1.0.0:
    dependencies:
      bignumber.js: 9.3.1

  json-buffer@3.0.1: {}

  json-parse-better-errors@1.0.2: {}

  json-schema-traverse@0.4.1: {}

  json-schema-traverse@1.0.0: {}

  json-schema-typed@8.0.1: {}

  json-stable-stringify-without-jsonify@1.0.1: {}

  json5@2.2.3: {}

  jsondiffpatch@0.7.3:
    dependencies:
      '@dmsnell/diff-match-patch': 1.1.0

  jsonfile@6.1.0:
    dependencies:
      universalify: 2.0.1
    optionalDependencies:
      graceful-fs: 4.2.11

  jsonwebtoken@9.0.2:
    dependencies:
      jws: 3.2.2
      lodash.includes: 4.3.0
      lodash.isboolean: 3.0.3
      lodash.isinteger: 4.0.4
      lodash.isnumber: 3.0.3
      lodash.isplainobject: 4.0.6
      lodash.isstring: 4.0.1
      lodash.once: 4.1.1
      ms: 2.1.3
      semver: 7.7.2

  jwa@1.4.2:
    dependencies:
      buffer-equal-constant-time: 1.0.1
      ecdsa-sig-formatter: 1.0.11
      safe-buffer: 5.2.1

  jwa@2.0.1:
    dependencies:
      buffer-equal-constant-time: 1.0.1
      ecdsa-sig-formatter: 1.0.11
      safe-buffer: 5.2.1

  jwks-rsa@3.2.0:
    dependencies:
      '@types/express': 4.17.23
      '@types/jsonwebtoken': 9.0.10
      debug: 4.4.1(supports-color@8.1.1)
      jose: 4.15.9
      limiter: 1.1.5
      lru-memoizer: 2.3.0
    transitivePeerDependencies:
      - supports-color

  jws@3.2.2:
    dependencies:
      jwa: 1.4.2
      safe-buffer: 5.2.1

  jws@4.0.0:
    dependencies:
      jwa: 2.0.1
      safe-buffer: 5.2.1

  jwt-decode@4.0.0: {}

  katex@0.16.22:
    dependencies:
      commander: 8.3.0

  keyv@4.5.4:
    dependencies:
      json-buffer: 3.0.1

  kleur@4.1.5: {}

  levn@0.4.1:
    dependencies:
      prelude-ls: 1.2.1
      type-check: 0.4.0

  lie@3.1.1:
    dependencies:
      immediate: 3.0.6

  lightningcss-darwin-arm64@1.30.1:
    optional: true

  lightningcss-darwin-x64@1.30.1:
    optional: true

  lightningcss-freebsd-x64@1.30.1:
    optional: true

  lightningcss-linux-arm-gnueabihf@1.30.1:
    optional: true

  lightningcss-linux-arm64-gnu@1.30.1:
    optional: true

  lightningcss-linux-arm64-musl@1.30.1:
    optional: true

  lightningcss-linux-x64-gnu@1.30.1:
    optional: true

  lightningcss-linux-x64-musl@1.30.1:
    optional: true

  lightningcss-win32-arm64-msvc@1.30.1:
    optional: true

  lightningcss-win32-x64-msvc@1.30.1:
    optional: true

  lightningcss@1.30.1:
    dependencies:
      detect-libc: 2.0.4
    optionalDependencies:
      lightningcss-darwin-arm64: 1.30.1
      lightningcss-darwin-x64: 1.30.1
      lightningcss-freebsd-x64: 1.30.1
      lightningcss-linux-arm-gnueabihf: 1.30.1
      lightningcss-linux-arm64-gnu: 1.30.1
      lightningcss-linux-arm64-musl: 1.30.1
      lightningcss-linux-x64-gnu: 1.30.1
      lightningcss-linux-x64-musl: 1.30.1
      lightningcss-win32-arm64-msvc: 1.30.1
      lightningcss-win32-x64-msvc: 1.30.1

  lilconfig@3.1.3: {}

  limiter@1.1.5: {}

  linkify-it@5.0.0:
    dependencies:
      uc.micro: 2.1.0

  linkifyjs@4.3.1: {}

  load-json-file@4.0.0:
    dependencies:
      graceful-fs: 4.2.11
      parse-json: 4.0.0
      pify: 3.0.0
      strip-bom: 3.0.0

  localforage@1.10.0:
    dependencies:
      lie: 3.1.1

  localtunnel@2.0.2:
    dependencies:
      axios: 0.21.4(debug@4.3.2)
      debug: 4.3.2
      openurl: 1.1.1
      yargs: 17.1.1
    transitivePeerDependencies:
      - supports-color

  locate-path@6.0.0:
    dependencies:
      p-locate: 5.0.0

  lodash.camelcase@4.3.0:
    optional: true

  lodash.clonedeep@4.5.0: {}

  lodash.includes@4.3.0: {}

  lodash.isboolean@3.0.3: {}

  lodash.isinteger@4.0.4: {}

  lodash.isnumber@3.0.3: {}

  lodash.isplainobject@4.0.6: {}

  lodash.isstring@4.0.1: {}

  lodash.merge@4.6.2: {}

  lodash.once@4.1.1: {}

  log-symbols@6.0.0:
    dependencies:
      chalk: 5.4.1
      is-unicode-supported: 1.3.0

  long@5.3.2:
    optional: true

  longest-streak@3.1.0: {}

  loose-envify@1.4.0:
    dependencies:
      js-tokens: 4.0.0

  lower-case@2.0.2:
    dependencies:
      tslib: 2.8.1

  lowlight@1.20.0:
    dependencies:
      fault: 1.0.4
      highlight.js: 10.7.3

  lru-cache@5.1.1:
    dependencies:
      yallist: 3.1.1

  lru-cache@6.0.0:
    dependencies:
      yallist: 4.0.0

  lru-memoizer@2.3.0:
    dependencies:
      lodash.clonedeep: 4.5.0
      lru-cache: 6.0.0

  lucide-react@0.525.0(react@19.1.0):
    dependencies:
      react: 19.1.0

  magic-string@0.30.17:
    dependencies:
      '@jridgewell/sourcemap-codec': 1.5.4

  map-obj@4.3.0: {}

  markdown-it@14.1.0:
    dependencies:
      argparse: 2.0.1
      entities: 4.5.0
      linkify-it: 5.0.0
      mdurl: 2.0.0
      punycode.js: 2.3.1
      uc.micro: 2.1.0

  markdown-table@3.0.4: {}

  math-intrinsics@1.1.0: {}

  mdast-util-definitions@5.1.2:
    dependencies:
      '@types/mdast': 3.0.15
      '@types/unist': 2.0.11
      unist-util-visit: 4.1.2

  mdast-util-find-and-replace@3.0.2:
    dependencies:
      '@types/mdast': 4.0.4
      escape-string-regexp: 5.0.0
      unist-util-is: 6.0.0
      unist-util-visit-parents: 6.0.1

  mdast-util-from-markdown@1.3.1:
    dependencies:
      '@types/mdast': 3.0.15
      '@types/unist': 2.0.11
      decode-named-character-reference: 1.2.0
      mdast-util-to-string: 3.2.0
      micromark: 3.2.0
      micromark-util-decode-numeric-character-reference: 1.1.0
      micromark-util-decode-string: 1.1.0
      micromark-util-normalize-identifier: 1.1.0
      micromark-util-symbol: 1.1.0
      micromark-util-types: 1.1.0
      unist-util-stringify-position: 3.0.3
      uvu: 0.5.6
    transitivePeerDependencies:
      - supports-color

  mdast-util-from-markdown@2.0.2:
    dependencies:
      '@types/mdast': 4.0.4
      '@types/unist': 3.0.3
      decode-named-character-reference: 1.2.0
      devlop: 1.1.0
      mdast-util-to-string: 4.0.0
      micromark: 4.0.2
      micromark-util-decode-numeric-character-reference: 2.0.2
      micromark-util-decode-string: 2.0.1
      micromark-util-normalize-identifier: 2.0.1
      micromark-util-symbol: 2.0.1
      micromark-util-types: 2.0.2
      unist-util-stringify-position: 4.0.0
    transitivePeerDependencies:
      - supports-color

  mdast-util-gfm-autolink-literal@2.0.1:
    dependencies:
      '@types/mdast': 4.0.4
      ccount: 2.0.1
      devlop: 1.1.0
      mdast-util-find-and-replace: 3.0.2
      micromark-util-character: 2.1.1

  mdast-util-gfm-footnote@2.1.0:
    dependencies:
      '@types/mdast': 4.0.4
      devlop: 1.1.0
      mdast-util-from-markdown: 2.0.2
      mdast-util-to-markdown: 2.1.2
      micromark-util-normalize-identifier: 2.0.1
    transitivePeerDependencies:
      - supports-color

  mdast-util-gfm-strikethrough@2.0.0:
    dependencies:
      '@types/mdast': 4.0.4
      mdast-util-from-markdown: 2.0.2
      mdast-util-to-markdown: 2.1.2
    transitivePeerDependencies:
      - supports-color

  mdast-util-gfm-table@2.0.0:
    dependencies:
      '@types/mdast': 4.0.4
      devlop: 1.1.0
      markdown-table: 3.0.4
      mdast-util-from-markdown: 2.0.2
      mdast-util-to-markdown: 2.1.2
    transitivePeerDependencies:
      - supports-color

  mdast-util-gfm-task-list-item@2.0.0:
    dependencies:
      '@types/mdast': 4.0.4
      devlop: 1.1.0
      mdast-util-from-markdown: 2.0.2
      mdast-util-to-markdown: 2.1.2
    transitivePeerDependencies:
      - supports-color

  mdast-util-gfm@3.1.0:
    dependencies:
      mdast-util-from-markdown: 2.0.2
      mdast-util-gfm-autolink-literal: 2.0.1
      mdast-util-gfm-footnote: 2.1.0
      mdast-util-gfm-strikethrough: 2.0.0
      mdast-util-gfm-table: 2.0.0
      mdast-util-gfm-task-list-item: 2.0.0
      mdast-util-to-markdown: 2.1.2
    transitivePeerDependencies:
      - supports-color

  mdast-util-math@3.0.0:
    dependencies:
      '@types/hast': 3.0.4
      '@types/mdast': 4.0.4
      devlop: 1.1.0
      longest-streak: 3.1.0
      mdast-util-from-markdown: 2.0.2
      mdast-util-to-markdown: 2.1.2
      unist-util-remove-position: 5.0.0
    transitivePeerDependencies:
      - supports-color

  mdast-util-mdx-expression@2.0.1:
    dependencies:
      '@types/estree-jsx': 1.0.5
      '@types/hast': 3.0.4
      '@types/mdast': 4.0.4
      devlop: 1.1.0
      mdast-util-from-markdown: 2.0.2
      mdast-util-to-markdown: 2.1.2
    transitivePeerDependencies:
      - supports-color

  mdast-util-mdx-jsx@3.2.0:
    dependencies:
      '@types/estree-jsx': 1.0.5
      '@types/hast': 3.0.4
      '@types/mdast': 4.0.4
      '@types/unist': 3.0.3
      ccount: 2.0.1
      devlop: 1.1.0
      mdast-util-from-markdown: 2.0.2
      mdast-util-to-markdown: 2.1.2
      parse-entities: 4.0.2
      stringify-entities: 4.0.4
      unist-util-stringify-position: 4.0.0
      vfile-message: 4.0.2
    transitivePeerDependencies:
      - supports-color

  mdast-util-mdxjs-esm@2.0.1:
    dependencies:
      '@types/estree-jsx': 1.0.5
      '@types/hast': 3.0.4
      '@types/mdast': 4.0.4
      devlop: 1.1.0
      mdast-util-from-markdown: 2.0.2
      mdast-util-to-markdown: 2.1.2
    transitivePeerDependencies:
      - supports-color

  mdast-util-phrasing@4.1.0:
    dependencies:
      '@types/mdast': 4.0.4
      unist-util-is: 6.0.0

  mdast-util-to-hast@12.3.0:
    dependencies:
      '@types/hast': 2.3.10
      '@types/mdast': 3.0.15
      mdast-util-definitions: 5.1.2
      micromark-util-sanitize-uri: 1.2.0
      trim-lines: 3.0.1
      unist-util-generated: 2.0.1
      unist-util-position: 4.0.4
      unist-util-visit: 4.1.2

  mdast-util-to-hast@13.2.0:
    dependencies:
      '@types/hast': 3.0.4
      '@types/mdast': 4.0.4
      '@ungap/structured-clone': 1.3.0
      devlop: 1.1.0
      micromark-util-sanitize-uri: 2.0.1
      trim-lines: 3.0.1
      unist-util-position: 5.0.0
      unist-util-visit: 5.0.0
      vfile: 6.0.3

  mdast-util-to-markdown@2.1.2:
    dependencies:
      '@types/mdast': 4.0.4
      '@types/unist': 3.0.3
      longest-streak: 3.1.0
      mdast-util-phrasing: 4.1.0
      mdast-util-to-string: 4.0.0
      micromark-util-classify-character: 2.0.1
      micromark-util-decode-string: 2.0.1
      unist-util-visit: 5.0.0
      zwitch: 2.0.4

  mdast-util-to-string@3.2.0:
    dependencies:
      '@types/mdast': 3.0.15

  mdast-util-to-string@4.0.0:
    dependencies:
      '@types/mdast': 4.0.4

  mdurl@2.0.0: {}

  media-typer@0.3.0: {}

  memorystream@0.3.1: {}

  merge-descriptors@1.0.3: {}

  merge-stream@2.0.0: {}

  merge2@1.4.1: {}

  methods@1.1.2: {}

  micromark-core-commonmark@1.1.0:
    dependencies:
      decode-named-character-reference: 1.2.0
      micromark-factory-destination: 1.1.0
      micromark-factory-label: 1.1.0
      micromark-factory-space: 1.1.0
      micromark-factory-title: 1.1.0
      micromark-factory-whitespace: 1.1.0
      micromark-util-character: 1.2.0
      micromark-util-chunked: 1.1.0
      micromark-util-classify-character: 1.1.0
      micromark-util-html-tag-name: 1.2.0
      micromark-util-normalize-identifier: 1.1.0
      micromark-util-resolve-all: 1.1.0
      micromark-util-subtokenize: 1.1.0
      micromark-util-symbol: 1.1.0
      micromark-util-types: 1.1.0
      uvu: 0.5.6

  micromark-core-commonmark@2.0.3:
    dependencies:
      decode-named-character-reference: 1.2.0
      devlop: 1.1.0
      micromark-factory-destination: 2.0.1
      micromark-factory-label: 2.0.1
      micromark-factory-space: 2.0.1
      micromark-factory-title: 2.0.1
      micromark-factory-whitespace: 2.0.1
      micromark-util-character: 2.1.1
      micromark-util-chunked: 2.0.1
      micromark-util-classify-character: 2.0.1
      micromark-util-html-tag-name: 2.0.1
      micromark-util-normalize-identifier: 2.0.1
      micromark-util-resolve-all: 2.0.1
      micromark-util-subtokenize: 2.1.0
      micromark-util-symbol: 2.0.1
      micromark-util-types: 2.0.2

  micromark-extension-gfm-autolink-literal@2.1.0:
    dependencies:
      micromark-util-character: 2.1.1
      micromark-util-sanitize-uri: 2.0.1
      micromark-util-symbol: 2.0.1
      micromark-util-types: 2.0.2

  micromark-extension-gfm-footnote@2.1.0:
    dependencies:
      devlop: 1.1.0
      micromark-core-commonmark: 2.0.3
      micromark-factory-space: 2.0.1
      micromark-util-character: 2.1.1
      micromark-util-normalize-identifier: 2.0.1
      micromark-util-sanitize-uri: 2.0.1
      micromark-util-symbol: 2.0.1
      micromark-util-types: 2.0.2

  micromark-extension-gfm-strikethrough@2.1.0:
    dependencies:
      devlop: 1.1.0
      micromark-util-chunked: 2.0.1
      micromark-util-classify-character: 2.0.1
      micromark-util-resolve-all: 2.0.1
      micromark-util-symbol: 2.0.1
      micromark-util-types: 2.0.2

  micromark-extension-gfm-table@2.1.1:
    dependencies:
      devlop: 1.1.0
      micromark-factory-space: 2.0.1
      micromark-util-character: 2.1.1
      micromark-util-symbol: 2.0.1
      micromark-util-types: 2.0.2

  micromark-extension-gfm-tagfilter@2.0.0:
    dependencies:
      micromark-util-types: 2.0.2

  micromark-extension-gfm-task-list-item@2.1.0:
    dependencies:
      devlop: 1.1.0
      micromark-factory-space: 2.0.1
      micromark-util-character: 2.1.1
      micromark-util-symbol: 2.0.1
      micromark-util-types: 2.0.2

  micromark-extension-gfm@3.0.0:
    dependencies:
      micromark-extension-gfm-autolink-literal: 2.1.0
      micromark-extension-gfm-footnote: 2.1.0
      micromark-extension-gfm-strikethrough: 2.1.0
      micromark-extension-gfm-table: 2.1.1
      micromark-extension-gfm-tagfilter: 2.0.0
      micromark-extension-gfm-task-list-item: 2.1.0
      micromark-util-combine-extensions: 2.0.1
      micromark-util-types: 2.0.2

  micromark-extension-math@3.1.0:
    dependencies:
      '@types/katex': 0.16.7
      devlop: 1.1.0
      katex: 0.16.22
      micromark-factory-space: 2.0.1
      micromark-util-character: 2.1.1
      micromark-util-symbol: 2.0.1
      micromark-util-types: 2.0.2

  micromark-factory-destination@1.1.0:
    dependencies:
      micromark-util-character: 1.2.0
      micromark-util-symbol: 1.1.0
      micromark-util-types: 1.1.0

  micromark-factory-destination@2.0.1:
    dependencies:
      micromark-util-character: 2.1.1
      micromark-util-symbol: 2.0.1
      micromark-util-types: 2.0.2

  micromark-factory-label@1.1.0:
    dependencies:
      micromark-util-character: 1.2.0
      micromark-util-symbol: 1.1.0
      micromark-util-types: 1.1.0
      uvu: 0.5.6

  micromark-factory-label@2.0.1:
    dependencies:
      devlop: 1.1.0
      micromark-util-character: 2.1.1
      micromark-util-symbol: 2.0.1
      micromark-util-types: 2.0.2

  micromark-factory-space@1.1.0:
    dependencies:
      micromark-util-character: 1.2.0
      micromark-util-types: 1.1.0

  micromark-factory-space@2.0.1:
    dependencies:
      micromark-util-character: 2.1.1
      micromark-util-types: 2.0.2

  micromark-factory-title@1.1.0:
    dependencies:
      micromark-factory-space: 1.1.0
      micromark-util-character: 1.2.0
      micromark-util-symbol: 1.1.0
      micromark-util-types: 1.1.0

  micromark-factory-title@2.0.1:
    dependencies:
      micromark-factory-space: 2.0.1
      micromark-util-character: 2.1.1
      micromark-util-symbol: 2.0.1
      micromark-util-types: 2.0.2

  micromark-factory-whitespace@1.1.0:
    dependencies:
      micromark-factory-space: 1.1.0
      micromark-util-character: 1.2.0
      micromark-util-symbol: 1.1.0
      micromark-util-types: 1.1.0

  micromark-factory-whitespace@2.0.1:
    dependencies:
      micromark-factory-space: 2.0.1
      micromark-util-character: 2.1.1
      micromark-util-symbol: 2.0.1
      micromark-util-types: 2.0.2

  micromark-util-character@1.2.0:
    dependencies:
      micromark-util-symbol: 1.1.0
      micromark-util-types: 1.1.0

  micromark-util-character@2.1.1:
    dependencies:
      micromark-util-symbol: 2.0.1
      micromark-util-types: 2.0.2

  micromark-util-chunked@1.1.0:
    dependencies:
      micromark-util-symbol: 1.1.0

  micromark-util-chunked@2.0.1:
    dependencies:
      micromark-util-symbol: 2.0.1

  micromark-util-classify-character@1.1.0:
    dependencies:
      micromark-util-character: 1.2.0
      micromark-util-symbol: 1.1.0
      micromark-util-types: 1.1.0

  micromark-util-classify-character@2.0.1:
    dependencies:
      micromark-util-character: 2.1.1
      micromark-util-symbol: 2.0.1
      micromark-util-types: 2.0.2

  micromark-util-combine-extensions@1.1.0:
    dependencies:
      micromark-util-chunked: 1.1.0
      micromark-util-types: 1.1.0

  micromark-util-combine-extensions@2.0.1:
    dependencies:
      micromark-util-chunked: 2.0.1
      micromark-util-types: 2.0.2

  micromark-util-decode-numeric-character-reference@1.1.0:
    dependencies:
      micromark-util-symbol: 1.1.0

  micromark-util-decode-numeric-character-reference@2.0.2:
    dependencies:
      micromark-util-symbol: 2.0.1

  micromark-util-decode-string@1.1.0:
    dependencies:
      decode-named-character-reference: 1.2.0
      micromark-util-character: 1.2.0
      micromark-util-decode-numeric-character-reference: 1.1.0
      micromark-util-symbol: 1.1.0

  micromark-util-decode-string@2.0.1:
    dependencies:
      decode-named-character-reference: 1.2.0
      micromark-util-character: 2.1.1
      micromark-util-decode-numeric-character-reference: 2.0.2
      micromark-util-symbol: 2.0.1

  micromark-util-encode@1.1.0: {}

  micromark-util-encode@2.0.1: {}

  micromark-util-html-tag-name@1.2.0: {}

  micromark-util-html-tag-name@2.0.1: {}

  micromark-util-normalize-identifier@1.1.0:
    dependencies:
      micromark-util-symbol: 1.1.0

  micromark-util-normalize-identifier@2.0.1:
    dependencies:
      micromark-util-symbol: 2.0.1

  micromark-util-resolve-all@1.1.0:
    dependencies:
      micromark-util-types: 1.1.0

  micromark-util-resolve-all@2.0.1:
    dependencies:
      micromark-util-types: 2.0.2

  micromark-util-sanitize-uri@1.2.0:
    dependencies:
      micromark-util-character: 1.2.0
      micromark-util-encode: 1.1.0
      micromark-util-symbol: 1.1.0

  micromark-util-sanitize-uri@2.0.1:
    dependencies:
      micromark-util-character: 2.1.1
      micromark-util-encode: 2.0.1
      micromark-util-symbol: 2.0.1

  micromark-util-subtokenize@1.1.0:
    dependencies:
      micromark-util-chunked: 1.1.0
      micromark-util-symbol: 1.1.0
      micromark-util-types: 1.1.0
      uvu: 0.5.6

  micromark-util-subtokenize@2.1.0:
    dependencies:
      devlop: 1.1.0
      micromark-util-chunked: 2.0.1
      micromark-util-symbol: 2.0.1
      micromark-util-types: 2.0.2

  micromark-util-symbol@1.1.0: {}

  micromark-util-symbol@2.0.1: {}

  micromark-util-types@1.1.0: {}

  micromark-util-types@2.0.2: {}

  micromark@3.2.0:
    dependencies:
      '@types/debug': 4.1.12
      debug: 4.4.1(supports-color@8.1.1)
      decode-named-character-reference: 1.2.0
      micromark-core-commonmark: 1.1.0
      micromark-factory-space: 1.1.0
      micromark-util-character: 1.2.0
      micromark-util-chunked: 1.1.0
      micromark-util-combine-extensions: 1.1.0
      micromark-util-decode-numeric-character-reference: 1.1.0
      micromark-util-encode: 1.1.0
      micromark-util-normalize-identifier: 1.1.0
      micromark-util-resolve-all: 1.1.0
      micromark-util-sanitize-uri: 1.2.0
      micromark-util-subtokenize: 1.1.0
      micromark-util-symbol: 1.1.0
      micromark-util-types: 1.1.0
      uvu: 0.5.6
    transitivePeerDependencies:
      - supports-color

  micromark@4.0.2:
    dependencies:
      '@types/debug': 4.1.12
      debug: 4.4.1(supports-color@8.1.1)
      decode-named-character-reference: 1.2.0
      devlop: 1.1.0
      micromark-core-commonmark: 2.0.3
      micromark-factory-space: 2.0.1
      micromark-util-character: 2.1.1
      micromark-util-chunked: 2.0.1
      micromark-util-combine-extensions: 2.0.1
      micromark-util-decode-numeric-character-reference: 2.0.2
      micromark-util-encode: 2.0.1
      micromark-util-normalize-identifier: 2.0.1
      micromark-util-resolve-all: 2.0.1
      micromark-util-sanitize-uri: 2.0.1
      micromark-util-subtokenize: 2.1.0
      micromark-util-symbol: 2.0.1
      micromark-util-types: 2.0.2
    transitivePeerDependencies:
      - supports-color

  micromatch@4.0.8:
    dependencies:
      braces: 3.0.3
      picomatch: 2.3.1

  mime-db@1.52.0: {}

  mime-types@2.1.35:
    dependencies:
      mime-db: 1.52.0

  mime@1.6.0: {}

  mime@3.0.0:
    optional: true

  mimic-fn@4.0.0: {}

  mimic-function@5.0.1: {}

  minimatch@3.1.2:
    dependencies:
      brace-expansion: 1.1.12

  minimatch@5.1.6:
    dependencies:
      brace-expansion: 2.0.2

  minimatch@9.0.5:
    dependencies:
      brace-expansion: 2.0.2

  minipass@3.3.6:
    dependencies:
      yallist: 4.0.0

  minipass@4.2.8: {}

  minipass@7.1.2: {}

  minizlib@2.1.2:
    dependencies:
      minipass: 3.3.6
      yallist: 4.0.0

  minizlib@3.0.2:
    dependencies:
      minipass: 7.1.2

  mkdirp@1.0.4: {}

  mkdirp@3.0.1: {}

  mri@1.2.0: {}

  ms@2.0.0: {}

  ms@2.1.2: {}

  ms@2.1.3: {}

  mute-stream@2.0.0: {}

  nanoid@3.3.11: {}

  natural-compare@1.4.0: {}

<<<<<<< HEAD
  negotiator@0.6.3: {}
=======
  next-themes@0.4.6(react-dom@19.1.0(react@19.1.0))(react@19.1.0):
    dependencies:
      react: 19.1.0
      react-dom: 19.1.0(react@19.1.0)
>>>>>>> e728ec94

  nice-try@1.0.5: {}

  no-case@3.0.4:
    dependencies:
      lower-case: 2.0.2
      tslib: 2.8.1

  node-fetch@2.7.0:
    dependencies:
      whatwg-url: 5.0.0

  node-forge@1.3.1: {}

  node-releases@2.0.19: {}

  normalize-package-data@2.5.0:
    dependencies:
      hosted-git-info: 2.8.9
      resolve: 1.22.10
      semver: 5.7.2
      validate-npm-package-license: 3.0.4

  npm-run-all@4.1.5:
    dependencies:
      ansi-styles: 3.2.1
      chalk: 2.4.2
      cross-spawn: 6.0.6
      memorystream: 0.3.1
      minimatch: 3.1.2
      pidtree: 0.3.1
      read-pkg: 3.0.0
      shell-quote: 1.8.3
      string.prototype.padend: 3.1.6

  npm-run-path@5.3.0:
    dependencies:
      path-key: 4.0.0

  object-assign@4.1.1: {}

  object-hash@3.0.0:
    optional: true

  object-inspect@1.13.4: {}

  object-keys@1.1.1: {}

  object.assign@4.1.7:
    dependencies:
      call-bind: 1.0.8
      call-bound: 1.0.4
      define-properties: 1.2.1
      es-object-atoms: 1.1.1
      has-symbols: 1.1.0
      object-keys: 1.1.1

  on-finished@2.4.1:
    dependencies:
      ee-first: 1.1.1

  once@1.4.0:
    dependencies:
      wrappy: 1.0.2
    optional: true

  onetime@6.0.0:
    dependencies:
      mimic-fn: 4.0.0

  onetime@7.0.0:
    dependencies:
      mimic-function: 5.0.1

  open@10.2.0:
    dependencies:
      default-browser: 5.2.1
      define-lazy-prop: 3.0.0
      is-inside-container: 1.0.0
      wsl-utils: 0.1.0

  openurl@1.1.1: {}

  optionator@0.9.4:
    dependencies:
      deep-is: 0.1.4
      fast-levenshtein: 2.0.6
      levn: 0.4.1
      prelude-ls: 1.2.1
      type-check: 0.4.0
      word-wrap: 1.2.5

  ora@8.2.0:
    dependencies:
      chalk: 5.4.1
      cli-cursor: 5.0.0
      cli-spinners: 2.9.2
      is-interactive: 2.0.0
      is-unicode-supported: 2.1.0
      log-symbols: 6.0.0
      stdin-discarder: 0.2.2
      string-width: 7.2.0
      strip-ansi: 7.1.0

  orderedmap@2.1.1: {}

  os-tmpdir@1.0.2: {}

  own-keys@1.0.1:
    dependencies:
      get-intrinsic: 1.3.0
      object-keys: 1.1.1
      safe-push-apply: 1.0.0

  oxlint@1.7.0:
    optionalDependencies:
      '@oxlint/darwin-arm64': 1.7.0
      '@oxlint/darwin-x64': 1.7.0
      '@oxlint/linux-arm64-gnu': 1.7.0
      '@oxlint/linux-arm64-musl': 1.7.0
      '@oxlint/linux-x64-gnu': 1.7.0
      '@oxlint/linux-x64-musl': 1.7.0
      '@oxlint/win32-arm64': 1.7.0
      '@oxlint/win32-x64': 1.7.0

  p-limit@3.1.0:
    dependencies:
      yocto-queue: 0.1.0

  p-locate@5.0.0:
    dependencies:
      p-limit: 3.1.0

  parent-module@1.0.1:
    dependencies:
      callsites: 3.1.0

  parse-entities@2.0.0:
    dependencies:
      character-entities: 1.2.4
      character-entities-legacy: 1.1.4
      character-reference-invalid: 1.1.4
      is-alphanumerical: 1.0.4
      is-decimal: 1.0.4
      is-hexadecimal: 1.0.4

  parse-entities@4.0.2:
    dependencies:
      '@types/unist': 2.0.11
      character-entities-legacy: 3.0.0
      character-reference-invalid: 2.0.1
      decode-named-character-reference: 1.2.0
      is-alphanumerical: 2.0.1
      is-decimal: 2.0.1
      is-hexadecimal: 2.0.1

  parse-json@4.0.0:
    dependencies:
      error-ex: 1.3.2
      json-parse-better-errors: 1.0.2

  parse5@7.3.0:
    dependencies:
      entities: 6.0.1

  parseurl@1.3.3: {}

  path-exists@4.0.0: {}

  path-key@2.0.1: {}

  path-key@3.1.1: {}

  path-key@4.0.0: {}

  path-parse@1.0.7: {}

  path-to-regexp@0.1.12: {}

  path-type@3.0.0:
    dependencies:
      pify: 3.0.0

  picocolors@1.1.1: {}

  picomatch@2.3.1: {}

  picomatch@4.0.2: {}

  pidtree@0.3.1: {}

  pify@3.0.0: {}

  possible-typed-array-names@1.1.0: {}

  postcss@8.5.6:
    dependencies:
      nanoid: 3.3.11
      picocolors: 1.1.1
      source-map-js: 1.2.1

  posthog-node@4.18.0:
    dependencies:
      axios: 1.10.0
    transitivePeerDependencies:
      - debug

  prelude-ls@1.2.1: {}

  prettier@3.5.3: {}

  prettier@3.6.2: {}

  prism-react-renderer@2.4.1(react@19.1.0):
    dependencies:
      '@types/prismjs': 1.26.5
      clsx: 2.1.1
      react: 19.1.0

  prismjs@1.27.0: {}

  prismjs@1.30.0: {}

  prop-types@15.8.1:
    dependencies:
      loose-envify: 1.4.0
      object-assign: 4.1.1
      react-is: 16.13.1

  property-information@5.6.0:
    dependencies:
      xtend: 4.0.2

  property-information@6.5.0: {}

  property-information@7.1.0: {}

  prosemirror-changeset@2.3.1:
    dependencies:
      prosemirror-transform: 1.10.4

  prosemirror-collab@1.3.1:
    dependencies:
      prosemirror-state: 1.4.3

  prosemirror-commands@1.7.1:
    dependencies:
      prosemirror-model: 1.25.2
      prosemirror-state: 1.4.3
      prosemirror-transform: 1.10.4

  prosemirror-dropcursor@1.8.2:
    dependencies:
      prosemirror-state: 1.4.3
      prosemirror-transform: 1.10.4
      prosemirror-view: 1.40.0

  prosemirror-gapcursor@1.3.2:
    dependencies:
      prosemirror-keymap: 1.2.3
      prosemirror-model: 1.25.2
      prosemirror-state: 1.4.3
      prosemirror-view: 1.40.0

  prosemirror-history@1.4.1:
    dependencies:
      prosemirror-state: 1.4.3
      prosemirror-transform: 1.10.4
      prosemirror-view: 1.40.0
      rope-sequence: 1.3.4

  prosemirror-inputrules@1.5.0:
    dependencies:
      prosemirror-state: 1.4.3
      prosemirror-transform: 1.10.4

  prosemirror-keymap@1.2.3:
    dependencies:
      prosemirror-state: 1.4.3
      w3c-keyname: 2.2.8

  prosemirror-markdown@1.13.2:
    dependencies:
      '@types/markdown-it': 14.1.2
      markdown-it: 14.1.0
      prosemirror-model: 1.25.2

  prosemirror-menu@1.2.5:
    dependencies:
      crelt: 1.0.6
      prosemirror-commands: 1.7.1
      prosemirror-history: 1.4.1
      prosemirror-state: 1.4.3

  prosemirror-model@1.25.2:
    dependencies:
      orderedmap: 2.1.1

  prosemirror-schema-basic@1.2.4:
    dependencies:
      prosemirror-model: 1.25.2

  prosemirror-schema-list@1.5.1:
    dependencies:
      prosemirror-model: 1.25.2
      prosemirror-state: 1.4.3
      prosemirror-transform: 1.10.4

  prosemirror-state@1.4.3:
    dependencies:
      prosemirror-model: 1.25.2
      prosemirror-transform: 1.10.4
      prosemirror-view: 1.40.0

  prosemirror-tables@1.7.1:
    dependencies:
      prosemirror-keymap: 1.2.3
      prosemirror-model: 1.25.2
      prosemirror-state: 1.4.3
      prosemirror-transform: 1.10.4
      prosemirror-view: 1.40.0

  prosemirror-trailing-node@3.0.0(prosemirror-model@1.25.2)(prosemirror-state@1.4.3)(prosemirror-view@1.40.0):
    dependencies:
      '@remirror/core-constants': 3.0.0
      escape-string-regexp: 4.0.0
      prosemirror-model: 1.25.2
      prosemirror-state: 1.4.3
      prosemirror-view: 1.40.0

  prosemirror-transform@1.10.4:
    dependencies:
      prosemirror-model: 1.25.2

  prosemirror-view@1.40.0:
    dependencies:
      prosemirror-model: 1.25.2
      prosemirror-state: 1.4.3
      prosemirror-transform: 1.10.4

  proto3-json-serializer@2.0.2:
    dependencies:
      protobufjs: 7.5.3
    optional: true

  protobufjs@7.5.3:
    dependencies:
      '@protobufjs/aspromise': 1.1.2
      '@protobufjs/base64': 1.1.2
      '@protobufjs/codegen': 2.0.4
      '@protobufjs/eventemitter': 1.1.0
      '@protobufjs/fetch': 1.1.0
      '@protobufjs/float': 1.0.2
      '@protobufjs/inquire': 1.1.0
      '@protobufjs/path': 1.1.2
      '@protobufjs/pool': 1.1.0
      '@protobufjs/utf8': 1.1.0
      '@types/node': 22.16.0
      long: 5.3.2
    optional: true

  proxy-addr@2.0.7:
    dependencies:
      forwarded: 0.2.0
      ipaddr.js: 1.9.1

  proxy-from-env@1.1.0: {}

  punycode.js@2.3.1: {}

  punycode@2.3.1: {}

<<<<<<< HEAD
  qs@6.13.0:
    dependencies:
      side-channel: 1.1.0
=======
  querystringify@2.2.0: {}
>>>>>>> e728ec94

  queue-microtask@1.2.3: {}

  range-parser@1.2.1: {}

  raw-body@2.5.2:
    dependencies:
      bytes: 3.1.2
      http-errors: 2.0.0
      iconv-lite: 0.4.24
      unpipe: 1.0.0

  react-dom@19.1.0(react@19.1.0):
    dependencies:
      react: 19.1.0
      scheduler: 0.26.0

  react-is@16.13.1: {}

  react-is@18.3.1: {}

  react-markdown@10.1.0(@types/react@19.1.8)(react@19.1.0):
    dependencies:
      '@types/hast': 3.0.4
      '@types/mdast': 4.0.4
      '@types/react': 19.1.8
      devlop: 1.1.0
      hast-util-to-jsx-runtime: 2.3.6
      html-url-attributes: 3.0.1
      mdast-util-to-hast: 13.2.0
      react: 19.1.0
      remark-parse: 11.0.0
      remark-rehype: 11.1.2
      unified: 11.0.5
      unist-util-visit: 5.0.0
      vfile: 6.0.3
    transitivePeerDependencies:
      - supports-color

  react-markdown@8.0.7(@types/react@19.1.8)(react@19.1.0):
    dependencies:
      '@types/hast': 2.3.10
      '@types/prop-types': 15.7.15
      '@types/react': 19.1.8
      '@types/unist': 2.0.11
      comma-separated-tokens: 2.0.3
      hast-util-whitespace: 2.0.1
      prop-types: 15.8.1
      property-information: 6.5.0
      react: 19.1.0
      react-is: 18.3.1
      remark-parse: 10.0.2
      remark-rehype: 10.1.0
      space-separated-tokens: 2.0.2
      style-to-object: 0.4.4
      unified: 10.1.2
      unist-util-visit: 4.1.2
      vfile: 5.3.7
    transitivePeerDependencies:
      - supports-color

  react-refresh@0.17.0: {}

  react-remove-scroll-bar@2.3.8(@types/react@19.1.8)(react@19.1.0):
    dependencies:
      react: 19.1.0
      react-style-singleton: 2.2.3(@types/react@19.1.8)(react@19.1.0)
      tslib: 2.8.1
    optionalDependencies:
      '@types/react': 19.1.8

  react-remove-scroll@2.7.1(@types/react@19.1.8)(react@19.1.0):
    dependencies:
      react: 19.1.0
      react-remove-scroll-bar: 2.3.8(@types/react@19.1.8)(react@19.1.0)
      react-style-singleton: 2.2.3(@types/react@19.1.8)(react@19.1.0)
      tslib: 2.8.1
      use-callback-ref: 1.3.3(@types/react@19.1.8)(react@19.1.0)
      use-sidecar: 1.1.3(@types/react@19.1.8)(react@19.1.0)
    optionalDependencies:
      '@types/react': 19.1.8

  react-router-dom@7.6.3(react-dom@19.1.0(react@19.1.0))(react@19.1.0):
    dependencies:
      react: 19.1.0
      react-dom: 19.1.0(react@19.1.0)
      react-router: 7.6.3(react-dom@19.1.0(react@19.1.0))(react@19.1.0)

  react-router@7.6.3(react-dom@19.1.0(react@19.1.0))(react@19.1.0):
    dependencies:
      cookie: 1.0.2
      react: 19.1.0
      set-cookie-parser: 2.7.1
    optionalDependencies:
      react-dom: 19.1.0(react@19.1.0)

  react-style-singleton@2.2.3(@types/react@19.1.8)(react@19.1.0):
    dependencies:
      get-nonce: 1.0.1
      react: 19.1.0
      tslib: 2.8.1
    optionalDependencies:
      '@types/react': 19.1.8

  react-syntax-highlighter@15.6.1(react@19.1.0):
    dependencies:
      '@babel/runtime': 7.27.6
      highlight.js: 10.7.3
      highlightjs-vue: 1.0.0
      lowlight: 1.20.0
      prismjs: 1.30.0
      react: 19.1.0
      refractor: 3.6.0

  react-textarea-autosize@8.5.9(@types/react@19.1.8)(react@19.1.0):
    dependencies:
      '@babel/runtime': 7.27.6
      react: 19.1.0
      use-composed-ref: 1.4.0(@types/react@19.1.8)(react@19.1.0)
      use-latest: 1.3.0(@types/react@19.1.8)(react@19.1.0)
    transitivePeerDependencies:
      - '@types/react'

  react@19.1.0: {}

  read-pkg@3.0.0:
    dependencies:
      load-json-file: 4.0.0
      normalize-package-data: 2.5.0
      path-type: 3.0.0

  readable-stream@3.6.2:
    dependencies:
      inherits: 2.0.4
      string_decoder: 1.3.0
      util-deprecate: 1.0.2
    optional: true

  reflect.getprototypeof@1.0.10:
    dependencies:
      call-bind: 1.0.8
      define-properties: 1.2.1
      es-abstract: 1.24.0
      es-errors: 1.3.0
      es-object-atoms: 1.1.1
      get-intrinsic: 1.3.0
      get-proto: 1.0.1
      which-builtin-type: 1.2.1

  refractor@3.6.0:
    dependencies:
      hastscript: 6.0.0
      parse-entities: 2.0.0
      prismjs: 1.27.0

  regexp.prototype.flags@1.5.4:
    dependencies:
      call-bind: 1.0.8
      define-properties: 1.2.1
      es-errors: 1.3.0
      get-proto: 1.0.1
      gopd: 1.2.0
      set-function-name: 2.0.2

<<<<<<< HEAD
  rehype-raw@7.0.0:
    dependencies:
      '@types/hast': 3.0.4
      hast-util-raw: 9.1.0
      vfile: 6.0.3

  remark-gfm@4.0.1:
    dependencies:
      '@types/mdast': 4.0.4
      mdast-util-gfm: 3.1.0
      micromark-extension-gfm: 3.0.0
      remark-parse: 11.0.0
      remark-stringify: 11.0.0
      unified: 11.0.5
    transitivePeerDependencies:
      - supports-color

  remark-math@6.0.0:
    dependencies:
      '@types/mdast': 4.0.4
      mdast-util-math: 3.0.0
      micromark-extension-math: 3.1.0
      unified: 11.0.5
    transitivePeerDependencies:
      - supports-color

  remark-parse@10.0.2:
    dependencies:
      '@types/mdast': 3.0.15
      mdast-util-from-markdown: 1.3.1
      unified: 10.1.2
    transitivePeerDependencies:
      - supports-color

  remark-parse@11.0.0:
    dependencies:
      '@types/mdast': 4.0.4
      mdast-util-from-markdown: 2.0.2
      micromark-util-types: 2.0.2
      unified: 11.0.5
    transitivePeerDependencies:
      - supports-color

  remark-rehype@10.1.0:
    dependencies:
      '@types/hast': 2.3.10
      '@types/mdast': 3.0.15
      mdast-util-to-hast: 12.3.0
      unified: 10.1.2

  remark-rehype@11.1.2:
    dependencies:
      '@types/hast': 3.0.4
      '@types/mdast': 4.0.4
      mdast-util-to-hast: 13.2.0
      unified: 11.0.5
      vfile: 6.0.3

  remark-stringify@11.0.0:
    dependencies:
      '@types/mdast': 4.0.4
      mdast-util-to-markdown: 2.1.2
      unified: 11.0.5

  require-directory@2.1.1: {}

  require-from-string@2.0.2: {}
=======
  remeda@2.26.1:
    dependencies:
      type-fest: 4.41.0

  require-directory@2.1.1:
    optional: true
>>>>>>> e728ec94

  requires-port@1.0.0: {}

  resolve-from@4.0.0: {}

  resolve@1.22.10:
    dependencies:
      is-core-module: 2.16.1
      path-parse: 1.0.7
      supports-preserve-symlinks-flag: 1.0.0

  restore-cursor@5.1.0:
    dependencies:
      onetime: 7.0.0
      signal-exit: 4.1.0

  retry-request@7.0.2:
    dependencies:
      '@types/request': 2.48.12
      extend: 3.0.2
      teeny-request: 9.0.0
    transitivePeerDependencies:
      - encoding
      - supports-color
    optional: true

  retry@0.13.1:
    optional: true

  reusify@1.1.0: {}

  rollup@4.44.1:
    dependencies:
      '@types/estree': 1.0.8
    optionalDependencies:
      '@rollup/rollup-android-arm-eabi': 4.44.1
      '@rollup/rollup-android-arm64': 4.44.1
      '@rollup/rollup-darwin-arm64': 4.44.1
      '@rollup/rollup-darwin-x64': 4.44.1
      '@rollup/rollup-freebsd-arm64': 4.44.1
      '@rollup/rollup-freebsd-x64': 4.44.1
      '@rollup/rollup-linux-arm-gnueabihf': 4.44.1
      '@rollup/rollup-linux-arm-musleabihf': 4.44.1
      '@rollup/rollup-linux-arm64-gnu': 4.44.1
      '@rollup/rollup-linux-arm64-musl': 4.44.1
      '@rollup/rollup-linux-loongarch64-gnu': 4.44.1
      '@rollup/rollup-linux-powerpc64le-gnu': 4.44.1
      '@rollup/rollup-linux-riscv64-gnu': 4.44.1
      '@rollup/rollup-linux-riscv64-musl': 4.44.1
      '@rollup/rollup-linux-s390x-gnu': 4.44.1
      '@rollup/rollup-linux-x64-gnu': 4.44.1
      '@rollup/rollup-linux-x64-musl': 4.44.1
      '@rollup/rollup-win32-arm64-msvc': 4.44.1
      '@rollup/rollup-win32-ia32-msvc': 4.44.1
      '@rollup/rollup-win32-x64-msvc': 4.44.1
      fsevents: 2.3.3

  rope-sequence@1.3.4: {}

  run-applescript@7.0.0: {}

  run-async@4.0.4:
    dependencies:
      oxlint: 1.7.0
      prettier: 3.6.2

  run-parallel@1.2.0:
    dependencies:
      queue-microtask: 1.2.3

  rxjs@7.8.2:
    dependencies:
      tslib: 2.8.1

  sade@1.8.1:
    dependencies:
      mri: 1.2.0

  safe-array-concat@1.1.3:
    dependencies:
      call-bind: 1.0.8
      call-bound: 1.0.4
      get-intrinsic: 1.3.0
      has-symbols: 1.1.0
      isarray: 2.0.5

  safe-buffer@5.2.1: {}

  safe-push-apply@1.0.0:
    dependencies:
      es-errors: 1.3.0
      isarray: 2.0.5

  safe-regex-test@1.1.0:
    dependencies:
      call-bound: 1.0.4
      es-errors: 1.3.0
      is-regex: 1.2.1

  safer-buffer@2.1.2: {}

  scheduler@0.26.0: {}

  semver@5.7.2: {}

  semver@6.3.1: {}

  semver@7.7.2: {}

  send@0.19.0:
    dependencies:
      debug: 2.6.9
      depd: 2.0.0
      destroy: 1.2.0
      encodeurl: 1.0.2
      escape-html: 1.0.3
      etag: 1.8.1
      fresh: 0.5.2
      http-errors: 2.0.0
      mime: 1.6.0
      ms: 2.1.3
      on-finished: 2.4.1
      range-parser: 1.2.1
      statuses: 2.0.1
    transitivePeerDependencies:
      - supports-color

  serve-static@1.16.2:
    dependencies:
      encodeurl: 2.0.0
      escape-html: 1.0.3
      parseurl: 1.3.3
      send: 0.19.0
    transitivePeerDependencies:
      - supports-color

  set-cookie-parser@2.7.1: {}

  set-function-length@1.2.2:
    dependencies:
      define-data-property: 1.1.4
      es-errors: 1.3.0
      function-bind: 1.1.2
      get-intrinsic: 1.3.0
      gopd: 1.2.0
      has-property-descriptors: 1.0.2

  set-function-name@2.0.2:
    dependencies:
      define-data-property: 1.1.4
      es-errors: 1.3.0
      functions-have-names: 1.2.3
      has-property-descriptors: 1.0.2

  set-proto@1.0.0:
    dependencies:
      dunder-proto: 1.0.1
      es-errors: 1.3.0
      es-object-atoms: 1.1.1

  setprototypeof@1.2.0: {}

  shebang-command@1.2.0:
    dependencies:
      shebang-regex: 1.0.0

  shebang-command@2.0.0:
    dependencies:
      shebang-regex: 3.0.0

  shebang-regex@1.0.0: {}

  shebang-regex@3.0.0: {}

  shell-quote@1.8.3: {}

  side-channel-list@1.0.0:
    dependencies:
      es-errors: 1.3.0
      object-inspect: 1.13.4

  side-channel-map@1.0.1:
    dependencies:
      call-bound: 1.0.4
      es-errors: 1.3.0
      get-intrinsic: 1.3.0
      object-inspect: 1.13.4

  side-channel-weakmap@1.0.2:
    dependencies:
      call-bound: 1.0.4
      es-errors: 1.3.0
      get-intrinsic: 1.3.0
      object-inspect: 1.13.4
      side-channel-map: 1.0.1

  side-channel@1.1.0:
    dependencies:
      es-errors: 1.3.0
      object-inspect: 1.13.4
      side-channel-list: 1.0.0
      side-channel-map: 1.0.1
      side-channel-weakmap: 1.0.2

  signal-exit@4.1.0: {}

  snake-case@3.0.4:
    dependencies:
      dot-case: 3.0.4
      tslib: 2.8.1

  snakecase-keys@8.0.1:
    dependencies:
      map-obj: 4.3.0
      snake-case: 3.0.4
      type-fest: 4.41.0

  sonner@2.0.6(react-dom@19.1.0(react@19.1.0))(react@19.1.0):
    dependencies:
      react: 19.1.0
      react-dom: 19.1.0(react@19.1.0)

  source-map-js@1.2.1: {}

  space-separated-tokens@1.1.5: {}

  space-separated-tokens@2.0.2: {}

  spdx-correct@3.2.0:
    dependencies:
      spdx-expression-parse: 3.0.1
      spdx-license-ids: 3.0.21

  spdx-exceptions@2.5.0: {}

  spdx-expression-parse@3.0.1:
    dependencies:
      spdx-exceptions: 2.5.0
      spdx-license-ids: 3.0.21

  spdx-license-ids@3.0.21: {}

  standardwebhooks@1.0.0:
    dependencies:
      '@stablelib/base64': 1.0.1
      fast-sha256: 1.3.0

  statuses@2.0.1: {}

  std-env@3.9.0: {}

  stdin-discarder@0.2.2: {}

  stop-iteration-iterator@1.1.0:
    dependencies:
      es-errors: 1.3.0
      internal-slot: 1.1.0

  stream-events@1.0.5:
    dependencies:
      stubs: 3.0.0
    optional: true

  stream-shift@1.0.3:
    optional: true

  string-width@4.2.3:
    dependencies:
      emoji-regex: 8.0.0
      is-fullwidth-code-point: 3.0.0
      strip-ansi: 6.0.1

  string-width@7.2.0:
    dependencies:
      emoji-regex: 10.4.0
      get-east-asian-width: 1.3.0
      strip-ansi: 7.1.0

  string.prototype.padend@3.1.6:
    dependencies:
      call-bind: 1.0.8
      define-properties: 1.2.1
      es-abstract: 1.24.0
      es-object-atoms: 1.1.1

  string.prototype.trim@1.2.10:
    dependencies:
      call-bind: 1.0.8
      call-bound: 1.0.4
      define-data-property: 1.1.4
      define-properties: 1.2.1
      es-abstract: 1.24.0
      es-object-atoms: 1.1.1
      has-property-descriptors: 1.0.2

  string.prototype.trimend@1.0.9:
    dependencies:
      call-bind: 1.0.8
      call-bound: 1.0.4
      define-properties: 1.2.1
      es-object-atoms: 1.1.1

  string.prototype.trimstart@1.0.8:
    dependencies:
      call-bind: 1.0.8
      define-properties: 1.2.1
      es-object-atoms: 1.1.1

  string_decoder@1.3.0:
    dependencies:
      safe-buffer: 5.2.1
    optional: true

  stringify-entities@4.0.4:
    dependencies:
      character-entities-html4: 2.1.0
      character-entities-legacy: 3.0.0

  strip-ansi@6.0.1:
    dependencies:
      ansi-regex: 5.0.1

  strip-ansi@7.1.0:
    dependencies:
      ansi-regex: 6.1.0

  strip-bom@3.0.0: {}

  strip-final-newline@3.0.0: {}

  strip-json-comments@3.1.1: {}

  strnum@1.1.2:
    optional: true

  stubborn-fs@1.2.5: {}

  stubs@3.0.0:
    optional: true

  style-to-js@1.1.17:
    dependencies:
      style-to-object: 1.0.9

  style-to-object@0.4.4:
    dependencies:
      inline-style-parser: 0.1.1

  style-to-object@1.0.9:
    dependencies:
      inline-style-parser: 0.2.4

  superjson@2.2.2:
    dependencies:
      copy-anything: 3.0.5

  supports-color@5.5.0:
    dependencies:
      has-flag: 3.0.0

  supports-color@7.2.0:
    dependencies:
      has-flag: 4.0.0

  supports-color@8.1.1:
    dependencies:
      has-flag: 4.0.0

  supports-preserve-symlinks-flag@1.0.0: {}

  svix-fetch@3.0.0:
    dependencies:
      node-fetch: 2.7.0
      whatwg-fetch: 3.6.20
    transitivePeerDependencies:
      - encoding

  svix@1.69.0:
    dependencies:
      '@stablelib/base64': 1.0.1
      '@types/node': 22.16.0
      es6-promise: 4.2.8
      fast-sha256: 1.3.0
      svix-fetch: 3.0.0
      url-parse: 1.5.10
      uuid: 10.0.0
    transitivePeerDependencies:
      - encoding

  swr@2.3.4(react@19.1.0):
    dependencies:
      dequal: 2.0.3
      react: 19.1.0
      use-sync-external-store: 1.5.0(react@19.1.0)

  tabbable@6.2.0: {}

  tailwind-merge@3.3.1: {}

  tailwind-scrollbar@4.0.2(react@19.1.0)(tailwindcss@4.1.11):
    dependencies:
      prism-react-renderer: 2.4.1(react@19.1.0)
      tailwindcss: 4.1.11
    transitivePeerDependencies:
      - react

  tailwindcss@4.1.11: {}

  tapable@2.2.2: {}

  tar@6.1.13:
    dependencies:
      chownr: 2.0.0
      fs-minipass: 2.1.0
      minipass: 4.2.8
      minizlib: 2.1.2
      mkdirp: 1.0.4
      yallist: 4.0.0

  tar@7.4.3:
    dependencies:
      '@isaacs/fs-minipass': 4.0.1
      chownr: 3.0.0
      minipass: 7.1.2
      minizlib: 3.0.2
      mkdirp: 3.0.1
      yallist: 5.0.0

  teeny-request@9.0.0:
    dependencies:
      http-proxy-agent: 5.0.0
      https-proxy-agent: 5.0.1
      node-fetch: 2.7.0
      stream-events: 1.0.5
      uuid: 9.0.1
    transitivePeerDependencies:
      - encoding
      - supports-color
    optional: true

  tinyglobby@0.2.14:
    dependencies:
      fdir: 6.4.6(picomatch@4.0.2)
      picomatch: 4.0.2

  tmp@0.0.33:
    dependencies:
      os-tmpdir: 1.0.2

  to-regex-range@5.0.1:
    dependencies:
      is-number: 7.0.0

  toidentifier@1.0.1: {}

  tr46@0.0.3: {}

  trim-lines@3.0.1: {}

  trough@2.2.0: {}

  ts-api-utils@2.1.0(typescript@5.7.3):
    dependencies:
      typescript: 5.7.3

  tslib@2.8.1: {}

  tw-animate-css@1.3.5: {}

  type-check@0.4.0:
    dependencies:
      prelude-ls: 1.2.1

  type-fest@0.21.3: {}

  type-fest@4.41.0: {}

  type-is@1.6.18:
    dependencies:
      media-typer: 0.3.0
      mime-types: 2.1.35

  typed-array-buffer@1.0.3:
    dependencies:
      call-bound: 1.0.4
      es-errors: 1.3.0
      is-typed-array: 1.1.15

  typed-array-byte-length@1.0.3:
    dependencies:
      call-bind: 1.0.8
      for-each: 0.3.5
      gopd: 1.2.0
      has-proto: 1.2.0
      is-typed-array: 1.1.15

  typed-array-byte-offset@1.0.4:
    dependencies:
      available-typed-arrays: 1.0.7
      call-bind: 1.0.8
      for-each: 0.3.5
      gopd: 1.2.0
      has-proto: 1.2.0
      is-typed-array: 1.1.15
      reflect.getprototypeof: 1.0.10

  typed-array-length@1.0.7:
    dependencies:
      call-bind: 1.0.8
      for-each: 0.3.5
      gopd: 1.2.0
      is-typed-array: 1.1.15
      possible-typed-array-names: 1.1.0
      reflect.getprototypeof: 1.0.10

  typescript-eslint@8.35.1(eslint@9.30.1(jiti@2.4.2))(typescript@5.7.3):
    dependencies:
      '@typescript-eslint/eslint-plugin': 8.35.1(@typescript-eslint/parser@8.35.1(eslint@9.30.1(jiti@2.4.2))(typescript@5.7.3))(eslint@9.30.1(jiti@2.4.2))(typescript@5.7.3)
      '@typescript-eslint/parser': 8.35.1(eslint@9.30.1(jiti@2.4.2))(typescript@5.7.3)
      '@typescript-eslint/utils': 8.35.1(eslint@9.30.1(jiti@2.4.2))(typescript@5.7.3)
      eslint: 9.30.1(jiti@2.4.2)
      typescript: 5.7.3
    transitivePeerDependencies:
      - supports-color

  typescript@5.7.3: {}

  uc.micro@2.1.0: {}

  uint8array-extras@1.4.0: {}

  unbox-primitive@1.1.0:
    dependencies:
      call-bound: 1.0.4
      has-bigints: 1.1.0
      has-symbols: 1.1.0
      which-boxed-primitive: 1.1.1

  undici-types@6.21.0: {}

  unified@10.1.2:
    dependencies:
      '@types/unist': 2.0.11
      bail: 2.0.2
      extend: 3.0.2
      is-buffer: 2.0.5
      is-plain-obj: 4.1.0
      trough: 2.2.0
      vfile: 5.3.7

  unified@11.0.5:
    dependencies:
      '@types/unist': 3.0.3
      bail: 2.0.2
      devlop: 1.1.0
      extend: 3.0.2
      is-plain-obj: 4.1.0
      trough: 2.2.0
      vfile: 6.0.3

  unist-util-generated@2.0.1: {}

  unist-util-is@5.2.1:
    dependencies:
      '@types/unist': 2.0.11

  unist-util-is@6.0.0:
    dependencies:
      '@types/unist': 3.0.3

  unist-util-position@4.0.4:
    dependencies:
      '@types/unist': 2.0.11

  unist-util-position@5.0.0:
    dependencies:
      '@types/unist': 3.0.3

  unist-util-remove-position@5.0.0:
    dependencies:
      '@types/unist': 3.0.3
      unist-util-visit: 5.0.0

  unist-util-stringify-position@3.0.3:
    dependencies:
      '@types/unist': 2.0.11

  unist-util-stringify-position@4.0.0:
    dependencies:
      '@types/unist': 3.0.3

  unist-util-visit-parents@5.1.3:
    dependencies:
      '@types/unist': 2.0.11
      unist-util-is: 5.2.1

  unist-util-visit-parents@6.0.1:
    dependencies:
      '@types/unist': 3.0.3
      unist-util-is: 6.0.0

  unist-util-visit@4.1.2:
    dependencies:
      '@types/unist': 2.0.11
      unist-util-is: 5.2.1
      unist-util-visit-parents: 5.1.3

  unist-util-visit@5.0.0:
    dependencies:
      '@types/unist': 3.0.3
      unist-util-is: 6.0.0
      unist-util-visit-parents: 6.0.1

  universalify@2.0.1: {}

  unpipe@1.0.0: {}

  untruncate-json@0.0.1: {}

  update-browserslist-db@1.1.3(browserslist@4.25.1):
    dependencies:
      browserslist: 4.25.1
      escalade: 3.2.0
      picocolors: 1.1.1

  uri-js@4.4.1:
    dependencies:
      punycode: 2.3.1

<<<<<<< HEAD
  urql@4.2.2(@urql/core@5.2.0(graphql@16.11.0))(react@19.1.0):
    dependencies:
      '@urql/core': 5.2.0(graphql@16.11.0)
      react: 19.1.0
      wonka: 6.3.5
=======
  url-parse@1.5.10:
    dependencies:
      querystringify: 2.2.0
      requires-port: 1.0.0
>>>>>>> e728ec94

  use-callback-ref@1.3.3(@types/react@19.1.8)(react@19.1.0):
    dependencies:
      react: 19.1.0
      tslib: 2.8.1
    optionalDependencies:
      '@types/react': 19.1.8

  use-composed-ref@1.4.0(@types/react@19.1.8)(react@19.1.0):
    dependencies:
      react: 19.1.0
    optionalDependencies:
      '@types/react': 19.1.8

  use-isomorphic-layout-effect@1.2.1(@types/react@19.1.8)(react@19.1.0):
    dependencies:
      react: 19.1.0
    optionalDependencies:
      '@types/react': 19.1.8

  use-latest@1.3.0(@types/react@19.1.8)(react@19.1.0):
    dependencies:
      react: 19.1.0
      use-isomorphic-layout-effect: 1.2.1(@types/react@19.1.8)(react@19.1.0)
    optionalDependencies:
      '@types/react': 19.1.8

  use-sidecar@1.1.3(@types/react@19.1.8)(react@19.1.0):
    dependencies:
      detect-node-es: 1.1.0
      react: 19.1.0
      tslib: 2.8.1
    optionalDependencies:
      '@types/react': 19.1.8

  use-sync-external-store@1.5.0(react@19.1.0):
    dependencies:
      react: 19.1.0

  util-deprecate@1.0.2:
    optional: true

<<<<<<< HEAD
  utils-merge@1.0.1: {}

=======
>>>>>>> e728ec94
  uuid@10.0.0: {}

  uuid@11.1.0: {}

  uuid@8.3.2:
    optional: true

  uuid@9.0.1: {}

  uvu@0.5.6:
    dependencies:
      dequal: 2.0.3
      diff: 5.2.0
      kleur: 4.1.5
      sade: 1.8.1

  validate-npm-package-license@3.0.4:
    dependencies:
      spdx-correct: 3.2.0
      spdx-expression-parse: 3.0.1

  vary@1.1.2: {}

  vfile-location@5.0.3:
    dependencies:
      '@types/unist': 3.0.3
      vfile: 6.0.3

  vfile-message@3.1.4:
    dependencies:
      '@types/unist': 2.0.11
      unist-util-stringify-position: 3.0.3

  vfile-message@4.0.2:
    dependencies:
      '@types/unist': 3.0.3
      unist-util-stringify-position: 4.0.0

  vfile@5.3.7:
    dependencies:
      '@types/unist': 2.0.11
      is-buffer: 2.0.5
      unist-util-stringify-position: 3.0.3
      vfile-message: 3.1.4

  vfile@6.0.3:
    dependencies:
      '@types/unist': 3.0.3
      vfile-message: 4.0.2

  vite@6.3.5(@types/node@22.16.0)(jiti@2.4.2)(lightningcss@1.30.1):
    dependencies:
      esbuild: 0.25.5
      fdir: 6.4.6(picomatch@4.0.2)
      picomatch: 4.0.2
      postcss: 8.5.6
      rollup: 4.44.1
      tinyglobby: 0.2.14
    optionalDependencies:
      '@types/node': 22.16.0
      fsevents: 2.3.3
      jiti: 2.4.2
      lightningcss: 1.30.1

  w3c-keyname@2.2.8: {}

  web-namespaces@2.0.1: {}

  webidl-conversions@3.0.1: {}

  websocket-driver@0.7.4:
    dependencies:
      http-parser-js: 0.5.10
      safe-buffer: 5.2.1
      websocket-extensions: 0.1.4

  websocket-extensions@0.1.4: {}

  whatwg-fetch@3.6.20: {}

  whatwg-url@5.0.0:
    dependencies:
      tr46: 0.0.3
      webidl-conversions: 3.0.1

  when-exit@2.1.4: {}

  which-boxed-primitive@1.1.1:
    dependencies:
      is-bigint: 1.1.0
      is-boolean-object: 1.2.2
      is-number-object: 1.1.1
      is-string: 1.1.1
      is-symbol: 1.1.1

  which-builtin-type@1.2.1:
    dependencies:
      call-bound: 1.0.4
      function.prototype.name: 1.1.8
      has-tostringtag: 1.0.2
      is-async-function: 2.1.1
      is-date-object: 1.1.0
      is-finalizationregistry: 1.1.1
      is-generator-function: 1.1.0
      is-regex: 1.2.1
      is-weakref: 1.1.1
      isarray: 2.0.5
      which-boxed-primitive: 1.1.1
      which-collection: 1.0.2
      which-typed-array: 1.1.19

  which-collection@1.0.2:
    dependencies:
      is-map: 2.0.3
      is-set: 2.0.3
      is-weakmap: 2.0.2
      is-weakset: 2.0.4

  which-typed-array@1.1.19:
    dependencies:
      available-typed-arrays: 1.0.7
      call-bind: 1.0.8
      call-bound: 1.0.4
      for-each: 0.3.5
      get-proto: 1.0.1
      gopd: 1.2.0
      has-tostringtag: 1.0.2

  which@1.3.1:
    dependencies:
      isexe: 2.0.0

  which@2.0.2:
    dependencies:
      isexe: 2.0.0

  widest-line@3.1.0:
    dependencies:
      string-width: 4.2.3

  wonka@6.3.5: {}

  word-wrap@1.2.5: {}

  wordwrap@1.0.0: {}

  wrap-ansi@6.2.0:
    dependencies:
      ansi-styles: 4.3.0
      string-width: 4.2.3
      strip-ansi: 6.0.1

  wrap-ansi@7.0.0:
    dependencies:
      ansi-styles: 4.3.0
      string-width: 4.2.3
      strip-ansi: 6.0.1

  wrappy@1.0.2:
    optional: true

  wsl-utils@0.1.0:
    dependencies:
      is-wsl: 3.1.0

  xtend@4.0.2: {}

  y18n@5.0.8: {}

  yallist@3.1.1: {}

  yallist@4.0.0: {}

  yallist@5.0.0: {}

  yargs-parser@20.2.9: {}

  yargs-parser@21.1.1:
    optional: true

  yargs@17.1.1:
    dependencies:
      cliui: 7.0.4
      escalade: 3.2.0
      get-caller-file: 2.0.5
      require-directory: 2.1.1
      string-width: 4.2.3
      y18n: 5.0.8
      yargs-parser: 20.2.9

  yargs@17.7.2:
    dependencies:
      cliui: 8.0.1
      escalade: 3.2.0
      get-caller-file: 2.0.5
      require-directory: 2.1.1
      string-width: 4.2.3
      y18n: 5.0.8
      yargs-parser: 21.1.1
    optional: true

  yocto-queue@0.1.0: {}

  yoctocolors-cjs@2.1.2: {}

  zod-to-json-schema@3.24.6(zod@3.25.76):
    dependencies:
      zod: 3.25.76

  zod@3.25.76: {}

  zwitch@2.0.4: {}<|MERGE_RESOLUTION|>--- conflicted
+++ resolved
@@ -14,18 +14,15 @@
       '@clerk/react-router':
         specifier: ^1.8.1
         version: 1.8.1(react-dom@19.1.0(react@19.1.0))(react-router@7.6.3(react-dom@19.1.0(react@19.1.0))(react@19.1.0))(react@19.1.0)
-<<<<<<< HEAD
+      '@convex-dev/resend':
+        specifier: ^0.1.4
+        version: 0.1.4(convex-helpers@0.1.99(convex@1.25.4(@clerk/clerk-react@5.32.4(react-dom@19.1.0(react@19.1.0))(react@19.1.0))(react@19.1.0))(react@19.1.0)(typescript@5.7.3)(zod@3.25.76))(convex@1.25.4(@clerk/clerk-react@5.32.4(react-dom@19.1.0(react@19.1.0))(react@19.1.0))(react@19.1.0))(react@19.1.0)
       '@copilotkit/react-core':
         specifier: ^1.9.3
         version: 1.9.3(@types/react@19.1.8)(graphql@16.11.0)(react-dom@19.1.0(react@19.1.0))(react@19.1.0)
       '@copilotkit/react-ui':
         specifier: ^1.9.3
         version: 1.9.3(@types/react@19.1.8)(graphql@16.11.0)(react-dom@19.1.0(react@19.1.0))(react@19.1.0)
-=======
-      '@convex-dev/resend':
-        specifier: ^0.1.4
-        version: 0.1.4(convex-helpers@0.1.99(convex@1.25.2(@clerk/clerk-react@5.32.4(react-dom@19.1.0(react@19.1.0))(react@19.1.0))(react@19.1.0))(react@19.1.0)(typescript@5.7.3))(convex@1.25.2(@clerk/clerk-react@5.32.4(react-dom@19.1.0(react@19.1.0))(react@19.1.0))(react@19.1.0))(react@19.1.0)
->>>>>>> e728ec94
       '@dmsnell/diff-match-patch':
         specifier: ^1.1.0
         version: 1.1.0
@@ -334,26 +331,6 @@
     resolution: {integrity: sha512-c2WT6yD0kgcfIbwAmfe83xzDQtBQNOCZWqvI2JkrwSkf82ufRho4kgOqfVS2dHRojQtBAQsasqShocLMu3OGag==}
     engines: {node: '>=18.17.0'}
 
-<<<<<<< HEAD
-  '@copilotkit/react-core@1.9.3':
-    resolution: {integrity: sha512-UVVqZq85RpoPERPqDlJIv438+XiGw1howTK0oH4B3GgVx76VBbTkI/Bf46cuMAzR3S9CdxfzdKFdQlphHiEp1g==}
-    peerDependencies:
-      react: ^18 || ^19 || ^19.0.0-rc
-      react-dom: ^18 || ^19 || ^19.0.0-rc
-
-  '@copilotkit/react-ui@1.9.3':
-    resolution: {integrity: sha512-j1FXLq4q/VN3a+0mscoUULwrImLHFjuvQjdZqI2bG0ffYdFjLmJZH/3FMq1OCbPgn5oewl/ZnM0m8SKQP3Z2ew==}
-    peerDependencies:
-      react: ^18 || ^19 || ^19.0.0-rc
-
-  '@copilotkit/runtime-client-gql@1.9.3':
-    resolution: {integrity: sha512-LXWYqSZN+BBMGU0qdCrVcViB+J3VwKIHUi9Ft0VLY+/j1icvgpCIuKWemtTQ92978E1y87s1bRPW0OuSdOHYhw==}
-    peerDependencies:
-      react: ^18 || ^19 || ^19.0.0-rc
-
-  '@copilotkit/shared@1.9.3':
-    resolution: {integrity: sha512-6VpgvrBL1HKLV2RJ+n2l+eDyPKBUzIN+CJA8N6B0vioyUqZa3VWTRsGAKoTE9Mb112xJ/fKczN68Zo0oNNSWFw==}
-=======
   '@convex-dev/rate-limiter@0.2.11':
     resolution: {integrity: sha512-Zuny2JSvla2in0nAjBoTnNKfiHW9bqVD8Gcjg/96xNskjTz37fGP1U32vRBxAUOfsnDF9bLVPovU0Au2PjdbxA==}
     peerDependencies:
@@ -373,7 +350,25 @@
     peerDependencies:
       convex: '>=1.25.0 <1.35.0'
       convex-helpers: ^0.1.94
->>>>>>> e728ec94
+
+  '@copilotkit/react-core@1.9.3':
+    resolution: {integrity: sha512-UVVqZq85RpoPERPqDlJIv438+XiGw1howTK0oH4B3GgVx76VBbTkI/Bf46cuMAzR3S9CdxfzdKFdQlphHiEp1g==}
+    peerDependencies:
+      react: ^18 || ^19 || ^19.0.0-rc
+      react-dom: ^18 || ^19 || ^19.0.0-rc
+
+  '@copilotkit/react-ui@1.9.3':
+    resolution: {integrity: sha512-j1FXLq4q/VN3a+0mscoUULwrImLHFjuvQjdZqI2bG0ffYdFjLmJZH/3FMq1OCbPgn5oewl/ZnM0m8SKQP3Z2ew==}
+    peerDependencies:
+      react: ^18 || ^19 || ^19.0.0-rc
+
+  '@copilotkit/runtime-client-gql@1.9.3':
+    resolution: {integrity: sha512-LXWYqSZN+BBMGU0qdCrVcViB+J3VwKIHUi9Ft0VLY+/j1icvgpCIuKWemtTQ92978E1y87s1bRPW0OuSdOHYhw==}
+    peerDependencies:
+      react: ^18 || ^19 || ^19.0.0-rc
+
+  '@copilotkit/shared@1.9.3':
+    resolution: {integrity: sha512-6VpgvrBL1HKLV2RJ+n2l+eDyPKBUzIN+CJA8N6B0vioyUqZa3VWTRsGAKoTE9Mb112xJ/fKczN68Zo0oNNSWFw==}
 
   '@dmsnell/diff-match-patch@1.1.0':
     resolution: {integrity: sha512-yejLPmM5pjsGvxS9gXablUSbInW7H976c/FJ4iQxWIm7/38xBySRemTPDe34lhg1gVLbJntX0+sH0jYfU+PN9A==}
@@ -2394,10 +2389,6 @@
   convert-source-map@2.0.0:
     resolution: {integrity: sha512-Kvp459HrV2FEJ1CAsi1Ku+MY3kasH19TFykTz2xWmMeq6bk2NU3XXvfJ+Q61m0xktWwt+1HSYf3JZsTms3aRJg==}
 
-<<<<<<< HEAD
-  convex@1.25.4:
-    resolution: {integrity: sha512-LiGZZTmbe5iHWwDOYfSA00w+uDM8kgLC0ohFJW0VgQlKcs8famHCE6yuplk4wwXyj9Lhb1+yMRfrAD2ZEquqHg==}
-=======
   convex-helpers@0.1.99:
     resolution: {integrity: sha512-W4sV9676vWWIwfYvG76Dxf7biDgpYggvwTLW5fJgLhXIb/XUCacO2AOXu+HrW85GvPRb1LLjhWgWPH8byHiTsw==}
     hasBin: true
@@ -2420,9 +2411,8 @@
       zod:
         optional: true
 
-  convex@1.25.2:
-    resolution: {integrity: sha512-4r3Lsln9ceOOQ8OqQM13yQtZ6rXWcW1BCfqVkP7LXI8sovpbKzEn6CusT9bE2Rv3STqAHYu153adAj37pZm34A==}
->>>>>>> e728ec94
+  convex@1.25.4:
+    resolution: {integrity: sha512-LiGZZTmbe5iHWwDOYfSA00w+uDM8kgLC0ohFJW0VgQlKcs8famHCE6yuplk4wwXyj9Lhb1+yMRfrAD2ZEquqHg==}
     engines: {node: '>=18.0.0', npm: '>=7.0.0'}
     hasBin: true
     peerDependencies:
@@ -3979,17 +3969,15 @@
   natural-compare@1.4.0:
     resolution: {integrity: sha512-OWND8ei3VtNC9h7V60qff3SVobHr996CTwgxubgyQYEpg290h9J0buyECNNJexkFm5sOajh5G116RYA1c8ZMSw==}
 
-<<<<<<< HEAD
   negotiator@0.6.3:
     resolution: {integrity: sha512-+EUsqGPLsM+j/zdChZjsnX51g4XrHFOIXwfnCVPGlQk/k5giakcKsuxCObBRu6DSm9opw/O6slWbJdghQM4bBg==}
     engines: {node: '>= 0.6'}
-=======
+
   next-themes@0.4.6:
     resolution: {integrity: sha512-pZvgD5L0IEvX5/9GWyHMf3m8BKiVQwsCMHfoFosXtXBMnaS0ZnIJ9ST4b4NqLVKDEm8QBxoNNGNaBv2JNF6XNA==}
     peerDependencies:
       react: ^16.8 || ^17 || ^18 || ^19 || ^19.0.0-rc
       react-dom: ^16.8 || ^17 || ^18 || ^19 || ^19.0.0-rc
->>>>>>> e728ec94
 
   nice-try@1.0.5:
     resolution: {integrity: sha512-1nh45deeb5olNY7eX82BkPO7SSxR5SSYJiPTrTdFUVYwAl8CKMA5N9PjTYkHiRjisVcxcQ1HXdLhx2qxxJzLNQ==}
@@ -4298,14 +4286,12 @@
     resolution: {integrity: sha512-vYt7UD1U9Wg6138shLtLOvdAu+8DsC/ilFtEVHcH+wydcSpNE20AfSOduf6MkRFahL5FY7X1oU7nKVZFtfq8Fg==}
     engines: {node: '>=6'}
 
-<<<<<<< HEAD
   qs@6.13.0:
     resolution: {integrity: sha512-+38qI9SOr8tfZ4QmJNplMUxqjbe7LKvvZgWdExBOmd+egZTtjLB67Gu0HRX3u/XOq7UU2Nx6nsjvS16Z9uwfpg==}
     engines: {node: '>=0.6'}
-=======
+
   querystringify@2.2.0:
     resolution: {integrity: sha512-FIqgj2EUvTa7R50u0rGsyTftzjYmv/a3hO345bZNrqabNqjtgiDMgmo4mkUjd+nzU5oF3dClKqFIPUKybUyqoQ==}
->>>>>>> e728ec94
 
   queue-microtask@1.2.3:
     resolution: {integrity: sha512-NuaNSa6flKT5JaSYQzJok04JzTL1CA6aGhv5rfLW3PgqA+M2ChpZQnAC8h8i4ZFkBS8X5RqkDBHA7r4hej3K9A==}
@@ -4426,7 +4412,6 @@
     resolution: {integrity: sha512-dYqgNSZbDwkaJ2ceRd9ojCGjBq+mOm9LmtXnAnEGyHhN/5R7iDW2TRw3h+o/jCFxus3P2LfWIIiwowAjANm7IA==}
     engines: {node: '>= 0.4'}
 
-<<<<<<< HEAD
   rehype-raw@7.0.0:
     resolution: {integrity: sha512-/aE8hCfKlQeA8LmyeyQvQF3eBiLRGNlfBJEvWH7ivp9sBqs7TNqBL5X3v157rM4IFETqDnIOO+z5M/biZbo9Ww==}
 
@@ -4450,23 +4435,20 @@
 
   remark-stringify@11.0.0:
     resolution: {integrity: sha512-1OSmLd3awB/t8qdoEOMazZkNsfVTeY4fTsgzcQFdXNq8ToTN4ZGwrMnlda4K6smTFKD+GRV6O48i6Z4iKgPPpw==}
-=======
+
   remeda@2.26.1:
     resolution: {integrity: sha512-hpiLfhUwkJhiMS3Z7dRrygcRdkMRZASw5qUdNdi33x1/Y9y/J5q5TyLyf8btDoVLIcsg/4fzPdaGXDTbnl+ixw==}
->>>>>>> e728ec94
 
   require-directory@2.1.1:
     resolution: {integrity: sha512-fGxEI7+wsG9xrvdjsrlmL22OMTTiHRwAMroiEeMgq8gzoLC/PQr7RsRDSTLUg/bZAZtF+TVIkHc6/4RIKrui+Q==}
     engines: {node: '>=0.10.0'}
 
-<<<<<<< HEAD
   require-from-string@2.0.2:
     resolution: {integrity: sha512-Xf0nWe6RseziFMu+Ap9biiUbmplq6S9/p+7w7YXP/JBHhrUDDUhwa+vANyubuqfZWTveU//DYVGsDG7RKL/vEw==}
     engines: {node: '>=0.10.0'}
-=======
+
   requires-port@1.0.0:
     resolution: {integrity: sha512-KigOCHcocU3XODJxsu8i/j8T9tzT4adHiecwORRQ0ZZFcp7ahwXuRU1m+yuO90C5ZUyGeGfocHDI14M3L3yDAQ==}
->>>>>>> e728ec94
 
   resolve-from@4.0.0:
     resolution: {integrity: sha512-pb/MYmXstAkysRFx8piNI1tGFNQIFA3vkE3Gq4EuA1dF6gHp/+vgZqsCGJapvy8N3Q+4o7FwvquPJcnZ7RYy4g==}
@@ -4965,16 +4947,14 @@
   uri-js@4.4.1:
     resolution: {integrity: sha512-7rKUyy33Q1yc98pQ1DAmLtwX109F7TIfWlW1Ydo8Wl1ii1SeHieeh0HHfPeL2fMXK6z0s8ecKs9frCuLJvndBg==}
 
-<<<<<<< HEAD
+  url-parse@1.5.10:
+    resolution: {integrity: sha512-WypcfiRhfeUP9vvF0j6rw0J3hrWrw6iZv3+22h6iRMJ/8z1Tj6XfLP4DsUix5MhMPnXpiHDoKyoZ/bdCkwBCiQ==}
+
   urql@4.2.2:
     resolution: {integrity: sha512-3GgqNa6iF7bC4hY/ImJKN4REQILcSU9VKcKL8gfELZM8mM5BnLH1BsCc8kBdnVGD1LIFOs4W3O2idNHhON1r0w==}
     peerDependencies:
       '@urql/core': ^5.0.0
       react: '>= 16.8.0'
-=======
-  url-parse@1.5.10:
-    resolution: {integrity: sha512-WypcfiRhfeUP9vvF0j6rw0J3hrWrw6iZv3+22h6iRMJ/8z1Tj6XfLP4DsUix5MhMPnXpiHDoKyoZ/bdCkwBCiQ==}
->>>>>>> e728ec94
 
   use-callback-ref@1.3.3:
     resolution: {integrity: sha512-jQL3lRnocaFtu3V00JToYz/4QkNWswxijDaCVNZRiRTO3HQDLsdu1ZtmIUvV4yPp+rvWm5j0y0TG/S61cuijTg==}
@@ -5031,13 +5011,10 @@
   util-deprecate@1.0.2:
     resolution: {integrity: sha512-EPD5q1uXyFxJpCrLnCc1nHnq3gOa6DZBocAIiI2TaSCA7VCJ1UJDMagCzIkXNsUYfD1daK//LTEQ8xiIbrHtcw==}
 
-<<<<<<< HEAD
   utils-merge@1.0.1:
     resolution: {integrity: sha512-pMZTvIkT1d+TFGvDOqodOclx0QWkkgi6Tdoa8gC8ffGAAqz9pzPTZWAybbsHHoED/ztMtkv/VoYTYyShUn81hA==}
     engines: {node: '>= 0.4.0'}
 
-=======
->>>>>>> e728ec94
   uuid@10.0.0:
     resolution: {integrity: sha512-8XkAphELsDnEGrDxUOHB3RGvXz6TeuYSGEZBOjtTtPm2lwhGBjLgOzLHB63IUWfBpNucQjND6d3AOudO+H3RWQ==}
     hasBin: true
@@ -5451,7 +5428,29 @@
     dependencies:
       csstype: 3.1.3
 
-<<<<<<< HEAD
+  '@convex-dev/rate-limiter@0.2.11(convex@1.25.4(@clerk/clerk-react@5.32.4(react-dom@19.1.0(react@19.1.0))(react@19.1.0))(react@19.1.0))(react@19.1.0)':
+    dependencies:
+      convex: 1.25.4(@clerk/clerk-react@5.32.4(react-dom@19.1.0(react@19.1.0))(react@19.1.0))(react@19.1.0)
+    optionalDependencies:
+      react: 19.1.0
+
+  '@convex-dev/resend@0.1.4(convex-helpers@0.1.99(convex@1.25.4(@clerk/clerk-react@5.32.4(react-dom@19.1.0(react@19.1.0))(react@19.1.0))(react@19.1.0))(react@19.1.0)(typescript@5.7.3)(zod@3.25.76))(convex@1.25.4(@clerk/clerk-react@5.32.4(react-dom@19.1.0(react@19.1.0))(react@19.1.0))(react@19.1.0))(react@19.1.0)':
+    dependencies:
+      '@convex-dev/rate-limiter': 0.2.11(convex@1.25.4(@clerk/clerk-react@5.32.4(react-dom@19.1.0(react@19.1.0))(react@19.1.0))(react@19.1.0))(react@19.1.0)
+      '@convex-dev/workpool': 0.2.17(convex-helpers@0.1.99(convex@1.25.4(@clerk/clerk-react@5.32.4(react-dom@19.1.0(react@19.1.0))(react@19.1.0))(react@19.1.0))(react@19.1.0)(typescript@5.7.3)(zod@3.25.76))(convex@1.25.4(@clerk/clerk-react@5.32.4(react-dom@19.1.0(react@19.1.0))(react@19.1.0))(react@19.1.0))
+      convex: 1.25.4(@clerk/clerk-react@5.32.4(react-dom@19.1.0(react@19.1.0))(react@19.1.0))(react@19.1.0)
+      remeda: 2.26.1
+      svix: 1.69.0
+    transitivePeerDependencies:
+      - convex-helpers
+      - encoding
+      - react
+
+  '@convex-dev/workpool@0.2.17(convex-helpers@0.1.99(convex@1.25.4(@clerk/clerk-react@5.32.4(react-dom@19.1.0(react@19.1.0))(react@19.1.0))(react@19.1.0))(react@19.1.0)(typescript@5.7.3)(zod@3.25.76))(convex@1.25.4(@clerk/clerk-react@5.32.4(react-dom@19.1.0(react@19.1.0))(react@19.1.0))(react@19.1.0))':
+    dependencies:
+      convex: 1.25.4(@clerk/clerk-react@5.32.4(react-dom@19.1.0(react@19.1.0))(react@19.1.0))(react@19.1.0)
+      convex-helpers: 0.1.99(convex@1.25.4(@clerk/clerk-react@5.32.4(react-dom@19.1.0(react@19.1.0))(react@19.1.0))(react@19.1.0))(react@19.1.0)(typescript@5.7.3)(zod@3.25.76)
+
   '@copilotkit/react-core@1.9.3(@types/react@19.1.8)(graphql@16.11.0)(react-dom@19.1.0(react@19.1.0))(react@19.1.0)':
     dependencies:
       '@copilotkit/runtime-client-gql': 1.9.3(graphql@16.11.0)(react@19.1.0)
@@ -5507,30 +5506,6 @@
       zod-to-json-schema: 3.24.6(zod@3.25.76)
     transitivePeerDependencies:
       - encoding
-=======
-  '@convex-dev/rate-limiter@0.2.11(convex@1.25.2(@clerk/clerk-react@5.32.4(react-dom@19.1.0(react@19.1.0))(react@19.1.0))(react@19.1.0))(react@19.1.0)':
-    dependencies:
-      convex: 1.25.2(@clerk/clerk-react@5.32.4(react-dom@19.1.0(react@19.1.0))(react@19.1.0))(react@19.1.0)
-    optionalDependencies:
-      react: 19.1.0
-
-  '@convex-dev/resend@0.1.4(convex-helpers@0.1.99(convex@1.25.2(@clerk/clerk-react@5.32.4(react-dom@19.1.0(react@19.1.0))(react@19.1.0))(react@19.1.0))(react@19.1.0)(typescript@5.7.3))(convex@1.25.2(@clerk/clerk-react@5.32.4(react-dom@19.1.0(react@19.1.0))(react@19.1.0))(react@19.1.0))(react@19.1.0)':
-    dependencies:
-      '@convex-dev/rate-limiter': 0.2.11(convex@1.25.2(@clerk/clerk-react@5.32.4(react-dom@19.1.0(react@19.1.0))(react@19.1.0))(react@19.1.0))(react@19.1.0)
-      '@convex-dev/workpool': 0.2.17(convex-helpers@0.1.99(convex@1.25.2(@clerk/clerk-react@5.32.4(react-dom@19.1.0(react@19.1.0))(react@19.1.0))(react@19.1.0))(react@19.1.0)(typescript@5.7.3))(convex@1.25.2(@clerk/clerk-react@5.32.4(react-dom@19.1.0(react@19.1.0))(react@19.1.0))(react@19.1.0))
-      convex: 1.25.2(@clerk/clerk-react@5.32.4(react-dom@19.1.0(react@19.1.0))(react@19.1.0))(react@19.1.0)
-      remeda: 2.26.1
-      svix: 1.69.0
-    transitivePeerDependencies:
-      - convex-helpers
-      - encoding
-      - react
-
-  '@convex-dev/workpool@0.2.17(convex-helpers@0.1.99(convex@1.25.2(@clerk/clerk-react@5.32.4(react-dom@19.1.0(react@19.1.0))(react@19.1.0))(react@19.1.0))(react@19.1.0)(typescript@5.7.3))(convex@1.25.2(@clerk/clerk-react@5.32.4(react-dom@19.1.0(react@19.1.0))(react@19.1.0))(react@19.1.0))':
-    dependencies:
-      convex: 1.25.2(@clerk/clerk-react@5.32.4(react-dom@19.1.0(react@19.1.0))(react@19.1.0))(react@19.1.0)
-      convex-helpers: 0.1.99(convex@1.25.2(@clerk/clerk-react@5.32.4(react-dom@19.1.0(react@19.1.0))(react@19.1.0))(react@19.1.0))(react@19.1.0)(typescript@5.7.3)
->>>>>>> e728ec94
 
   '@dmsnell/diff-match-patch@1.1.0': {}
 
@@ -7492,18 +7467,15 @@
 
   convert-source-map@2.0.0: {}
 
-<<<<<<< HEAD
-  convex@1.25.4(@clerk/clerk-react@5.32.4(react-dom@19.1.0(react@19.1.0))(react@19.1.0))(react@19.1.0):
-=======
-  convex-helpers@0.1.99(convex@1.25.2(@clerk/clerk-react@5.32.4(react-dom@19.1.0(react@19.1.0))(react@19.1.0))(react@19.1.0))(react@19.1.0)(typescript@5.7.3):
-    dependencies:
-      convex: 1.25.2(@clerk/clerk-react@5.32.4(react-dom@19.1.0(react@19.1.0))(react@19.1.0))(react@19.1.0)
+  convex-helpers@0.1.99(convex@1.25.4(@clerk/clerk-react@5.32.4(react-dom@19.1.0(react@19.1.0))(react@19.1.0))(react@19.1.0))(react@19.1.0)(typescript@5.7.3)(zod@3.25.76):
+    dependencies:
+      convex: 1.25.4(@clerk/clerk-react@5.32.4(react-dom@19.1.0(react@19.1.0))(react@19.1.0))(react@19.1.0)
     optionalDependencies:
       react: 19.1.0
       typescript: 5.7.3
-
-  convex@1.25.2(@clerk/clerk-react@5.32.4(react-dom@19.1.0(react@19.1.0))(react@19.1.0))(react@19.1.0):
->>>>>>> e728ec94
+      zod: 3.25.76
+
+  convex@1.25.4(@clerk/clerk-react@5.32.4(react-dom@19.1.0(react@19.1.0))(react@19.1.0))(react@19.1.0):
     dependencies:
       esbuild: 0.25.4
       jwt-decode: 4.0.0
@@ -9563,14 +9535,12 @@
 
   natural-compare@1.4.0: {}
 
-<<<<<<< HEAD
   negotiator@0.6.3: {}
-=======
+
   next-themes@0.4.6(react-dom@19.1.0(react@19.1.0))(react@19.1.0):
     dependencies:
       react: 19.1.0
       react-dom: 19.1.0(react@19.1.0)
->>>>>>> e728ec94
 
   nice-try@1.0.5: {}
 
@@ -9943,13 +9913,11 @@
 
   punycode@2.3.1: {}
 
-<<<<<<< HEAD
   qs@6.13.0:
     dependencies:
       side-channel: 1.1.0
-=======
+
   querystringify@2.2.0: {}
->>>>>>> e728ec94
 
   queue-microtask@1.2.3: {}
 
@@ -10114,7 +10082,6 @@
       gopd: 1.2.0
       set-function-name: 2.0.2
 
-<<<<<<< HEAD
   rehype-raw@7.0.0:
     dependencies:
       '@types/hast': 3.0.4
@@ -10179,17 +10146,13 @@
       mdast-util-to-markdown: 2.1.2
       unified: 11.0.5
 
+  remeda@2.26.1:
+    dependencies:
+      type-fest: 4.41.0
+
   require-directory@2.1.1: {}
 
   require-from-string@2.0.2: {}
-=======
-  remeda@2.26.1:
-    dependencies:
-      type-fest: 4.41.0
-
-  require-directory@2.1.1:
-    optional: true
->>>>>>> e728ec94
 
   requires-port@1.0.0: {}
 
@@ -10819,18 +10782,16 @@
     dependencies:
       punycode: 2.3.1
 
-<<<<<<< HEAD
+  url-parse@1.5.10:
+    dependencies:
+      querystringify: 2.2.0
+      requires-port: 1.0.0
+
   urql@4.2.2(@urql/core@5.2.0(graphql@16.11.0))(react@19.1.0):
     dependencies:
       '@urql/core': 5.2.0(graphql@16.11.0)
       react: 19.1.0
       wonka: 6.3.5
-=======
-  url-parse@1.5.10:
-    dependencies:
-      querystringify: 2.2.0
-      requires-port: 1.0.0
->>>>>>> e728ec94
 
   use-callback-ref@1.3.3(@types/react@19.1.8)(react@19.1.0):
     dependencies:
@@ -10873,11 +10834,8 @@
   util-deprecate@1.0.2:
     optional: true
 
-<<<<<<< HEAD
   utils-merge@1.0.1: {}
 
-=======
->>>>>>> e728ec94
   uuid@10.0.0: {}
 
   uuid@11.1.0: {}

import CaseGrid from "../components/Cases/CaseGrid";
import CreateCaseDialog from "../components/Cases/CreateCaseDialog";
<<<<<<< HEAD
=======
import { useLayout } from "@/context/LayoutContext";
>>>>>>> 74660b50

export default function CasesPage() {
  return (
<<<<<<< HEAD
    <div className={`flex flex-col gap-4 w-full h-full px-5 `}>
      <div className="w-full flex justify-between items-center">
        <h1 className="text-2xl font-bold">Casos</h1>
        <CreateCaseDialog />
      </div>
      <div className="w-full flex justify-start">
        <CaseGrid />
      </div>
    </div>
=======
      <div
        className={`flex flex-col gap-4 w-full h-full px-5 ${isInCaseContext ? "pt-5" : "pt-20"}`}
      >
        <div className="w-full flex justify-between items-center">
          <h1 className="text-2xl font-bold">Casos</h1>
          <CreateCaseDialog />
        </div>
        <div className="w-full flex justify-start">
          <CaseGrid />
        </div>
      </div>
>>>>>>> 74660b50
  );
}<|MERGE_RESOLUTION|>--- conflicted
+++ resolved
@@ -1,14 +1,13 @@
 import CaseGrid from "../components/Cases/CaseGrid";
 import CreateCaseDialog from "../components/Cases/CreateCaseDialog";
-<<<<<<< HEAD
-=======
-import { useLayout } from "@/context/LayoutContext";
->>>>>>> 74660b50
+import { useCase } from "@/context/CaseContext";
+export default function CasesPage() {
+  const { currentCase } = useCase();
 
-export default function CasesPage() {
   return (
-<<<<<<< HEAD
-    <div className={`flex flex-col gap-4 w-full h-full px-5 `}>
+    <div
+      className={`flex flex-col gap-4 w-full h-full px-5 ${currentCase ? "pt-5" : "pt-20"}`}
+    >
       <div className="w-full flex justify-between items-center">
         <h1 className="text-2xl font-bold">Casos</h1>
         <CreateCaseDialog />
@@ -17,18 +16,5 @@
         <CaseGrid />
       </div>
     </div>
-=======
-      <div
-        className={`flex flex-col gap-4 w-full h-full px-5 ${isInCaseContext ? "pt-5" : "pt-20"}`}
-      >
-        <div className="w-full flex justify-between items-center">
-          <h1 className="text-2xl font-bold">Casos</h1>
-          <CreateCaseDialog />
-        </div>
-        <div className="w-full flex justify-start">
-          <CaseGrid />
-        </div>
-      </div>
->>>>>>> 74660b50
   );
 }
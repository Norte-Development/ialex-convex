--- conflicted
+++ resolved
@@ -13,15 +13,11 @@
 export default function NavBar() {
   const location = useLocation();
 
-  const isInCaseRoute = location.pathname.includes("/caso/");
+  const isInCaseContext = location.pathname.includes("/caso/");
 
   return (
     <nav
-<<<<<<< HEAD
-      className={`${isInCaseRoute ? "flex flex-row-reverse" : "flex"} px-5 justify-between items-center h-14 w-full bg-background text-foreground border-b border-border   top-0 left-0 z-50`}
-=======
       className={`${isInCaseContext ? "flex flex-row-reverse" : "flex "} fixed px-5 justify-between items-center h-14 w-full bg-background text-foreground border-b border-border top-0 left-0 z-50 mb-5`}
->>>>>>> 74660b50
     >
       <div className={` flex  items-center gap-4`}>
         <Settings className="cursor-pointer" size={20} />

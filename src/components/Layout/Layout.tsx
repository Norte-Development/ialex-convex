import React, { ReactNode } from "react";
import NavBar from "./Navbar/NavBar";

interface LayoutProps {
  children: ReactNode;
}

const Layout: React.FC<LayoutProps> = ({ children }) => {
  return (
    <div className="flex min-h-screen bg-background">
      <div className="flex-1 flex flex-col overflow-hidden">
        <NavBar />
<<<<<<< HEAD
        <div className="flex w-full h-full">
          <Sidebar />
          <main
            className={` h-full flex bg-[#f7f7f7] justify-center items-center overflow-x-hidden w-full overflow-y-auto  transition-all duration-300 ease-in-out `}
          >
            {children}
          </main>
        </div>
=======
        
          <div className="flex w-full">
            <main
              className="flex-1 h-full overflow-x-hidden w-full overflow-y-auto bg-background transition-all duration-300 ease-in-out"
            >
              {children}
            </main>
          </div>
>>>>>>> 74660b50
      </div>
    </div>
  );
};

export default Layout;<|MERGE_RESOLUTION|>--- conflicted
+++ resolved
@@ -10,25 +10,12 @@
     <div className="flex min-h-screen bg-background">
       <div className="flex-1 flex flex-col overflow-hidden">
         <NavBar />
-<<<<<<< HEAD
-        <div className="flex w-full h-full">
-          <Sidebar />
-          <main
-            className={` h-full flex bg-[#f7f7f7] justify-center items-center overflow-x-hidden w-full overflow-y-auto  transition-all duration-300 ease-in-out `}
-          >
+
+        <div className="flex w-full">
+          <main className="flex-1 h-full overflow-x-hidden w-full overflow-y-auto bg-background transition-all duration-300 ease-in-out">
             {children}
           </main>
         </div>
-=======
-        
-          <div className="flex w-full">
-            <main
-              className="flex-1 h-full overflow-x-hidden w-full overflow-y-auto bg-background transition-all duration-300 ease-in-out"
-            >
-              {children}
-            </main>
-          </div>
->>>>>>> 74660b50
       </div>
     </div>
   );

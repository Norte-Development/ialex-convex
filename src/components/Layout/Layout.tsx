--- conflicted
+++ resolved
@@ -1,13 +1,7 @@
 import React, { ReactNode } from "react";
-<<<<<<< HEAD
-import NavBar from "./NavBar";
-import { CopilotSidebar } from "@copilotkit/react-ui";
-
-=======
 import { useLayout } from "@/context/LayoutContext";
 import NavBar from "./Navbar/NavBar";
 import Sidebar from "./Sidebar";
->>>>>>> 10cd7b89
 
 interface LayoutProps {
   children: ReactNode;

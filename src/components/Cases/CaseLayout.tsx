--- conflicted
+++ resolved
@@ -2,25 +2,15 @@
 import { api } from "../../../convex/_generated/api";
 import { useMutation } from "convex/react";
 import CaseSidebar from "./CaseSideBar";
-<<<<<<< HEAD
-=======
 import { useLayout } from "@/context/LayoutContext";
 import { useCase } from "@/context/CaseContext";
 import { useThread } from "@/context/ThreadContext";
->>>>>>> 74660b50
 
 interface CaseDetailLayoutProps {
   children: React.ReactNode;
 }
 
 export default function CaseLayout({ children }: CaseDetailLayoutProps) {
-<<<<<<< HEAD
-  return (
-    <div className="flex w-full h-full ">
-      <CaseSidebar />
-      <section
-        className={`w-full pl-5 pt-5  h-full flex justify-center items-center overflow-y-auto bg-[#f7f7f7] transition-all duration-300 ease-in-out `}
-=======
   const { isCaseSidebarOpen } = useLayout();
   const { caseId } = useCase();
   const { thread } = useThread();
@@ -59,7 +49,6 @@
         className={`transition-all duration-300 ease-in-out bg-[#f7f7f7] pt-14 ${
           isCaseSidebarOpen ? "ml-64" : "ml-0"
         } h-[calc(100vh-56px)] overflow-y-auto`}
->>>>>>> 74660b50
       >
         {children}
       </main>

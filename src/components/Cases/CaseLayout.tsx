<<<<<<< HEAD
// import { CopilotSidebar } from "@copilotkit/react-ui";
// import { api } from "../../../convex/_generated/api";
// import { useMutation } from "convex/react";
import CaseSidebar from "./CaseSideBar";
import { useLayout } from "@/context/LayoutContext";
// import { useCase } from "@/context/CaseContext";
// import { useThread } from "@/context/ThreadContext";
import { ArrowRight } from "lucide-react";
import Sidebar from "../Layout/Sidebar";
=======

import type React from "react"

import CaseSidebar from "./CaseSideBar"
import SidebarChatbot from "../Agent/SidebarChatbot"
import { useLayout } from "@/context/LayoutContext"
import { useState, useEffect } from "react"
>>>>>>> f608732d

interface CaseDetailLayoutProps {
  children: React.ReactNode
}

export default function CaseLayout({ children }: CaseDetailLayoutProps) {
<<<<<<< HEAD
  const { isCaseSidebarOpen, toggleCaseSidebar } = useLayout();
  // const { caseId } = useCase();
  // const { thread } = useThread();
  // const createThread = useMutation(api.functions.chat.createThreadMetadata);

  // const onSubmitMessageCallback = (message: string) => {
  //   const truncatedMessage = message.slice(0, 50);
  //   createThread({
  //     caseId: caseId || undefined,
  //     title: truncatedMessage,
  //     threadId: thread.threadId,
  //   });
  //   return Promise.resolve();
  // };

  return (
    // <CopilotSidebar
    //   defaultOpen={true}
    //   clickOutsideToClose={false}
    //   hitEscapeToClose={true}
    //   shortcut="k"
    //   labels={{
    //     title: "Alex",
    //     initial: "¿En que trabajamos hoy?",
    //   }}
    //   onSubmitMessage={onSubmitMessageCallback}
    // >
    <>
      <div className="flex w-full h-full pt-14">
        {/* Sidebar - dynamic width */}
        <div
          className={`transition-all duration-300 ease-in-out ${
            isCaseSidebarOpen ? "w-64" : "w-0"
          }`}
        >
=======
  const { isCaseSidebarOpen } = useLayout()
  const [isChatbotOpen, setIsChatbotOpen] = useState(false)
  const [chatbotWidth, setChatbotWidth] = useState(380)
  const [isResizing, setIsResizing] = useState(false)

  // Load saved width from localStorage
  useEffect(() => {
    const savedWidth = localStorage.getItem("chatbot-width")
    if (savedWidth) {
      setChatbotWidth(Number.parseInt(savedWidth, 10))
    }
  }, [])

  // Save width to localStorage
  const handleWidthChange = (newWidth: number) => {
    setChatbotWidth(newWidth)
    localStorage.setItem("chatbot-width", newWidth.toString())
  }

  const toggleChatbot = () => {
    setIsChatbotOpen(!isChatbotOpen)
  }

  const handleResizeStart = () => {
    setIsResizing(true)
  }

  const handleResizeEnd = () => {
    setIsResizing(false)
  }

  return (
    <div className="relative">
      {/* Left Sidebar - fixed */}
      {isCaseSidebarOpen && (
        <div className="fixed top-14 left-0 h-[calc(100vh-56px)] w-64 z-20">
>>>>>>> f608732d
          <CaseSidebar />
        </div>
        {/* Main content - scrollable */}
        <main className="flex-1 bg-[#f7f7f7] overflow-y-auto h-full pt-5 px-2 overflow-x-hidden">
          {children}
        </main>
        <Sidebar />
      </div>

      {/* Botón de abrir cuando sidebar está cerrada */}
      {!isCaseSidebarOpen && (
        <button
          onClick={toggleCaseSidebar}
          className="fixed top-1/2 left-2 z-40 cursor-pointer bg-white border border-gray-300 rounded-full p-2 shadow-md hover:shadow-lg transition-shadow"
        >
          <ArrowRight size={15} />
        </button>
      )}
<<<<<<< HEAD
    </>
    // </CopilotSidebar>
  );
=======

      {/* Main content - scrollable */}
      <main
        className={`bg-[#f7f7f7] pt-14 ${isCaseSidebarOpen ? "ml-64" : "ml-0"} h-[calc(100vh-56px)] overflow-y-auto ${
          isResizing ? "transition-none" : "transition-all duration-300 ease-in-out"
        }`}
        style={{
          marginRight: isChatbotOpen ? `${chatbotWidth}px` : "0px",
        }}
      >
        {children}
      </main>

      {/* Right Sidebar Chatbot */}
      <SidebarChatbot
        isOpen={isChatbotOpen}
        onToggle={toggleChatbot}
        width={chatbotWidth}
        onWidthChange={handleWidthChange}
        onResizeStart={handleResizeStart}
        onResizeEnd={handleResizeEnd}
      />
    </div>
  )
>>>>>>> f608732d
}<|MERGE_RESOLUTION|>--- conflicted
+++ resolved
@@ -1,14 +1,3 @@
-<<<<<<< HEAD
-// import { CopilotSidebar } from "@copilotkit/react-ui";
-// import { api } from "../../../convex/_generated/api";
-// import { useMutation } from "convex/react";
-import CaseSidebar from "./CaseSideBar";
-import { useLayout } from "@/context/LayoutContext";
-// import { useCase } from "@/context/CaseContext";
-// import { useThread } from "@/context/ThreadContext";
-import { ArrowRight } from "lucide-react";
-import Sidebar from "../Layout/Sidebar";
-=======
 
 import type React from "react"
 
@@ -16,50 +5,12 @@
 import SidebarChatbot from "../Agent/SidebarChatbot"
 import { useLayout } from "@/context/LayoutContext"
 import { useState, useEffect } from "react"
->>>>>>> f608732d
 
 interface CaseDetailLayoutProps {
   children: React.ReactNode
 }
 
 export default function CaseLayout({ children }: CaseDetailLayoutProps) {
-<<<<<<< HEAD
-  const { isCaseSidebarOpen, toggleCaseSidebar } = useLayout();
-  // const { caseId } = useCase();
-  // const { thread } = useThread();
-  // const createThread = useMutation(api.functions.chat.createThreadMetadata);
-
-  // const onSubmitMessageCallback = (message: string) => {
-  //   const truncatedMessage = message.slice(0, 50);
-  //   createThread({
-  //     caseId: caseId || undefined,
-  //     title: truncatedMessage,
-  //     threadId: thread.threadId,
-  //   });
-  //   return Promise.resolve();
-  // };
-
-  return (
-    // <CopilotSidebar
-    //   defaultOpen={true}
-    //   clickOutsideToClose={false}
-    //   hitEscapeToClose={true}
-    //   shortcut="k"
-    //   labels={{
-    //     title: "Alex",
-    //     initial: "¿En que trabajamos hoy?",
-    //   }}
-    //   onSubmitMessage={onSubmitMessageCallback}
-    // >
-    <>
-      <div className="flex w-full h-full pt-14">
-        {/* Sidebar - dynamic width */}
-        <div
-          className={`transition-all duration-300 ease-in-out ${
-            isCaseSidebarOpen ? "w-64" : "w-0"
-          }`}
-        >
-=======
   const { isCaseSidebarOpen } = useLayout()
   const [isChatbotOpen, setIsChatbotOpen] = useState(false)
   const [chatbotWidth, setChatbotWidth] = useState(380)
@@ -96,30 +47,9 @@
       {/* Left Sidebar - fixed */}
       {isCaseSidebarOpen && (
         <div className="fixed top-14 left-0 h-[calc(100vh-56px)] w-64 z-20">
->>>>>>> f608732d
           <CaseSidebar />
         </div>
-        {/* Main content - scrollable */}
-        <main className="flex-1 bg-[#f7f7f7] overflow-y-auto h-full pt-5 px-2 overflow-x-hidden">
-          {children}
-        </main>
-        <Sidebar />
-      </div>
-
-      {/* Botón de abrir cuando sidebar está cerrada */}
-      {!isCaseSidebarOpen && (
-        <button
-          onClick={toggleCaseSidebar}
-          className="fixed top-1/2 left-2 z-40 cursor-pointer bg-white border border-gray-300 rounded-full p-2 shadow-md hover:shadow-lg transition-shadow"
-        >
-          <ArrowRight size={15} />
-        </button>
       )}
-<<<<<<< HEAD
-    </>
-    // </CopilotSidebar>
-  );
-=======
 
       {/* Main content - scrollable */}
       <main
@@ -144,5 +74,4 @@
       />
     </div>
   )
->>>>>>> f608732d
 }
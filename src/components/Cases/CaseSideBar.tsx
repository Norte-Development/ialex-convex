--- conflicted
+++ resolved
@@ -1,19 +1,4 @@
-import {
-  FileSearch2,
-  UserIcon,
-  UsersRound,
-  FolderX,
-  FolderOpen,
-  Folder,
-  FolderArchive,
-  FolderSymlink,
-  ArrowLeft,
-  FileType2,
-  FileArchive,
-  Trash,
-  BookCheck,
-  Plus,
-} from "lucide-react";
+import { FileSearch2, UserIcon, UsersRound, FolderX, FolderOpen, Folder, FolderArchive, FolderSymlink, ArrowLeft, ArrowRight, FileType2, FileArchive, Trash, BookCheck, Plus } from 'lucide-react';
 import {
   Collapsible,
   CollapsibleContent,
@@ -23,19 +8,9 @@
 import { useLocation, useParams } from "react-router-dom";
 import { Link } from "react-router-dom";
 import { AIAgentThreadSelector } from "./CaseThreadSelector";
-<<<<<<< HEAD
-import { useGenerateNewThreadId } from "@/context/ThreadContext";
-import { CreateEscritoDialog } from "../CreateEscritoDialog";
-import { useState } from "react";
-import { useQuery } from "convex/react";
-import { api } from "../../../convex/_generated/api";
-import { Id } from "../../../convex/_generated/dataModel";
-=======
 import { useThread } from "@/context/ThreadContext";
->>>>>>> f608732d
 
 export default function CaseSidebar() {
-  const [openCreateDialog, setOpenCreateDialog] = useState(false);
   const {
     isCaseSidebarOpen,
     toggleCaseSidebar,
@@ -45,18 +20,11 @@
     toggleDocumentos,
     isHistorialOpen,
     toggleHistorial,
+    setIsInCaseContext,
   } = useLayout();
 
   const location = useLocation();
   const { id } = useParams();
-<<<<<<< HEAD
-
-  const basePath = `/caso/${id}`;
-
-  const escritos = useQuery(api.functions.documents.getEscritos, {
-    caseId: id as Id<"cases">,
-  });
-=======
   const { setThreadId } = useThread();
   const isAgreements = location.pathname.includes("acuerdos");
   const isNameOfDocument = location.pathname.includes("nombre-del-documento");
@@ -65,149 +33,125 @@
   const handleNavigationFromCase = () => {
     setIsInCaseContext(true);
   };
->>>>>>> f608732d
 
   return (
-    <>
-      <aside
-        className={`relative z-30 h-full border-r bg-white border-border flex flex-col text-sm transition-all duration-300 ease-in-out overflow-hidden ${
-          isCaseSidebarOpen ? "w-64" : "w-0"
-        }`}
+    <aside
+      className={`fixed top-0 left-0 z-30 w-64 h-screen pt-14 bg-white border-r border-border flex flex-col text-sm transform transition-transform duration-300 ease-in-out ${
+        isCaseSidebarOpen ? "translate-x-0" : "-translate-x-full"
+      }`}
+    >
+      <button
+        className="absolute top-16 right-2 cursor-pointer"
+        onClick={toggleCaseSidebar}
       >
+        <ArrowLeft size={15} />
+      </button>
+
+      {!isCaseSidebarOpen && (
         <button
-          className="absolute top-4 right-2 cursor-pointer"
           onClick={toggleCaseSidebar}
+          className="absolute top-1/2 -right-5 cursor-pointer"
         >
-          <ArrowLeft size={15} />
+          <ArrowRight size={15} />
         </button>
+      )}
 
-        <div className={`flex gap-4 justify-center items-center h-[10%] `}>
-          <Link to={`${basePath}/base-de-datos`}>
-            <FileSearch2
-              className="cursor-pointer"
-              size={20}
-              color={location.pathname === "/base-de-datos" ? "blue" : "black"}
-            />
-          </Link>
-          <Link to={`${basePath}/clientes`}>
-            <UserIcon
-              fill={location.pathname.includes("/clientes") ? "blue" : "black"}
-              className="cursor-pointer"
-              size={20}
-              color={location.pathname.includes("/clientes") ? "blue" : "black"}
-            />
-          </Link>
-          <Link to={`${basePath}/modelos`}>
-            <BookCheck
-              className="cursor-pointer"
-              size={20}
-              color={location.pathname.includes("/modelos") ? "blue" : "black"}
-            />
-          </Link>
-          <Link to={`${basePath}/equipos`}>
-            <UsersRound
-              className="cursor-pointer"
-              size={20}
-              color={location.pathname.includes("/equipos") ? "blue" : "black"}
-            />
-          </Link>
+      <div className={`flex gap-4 justify-center items-center h-[10%] `}>
+        <Link
+          to={`${basePath}/base-de-datos`}
+          onClick={handleNavigationFromCase}
+        >
+          <FileSearch2
+            className="cursor-pointer"
+            size={20}
+            color={location.pathname === "/base-de-datos" ? "blue" : "black"}
+          />
+        </Link>
+        <Link to={`${basePath}/clientes`} onClick={handleNavigationFromCase}>
+          <UserIcon
+            fill={location.pathname.includes("/clientes") ? "blue" : "black"}
+            className="cursor-pointer"
+            size={20}
+            color={location.pathname.includes("/clientes") ? "blue" : "black"}
+          />
+        </Link>
+        <Link to={`${basePath}/modelos`} onClick={handleNavigationFromCase}>
+          <BookCheck
+            className="cursor-pointer"
+            size={20}
+            color={location.pathname.includes("/modelos") ? "blue" : "black"}
+          />
+        </Link>
+        <Link to={`${basePath}/equipos`} onClick={handleNavigationFromCase}>
+          <UsersRound
+            className="cursor-pointer"
+            size={20}
+            color={location.pathname.includes("/equipos") ? "blue" : "black"}
+          />
+        </Link>
+      </div>
+
+      <div className="h-[70%] w-full flex flex-col justify-start items-center pl-5">
+        <div className="w-full flex flex-col gap-2 h-[50%]">
+          <Collapsible
+            open={isEscritosOpen}
+            onOpenChange={toggleEscritos}
+            className="w-full "
+          >
+            <CollapsibleTrigger className="cursor-pointer flex gap-1">
+              {isEscritosOpen ? (
+                <FolderOpen className="cursor-pointer" size={20} />
+              ) : (
+                <Folder className="cursor-pointer" size={20} />
+              )}{" "}
+              Escritos
+            </CollapsibleTrigger>
+            <CollapsibleContent className="flex flex-col gap-1 pl-2 text-[12px] pt-1 overflow-y-auto max-h-32">
+              <div
+                className={`flex gap-1 items-center ${
+                  isAgreements ? "text-blue-500" : ""
+                }`}
+              >
+                <FileType2 className="cursor-pointer" size={20} />
+                <Link to={`${basePath}/acuerdos`}>Acuerdos</Link>
+              </div>
+              <div
+                className={`flex gap-1 items-center ${
+                  isNameOfDocument ? "text-blue-500" : ""
+                }`}
+              >
+                <FileType2 className="cursor-pointer" size={20} />
+                <Link to={`${basePath}/nombre-del-documento`}>
+                  Nombre del documento
+                </Link>
+              </div>
+            </CollapsibleContent>
+          </Collapsible>
+
+          <Collapsible
+            open={isDocumentosOpen}
+            onOpenChange={toggleDocumentos}
+            className="w-full"
+          >
+            <CollapsibleTrigger className="cursor-pointer flex gap-1">
+              <FolderArchive className="cursor-pointer" size={20} />
+              Documentos
+            </CollapsibleTrigger>
+            <CollapsibleContent className="flex flex-col gap-1 pl-2 text-[12px] pt-1 overflow-y-auto max-h-32">
+              <div
+                className={`flex gap-1 items-center ${
+                  isNameOfDocument ? "text-blue-500" : ""
+                }`}
+              >
+                <FileArchive className="cursor-pointer" size={20} />
+                <Link to={`${basePath}/nombre-del-documento`}>
+                  Nombre del documento
+                </Link>
+              </div>
+            </CollapsibleContent>
+          </Collapsible>
         </div>
 
-        <div className="h-[70%] w-full flex flex-col justify-start items-center pl-5">
-          <div className="w-full flex flex-col gap-2 h-[50%]">
-            <Collapsible
-              open={isEscritosOpen}
-              onOpenChange={toggleEscritos}
-              className="w-full "
-            >
-              <div className="cursor-pointer flex pr-2 gap-1 justify-between items-center w-full">
-                <CollapsibleTrigger className="flex gap-1 items-center">
-                  {isEscritosOpen ? (
-                    <>
-                      <FolderOpen className="cursor-pointer" size={20} />
-                      Escritos
-                    </>
-                  ) : (
-                    <>
-                      <Folder className="cursor-pointer" size={20} />
-                      Escritos
-                    </>
-                  )}
-                </CollapsibleTrigger>
-                <Plus
-                  className="cursor-pointer transition-colors rounded-full p-1 hover:bg-blue-100 hover:text-blue-600"
-                  size={25}
-                  onClick={(e) => {
-                    e.stopPropagation();
-                    setOpenCreateDialog(true);
-                  }}
-                />
-              </div>
-              <CollapsibleContent className="flex flex-col gap-1 pl-2 text-[12px] pt-1 overflow-y-auto max-h-32">
-                {escritos?.length === 0 ? (
-                  <p className="text-center">No hay escritos</p>
-                ) : (
-                  <>
-                    {escritos?.map((escrito) => (
-                      <div
-                        key={escrito._id}
-                        className={`flex gap-1 items-center`}
-                      >
-                        <FileType2 className="cursor-pointer" size={20} />
-                        <Link to={`${basePath}/escritos/${escrito._id}`}>
-                          {escrito.title}
-                        </Link>
-                      </div>
-                    ))}
-                  </>
-                )}
-              </CollapsibleContent>
-            </Collapsible>
-
-            <Collapsible
-              open={isDocumentosOpen}
-              onOpenChange={toggleDocumentos}
-              className="w-full"
-            >
-              <CollapsibleTrigger className="cursor-pointer flex gap-1">
-                <FolderArchive className="cursor-pointer" size={20} />
-                Documentos
-              </CollapsibleTrigger>
-              <CollapsibleContent className="flex flex-col gap-1 pl-2 text-[12px] pt-1 overflow-y-auto max-h-32">
-                <div className={`flex gap-1 items-center`}>
-                  <FileArchive className="cursor-pointer" size={20} />
-                  <Link to={`${basePath}/nombre-del-documento`}>
-                    Nombre del documento
-                  </Link>
-                </div>
-              </CollapsibleContent>
-            </Collapsible>
-          </div>
-
-<<<<<<< HEAD
-          <div className="w-full flex flex-col gap-2 h-[50%] ">
-            <Collapsible
-              open={isHistorialOpen}
-              onOpenChange={toggleHistorial}
-              className="w-full"
-            >
-              <CollapsibleTrigger className="cursor-pointer flex justify-between items-center gap-1 w-full">
-                <span className="flex items-center gap-1">
-                  <FolderSymlink className="cursor-pointer" size={20} />
-                  Historial de chat
-                </span>
-                <Plus
-                  className="cursor-pointer transition-colors rounded-full p-1 hover:bg-blue-100 hover:text-blue-600"
-                  size={25}
-                  onClick={useGenerateNewThreadId}
-                />
-              </CollapsibleTrigger>
-              <CollapsibleContent className="flex flex-col gap-1 pl-2 text-[12px] pt-1 overflow-y-auto max-h-40">
-                <AIAgentThreadSelector />
-              </CollapsibleContent>
-            </Collapsible>
-          </div>
-=======
         <div className="w-full flex flex-col gap-2 h-[50%] ">
           <Collapsible
             open={isHistorialOpen}
@@ -235,25 +179,19 @@
               <AIAgentThreadSelector />
             </CollapsibleContent>
           </Collapsible>
->>>>>>> f608732d
         </div>
+      </div>
 
-        <div className="w-full  flex flex-col justify-center  h-[20%] gap-2 pl-5">
-          <div className="flex gap-4 items-center">
-            <FolderX className="cursor-pointer" size={20} />
-            <p>Archivados</p>
-          </div>
-          <div className="flex gap-4 items-center text-red-400 cursor-pointer">
-            <Trash className="cursor-pointer" size={20} />
-            <p>Eliminados</p>
-          </div>
+      <div className="w-full  flex flex-col justify-center  h-[20%] gap-2 pl-5">
+        <div className="flex gap-4 items-center">
+          <FolderX className="cursor-pointer" size={20} />
+          <p>Archivados</p>
         </div>
-      </aside>
-
-      <CreateEscritoDialog
-        open={openCreateDialog}
-        setOpen={setOpenCreateDialog}
-      />
-    </>
+        <div className="flex gap-4 items-center text-red-400 cursor-pointer">
+          <Trash className="cursor-pointer" size={20} />
+          <p>Eliminados</p>
+        </div>
+      </div>
+    </aside>
   );
 }
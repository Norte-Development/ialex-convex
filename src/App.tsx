--- conflicted
+++ resolved
@@ -44,11 +44,6 @@
 // Component that uses the thread context
 const AppWithThread = () => {
 
-<<<<<<< HEAD
-  console.log(thread);
-
-=======
->>>>>>> f608732d
   return (
     <div>
       {/* Show authentication loading skeleton while Convex auth is initializing */}
